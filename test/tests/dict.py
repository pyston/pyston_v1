d = {2:2}
d[1] = 1
print d
print d[1]

d = {}
for i in xrange(10):
    d[i] = i ** 2
print sorted(d.items())
print sorted(d.values())
print sorted(d.keys())
print sorted(d.iteritems())
print sorted(d.itervalues())
print sorted(d.iterkeys())

l = []
for i in d:
    l.append(i)
print sorted(l)

print d.pop(5, 5)
print sorted(d.items())
print d.pop(5, 5)
print sorted(d.items())

print d.pop(4)
try:
    d.pop(5)
    assert 0
except KeyError, e:
    print e.message
    print "ok"
print sorted(d.items())

print d.get(4)
print d.get(4, 5)
print d.get(3, 5)

print sorted(d.items())
print d.setdefault(11, 9)
print sorted(d.items())
print d.setdefault(11, 10)
print sorted(d.items())

print dict()
d = dict()
d[1] = 2
print d

print 1 in {}
print 1 in {1:1}
print 'a' in {}
print 'a' in {'a': 1}

print 'a' in dict()
print 'a' in dict(a=1)
print d

print dict(**dict(a=1, b=2))

# __new__
print sorted(dict([['a', 1], ['b', 2]]))
print sorted(dict([('a', 1), ('b', 2)]))
print sorted(dict((['a', 1], ['b', 2])))
print sorted(dict((('a', 1), ('b', 2))))
print sorted(dict((('a', 1), ['b', 2])))

print sorted(dict([['a', 1], ['b', 2]])) == sorted(dict((['a', 1], ['b', 2])))
print sorted(dict([('a', 1), ('b', 2)])) == sorted(dict((('a', 1), ['b', 2])))
print sorted(dict((('a', 1), ('b', 2)), b=3)) == sorted(dict((['a', 1], ('b', 3))))

try:
    print dict([1,2], [2,3])
except TypeError, e:
    print e

try:
    print dict([(1,2), 42])
except TypeError, e:
    print e

try:
    # invalid tuple len
    print dict([(10,20), (1,2,3)])
except ValueError, e:
    print e

try:
    # invalid list len
    print dict([[10,20], [1,2,3]])
<<<<<<< HEAD
except ValueError, e:
    print e

d = {i:i**2 for i in xrange(10)}
print sorted(d.items())
del d[2]
print d.__delitem__(4)
print sorted(d.items())

try:
    del d[2]
except KeyError, e:
    print e

d = {1:[2]}
d2 = d.copy()
print d2, d
d2[1].append(1)
print d2, d
d2[1] = 1
print d2, d
=======
except TypeError, e:
    print 'dictionary update sequence element #1 has length 3; 2 is required'
else:
    raise

# __init__
d = {}
print sorted(d.__init__((('a', 1), ('b', 2)), b=3)) == sorted(dict((['a', 1], ('b', 3))))
>>>>>>> 19b53e51
<|MERGE_RESOLUTION|>--- conflicted
+++ resolved
@@ -88,7 +88,6 @@
 try:
     # invalid list len
     print dict([[10,20], [1,2,3]])
-<<<<<<< HEAD
 except ValueError, e:
     print e
 
@@ -110,13 +109,8 @@
 print d2, d
 d2[1] = 1
 print d2, d
-=======
-except TypeError, e:
-    print 'dictionary update sequence element #1 has length 3; 2 is required'
-else:
-    raise
 
 # __init__
 d = {}
-print sorted(d.__init__((('a', 1), ('b', 2)), b=3)) == sorted(dict((['a', 1], ('b', 3))))
->>>>>>> 19b53e51
+print d.__init__((('a', 1), ('b', 2)), b=3)
+print sorted(d.items())