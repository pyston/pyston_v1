# Copyright (c) 2014-2015 Dropbox, Inc.
#
# Licensed under the Apache License, Version 2.0 (the "License");
# you may not use this file except in compliance with the License.
# You may obtain a copy of the License at
#
#    http://www.apache.org/licenses/LICENSE-2.0
#
# Unless required by applicable law or agreed to in writing, software
# distributed under the License is distributed on an "AS IS" BASIS,
# WITHOUT WARRANTIES OR CONDITIONS OF ANY KIND, either express or implied.
# See the License for the specific language governing permissions and
# limitations under the License.

#!/usr/bin/env python

import Queue
import argparse
import cPickle
import datetime
import functools
import glob
import os
import re
import resource
import shutil
import signal
import subprocess
import sys
import tempfile
import threading
import time

NUM_THREADS = 1
IMAGE = "pyston_dbg"
KEEP_GOING = False
FN_JUST_SIZE = 20
EXTRA_JIT_ARGS = []
TIME_LIMIT = 25
TESTS_TO_SKIP = []
EXIT_CODE_ONLY = False
SKIP_FAILING_TESTS = False
VERBOSE = 1

PYTHONIOENCODING = 'utf-8'

# For fun, can test pypy.
# Tough because the tester will check to see if the error messages are exactly the
# same as the system CPython, but the error messages change over micro CPython versions.
# Pyston compile-time checks the system CPython version to try to give compatible error messages.
TEST_PYPY = 0

def set_ulimits():
    # Guard the process from running too long with a hard rlimit.
    # But first try to kill it after a second with a SIGALRM, though that's catchable/clearable by the program:
    signal.alarm(TIME_LIMIT)
    resource.setrlimit(resource.RLIMIT_CPU, (TIME_LIMIT + 1, TIME_LIMIT + 1))

    MAX_MEM_MB = 100
    resource.setrlimit(resource.RLIMIT_RSS, (MAX_MEM_MB * 1024 * 1024, MAX_MEM_MB * 1024 * 1024))

EXTMODULE_DIR = os.path.abspath(os.path.dirname(os.path.realpath(__file__)) + "/../test/test_extension/build/lib.linux-x86_64-2.7/")
EXTMODULE_DIR_PYSTON = None
THIS_FILE = os.path.abspath(__file__)

_global_mtime = None
def get_global_mtime():
    global _global_mtime
    if _global_mtime is not None:
        return _global_mtime

    # Start off by depending on the tester itself
    rtn = os.stat(THIS_FILE).st_mtime

    for fn in os.listdir(EXTMODULE_DIR):
        if not fn.endswith(".so"):
            continue
        rtn = max(rtn, os.stat(os.path.join(EXTMODULE_DIR, fn)).st_mtime)
    _global_mtime = rtn
    return rtn

def get_expected_output(fn):
    sys.stdout.flush()
    assert fn.endswith(".py")
    expected_fn = fn[:-3] + ".expected"
    if os.path.exists(expected_fn):
        return 0, open(expected_fn).read(), ""

    cache_fn = fn[:-3] + ".expected_cache"
    if os.path.exists(cache_fn):
        cache_mtime = os.stat(cache_fn).st_mtime
        if cache_mtime > os.stat(fn).st_mtime and cache_mtime > get_global_mtime():
            try:
                return cPickle.load(open(cache_fn))
            except (EOFError, ValueError):
                pass

    # TODO don't suppress warnings globally:
    env = dict(os.environ)
    env["PYTHONPATH"] = EXTMODULE_DIR
    env["PYTHONIOENCODING"] = PYTHONIOENCODING
    p = subprocess.Popen(["python", "-Wignore", fn], stdout=subprocess.PIPE, stderr=subprocess.PIPE, stdin=open("/dev/null"), preexec_fn=set_ulimits, env=env)
    out, err = p.communicate()
    code = p.wait()

    r = code, out, err
    assert code >= 0, "CPython exited with an unexpected exit code: %d" % (code,)

    cPickle.dump(r, open(cache_fn, 'w'))
    return r

def canonicalize_stderr(stderr):
    """
    For a while we were trying to maintain *exact* stderr compatibility with CPython,
    at least for the last line of the stderr.

    It was starting to get silly to do this, so instead apply some "canonicalizations"
    to map certain groups of error messages together.
    """

    stderr = stderr.strip().split('\n')[-1]

    substitutions = [
            ("NameError: global name '", "NameError: name '"),
            ("AttributeError: '(\w+)' object attribute '(\w+)' is read-only", "AttributeError: \\2"),
            (r"TypeError: object.__new__\(\) takes no parameters", "TypeError: object() takes no parameters"),
            ("IndexError: list assignment index out of range", "IndexError: list index out of range"),
            ]

    for pattern, subst_with in substitutions:
        stderr = re.sub(pattern, subst_with, stderr)

    return stderr

failed = []

class Options(object): pass

# returns a single string, or a tuple of strings that are spliced together (with spaces between) by our caller
def run_test(fn, check_stats, run_memcheck):
    opts = get_test_options(fn, check_stats, run_memcheck)
    del check_stats, run_memcheck

    if opts.skip:
        return "(skipped: %s)" % opts.skip

    env = dict(os.environ)
    env["PYTHONIOENCODING"] = PYTHONIOENCODING
    run_args = [os.path.abspath(IMAGE)] + opts.jit_args + [fn]
    start = time.time()
<<<<<<< HEAD
    env = dict(os.environ)
    env["PYTHONPATH"] = EXTMODULE_DIR_PYSTON
    p = subprocess.Popen(run_args, stdout=subprocess.PIPE, stderr=subprocess.PIPE, stdin=open("/dev/null"), preexec_fn=set_ulimits, env=env)
=======
    p = subprocess.Popen(run_args, stdout=subprocess.PIPE, stderr=subprocess.PIPE, stdin=open("/dev/null"),
                         preexec_fn=set_ulimits, env=env)
>>>>>>> 5cad330e
    out, stderr = p.communicate()
    code = p.wait()
    elapsed = time.time() - start

    return determine_test_result(fn, opts, code, out, stderr, elapsed)

def get_test_options(fn, check_stats, run_memcheck):
    opts = Options()

    opts.check_stats = check_stats
    opts.run_memcheck = run_memcheck
    opts.statchecks = []
    opts.jit_args = ["-rq"] + EXTRA_JIT_ARGS
    opts.collect_stats = True
    opts.expected = "success"
    opts.should_error = False
    opts.allow_warnings = []
    opts.skip = None

    for l in open(fn):
        l = l.strip()
        if not l:
            continue
        if not l.startswith("#"):
            break
        if l.startswith("# statcheck:"):
            l = l[len("# statcheck:"):].strip()
            opts.statchecks.append(l)
        elif l.startswith("# run_args:"):
            l = l[len("# run_args:"):].split()
            opts.jit_args += l
        elif l.startswith("# expected:"):
            opts.expected = l[len("# expected:"):].strip()
        elif l.startswith("# should_error"):
            opts.should_error = True
        elif l.startswith("# fail-if:"):
            condition = l.split(':', 1)[1].strip()
            if eval(condition):
                opts.expected = "fail"
        elif l.startswith("# skip-if:"):
            skip_if = l[len("# skip-if:"):].strip()
            if eval(skip_if):
                opts.skip = "skip-if: %s" % skip_if[:30]
        elif l.startswith("# allow-warning:"):
            opts.allow_warnings.append("Warning: " + l.split(':', 1)[1].strip())
        elif l.startswith("# no-collect-stats"):
            opts.collect_stats = False

    if not opts.skip:
        # consider other reasons for skipping file
        if SKIP_FAILING_TESTS and opts.expected == 'fail':
            opts.skip = 'expected to fail'
        elif os.path.basename(fn).split('.')[0] in TESTS_TO_SKIP:
            opts.skip = 'command line option'

    if opts.collect_stats:
        opts.jit_args = ['-s'] + opts.jit_args

    assert opts.expected in ("success", "fail", "statfail"), opts.expected

    if TEST_PYPY:
        opts.jit_args = []
        opts.collect_stats = False
        opts.check_stats = False
        opts.expected = "success"

    return opts

def determine_test_result(fn, opts, code, out, stderr, elapsed):
    last_stderr_line = stderr.strip().split('\n')[-1]

    if opts.allow_warnings:
        out_lines = []
        for l in out.split('\n'):
            for regex in opts.allow_warnings:
                if re.match(regex, l):
                    break
            else:
                out_lines.append(l)
        out = "\n".join(out_lines)

    stats = None
    if code >= 0 and opts.collect_stats:
        stats = {}
        assert out.count("Stats:") == 1
        out, stats_str = out.split("Stats:")
        for l in stats_str.strip().split('\n'):
            k, v = l.split(':')
            stats[k.strip()] = int(v)

    if EXIT_CODE_ONLY:
        # fools the rest of this function into thinking the output is OK & just checking the exit code.
        # there oughtta be a cleaner way to do this.
        expected_code, expected_out, expected_err = 0, out, stderr
    else:
        # run CPython to get the expected output
        expected_code, expected_out, expected_err = get_expected_output(fn)

    if code != expected_code:
        color = 31 # red

        if code == 0:
            err = "(Unexpected success)"
        else:
            err = last_stderr_line

        if code == -signal.SIGALRM:
            msg = "Timed out"
            color = 33 # yellow
        elif code == -signal.SIGKILL:
            msg = "Killed!"
        else:
            msg = "Exited with code %d (expected code %d)" % (code, expected_code)

        if opts.expected == "fail":
            return "Expected failure (got code %d, should be %d)" % (code, expected_code)
        elif KEEP_GOING:
            failed.append(fn)
            if VERBOSE >= 1:
                return "\033[%dmFAILED\033[0m (%s)\n%s" % (color, msg, stderr)
            else:
                return "\033[%dmFAILED\033[0m (%s)" % (color, msg)
        else:
            raise Exception("%s\n%s\n%s" % (msg, err, stderr))

    elif opts.should_error == (code == 0):
        color = 31              # red
        if code == 0:
            msg = "Exited successfully; remove '# should_error' if this is expected"
        else:
            msg = "Exited with code %d; add '# should_error' if this is expected" % code

        if KEEP_GOING:
            failed.append(fn)
            return "\033[%dmFAILED\033[0m (%s)" % (color, msg)
        else:
            # show last line of stderr so we have some idea went wrong
            print "Last line of stderr: " + last_stderr_line
            raise Exception(msg)

    elif out != expected_out:
        if opts.expected == "fail":
            return "Expected failure (bad output)"
        else:
            if KEEP_GOING:
                failed.append(fn)
                return "\033[31mFAILED\033[0m (bad output)"
            exp_fd, exp_fn = tempfile.mkstemp(prefix="expected_")
            out_fd, out_fn = tempfile.mkstemp(prefix="received_")
            os.fdopen(exp_fd, 'w').write(expected_out)
            os.fdopen(out_fd, 'w').write(out)
            p = subprocess.Popen(["diff", "--unified=5", "-a", exp_fn, out_fn], stdout=subprocess.PIPE, preexec_fn=set_ulimits)
            diff = p.stdout.read()
            assert p.wait() in (0, 1)
            os.unlink(exp_fn)
            os.unlink(out_fn)
            raise Exception("Failed on %s:\n%s" % (fn, diff))
    elif not TEST_PYPY and canonicalize_stderr(stderr) != canonicalize_stderr(expected_err):
        if opts.expected == "fail":
            return "Expected failure (bad stderr)"
        elif KEEP_GOING:
            failed.append(fn)
            return "\033[31mFAILED\033[0m (bad stderr)"
        else:
            raise Exception((canonicalize_stderr(stderr), canonicalize_stderr(expected_err)))
    elif opts.expected == "fail":
        if KEEP_GOING:
            failed.append(fn)
            return "\033[31mFAILED\033[0m (unexpected success)"
        raise Exception("Unexpected success on %s" % fn)

    r = ("Correct output (%5.1fms)" % (elapsed * 1000,),)

    if opts.check_stats:
        def noninit_count(s):
            return stats.get(s, 0) - stats.get("_init_" + s, 0)

        for l in opts.statchecks:
            test = eval(l)
            if not test:
                if opts.expected == "statfail":
                    r += ("(expected statfailure)",)
                    break
                elif KEEP_GOING:
                    failed.append(fn)
                    return r + ("\033[31mFailed statcheck\033[0m",)
                else:
                    m = re.match("""stats\[['"]([\w_]+)['"]]""", l)
                    if m:
                        statname = m.group(1)
                        raise Exception((l, statname, stats[statname]))

                    m = re.search("""noninit_count\(['"]([\w_]+)['"]\)""", l)
                    if m:
                        statname = m.group(1)
                        raise Exception((l, statname, noninit_count(statname)))

                    raise Exception((l, stats))
        else:
            # only can get here if all statchecks passed
            if opts.expected == "statfail":
                if KEEP_GOING:
                    failed.append(fn)
                    return r + ("\033[31mUnexpected statcheck success\033[0m",)
                else:
                    raise Exception(("Unexpected statcheck success!", statchecks, stats))
    else:
        r += ("(ignoring stats)",)

    if opts.run_memcheck:
        if code == 0:
            start = time.time()
            p = subprocess.Popen(["valgrind", "--tool=memcheck", "--leak-check=no"] + run_args, stdout=open("/dev/null", 'w'), stderr=subprocess.PIPE, stdin=open("/dev/null"))
            out, err = p.communicate()
            assert p.wait() == 0
            if "Invalid read" not in err:
                elapsed = (time.time() - start)
                r += ("Memcheck passed (%4.1fs)" % (elapsed,),)
            else:
                if KEEP_GOING:
                    failed.append(fn)
                    return r + ("\033[31mMEMCHECKS FAILED\033[0m",)
                else:
                    raise Exception(err)
        else:
            r += ("(Skipping memchecks)",)

    return r

q = Queue.Queue()
cv = threading.Condition()
results = {}
quit = {}
def worker_thread():
    while not quit:
        try:
            job = q.get()
            if job is None:
                break

            results[job[0]] = run_test(*job)
            with cv:
                cv.notifyAll()
        except:
            import traceback
            # traceback.print_exc()
            quit[job[0]] = job[0] + ':\n' + traceback.format_exc()
            results[job[0]] = None
            with cv:
                cv.notifyAll()
            # os._exit(-1)

def fileSize(fn):
    return os.stat(fn).st_size
    # return len(list(open(fn)))

# our arguments
parser = argparse.ArgumentParser(description='Runs Pyston tests.')
parser.add_argument('-m', '--run-memcheck', action='store_true', help='run memcheck')
parser.add_argument('-j', '--num-threads', metavar='N', type=int, default=NUM_THREADS,
                    help='number of threads')
parser.add_argument('-k', '--keep-going', default=KEEP_GOING, action='store_true',
                    help='keep going after test failure')
parser.add_argument('-R', '--image', default=IMAGE,
                    help='the executable to test (default: %s)' % IMAGE)
parser.add_argument('-K', '--no-keep-going', dest='keep_going', action='store_false',
                    help='quit after test failure')
parser.add_argument('-a', '--extra-args', default=[], action='append',
                    help="additional arguments to pyston (must be invoked with equal sign: -a=-ARG)")
parser.add_argument('-t', '--time-limit', type=int, default=TIME_LIMIT,
                    help='set time limit in seconds for each test')
parser.add_argument('-s', '--skip-tests', type=str, default='',
                    help='tests to skip (comma-separated)')
parser.add_argument('-e', '--exit-code-only', action='store_true',
                    help="only check exit code; don't run CPython to get expected output to compare against")
parser.add_argument('--skip-failing', action='store_true',
                    help="skip tests expected to fail")

parser.add_argument('test_dir')
parser.add_argument('pattern', nargs='*')

def main(orig_dir):
    global KEEP_GOING
    global IMAGE
    global EXTRA_JIT_ARGS
    global TIME_LIMIT
    global TEST_DIR
    global FN_JUST_SIZE
    global TESTS_TO_SKIP
    global EXIT_CODE_ONLY
    global SKIP_FAILING_TESTS
    global VERBOSE
    global EXTMODULE_DIR_PYSTON

    run_memcheck = False

    opts = parser.parse_args()
    run_memcheck = opts.run_memcheck
    NUM_THREADS = opts.num_threads
    IMAGE = os.path.join(orig_dir, opts.image)
    KEEP_GOING = opts.keep_going
    EXTRA_JIT_ARGS += opts.extra_args
    TIME_LIMIT = opts.time_limit
    TESTS_TO_SKIP = opts.skip_tests.split(',')
    TESTS_TO_SKIP = filter(bool, TESTS_TO_SKIP) # "".split(',') == ['']
    EXIT_CODE_ONLY = opts.exit_code_only
    SKIP_FAILING_TESTS = opts.skip_failing

    TEST_DIR = os.path.join(orig_dir, opts.test_dir)
    EXTMODULE_DIR_PYSTON = os.path.abspath(os.path.dirname(os.path.realpath(IMAGE)) + "/test/test_extension/")
    patterns = opts.pattern

    if not patterns and not TESTS_TO_SKIP:
        TESTS_TO_SKIP = ["t", "t2"]

    assert os.path.isdir(TEST_DIR), "%s doesn't look like a directory with tests in it" % TEST_DIR

    if TEST_DIR.rstrip('/').endswith("cpython") and not EXIT_CODE_ONLY:
        print >>sys.stderr, "Test directory name ends in cpython; are you sure you don't want --exit-code-only?"

    # do we need this any more?
    IGNORE_STATS = ["%s/%d.py" % (TEST_DIR, i) for i in ()] + []

    tests = [t for t in glob.glob("%s/*.py" % TEST_DIR)]

    LIB_DIR = os.path.join(sys.prefix, "lib/python2.7")
    for t in tests:
        bn = os.path.basename(t)
        assert bn.endswith(".py")
        module_name = bn[:-3]

        if os.path.exists(os.path.join(LIB_DIR, module_name)) or \
           os.path.exists(os.path.join(LIB_DIR, module_name + ".py")) or \
           module_name in sys.builtin_module_names:
            raise Exception("Error: %s hides builtin module '%s'" % (t, module_name))

    if patterns:
        filtered_tests = []
        for t in tests:
            if any(re.match(os.path.join(TEST_DIR, p) + ".*\.py", t) for p in patterns):
                filtered_tests.append(t)
        tests = filtered_tests
    if not tests:
        print >>sys.stderr, "No tests matched the given patterns. OK by me!"
        # this can happen legitimately in e.g. `make check_test_foo` if test_foo.py is a CPython regression test.
        sys.exit(0)

    FN_JUST_SIZE = max(20, 2 + max(len(os.path.basename(fn)) for fn in tests))

    if TEST_PYPY:
        IMAGE = '/usr/local/bin/pypy'

    if not patterns:
        tests.sort(key=fileSize)

    for fn in tests:
        check_stats = fn not in IGNORE_STATS
        q.put((fn, check_stats, run_memcheck))

    threads = []
    for i in xrange(NUM_THREADS):
        t = threading.Thread(target=worker_thread)
        t.setDaemon(True)
        t.start()
        threads.append(t)
        q.put(None)

    for fn in tests:
        with cv:
            while fn not in results:
                try:
                    cv.wait(1)
                except KeyboardInterrupt:
                    print >>sys.stderr, "Interrupted"
                    sys.exit(1)

        if results[fn] is None:
            assert quit
            print quit.pop(fn).strip()
            for fn, s in quit.items():
                print "(%s also failed)" % fn
            sys.exit(1)
            break
        name = os.path.basename(fn).rjust(FN_JUST_SIZE)
        msgs = results[fn]
        if isinstance(msgs,str):
            msgs = [msgs]
        print '    '.join([name] + list(msgs))

    for t in threads:
        t.join()

    if failed:
        sys.exit(1)

if __name__ == "__main__":
    origdir = os.getcwd()
    tmpdir = tempfile.mkdtemp()
    os.chdir(tmpdir)
    try:
        main(origdir)
    finally:
        shutil.rmtree(tmpdir)<|MERGE_RESOLUTION|>--- conflicted
+++ resolved
@@ -145,17 +145,12 @@
         return "(skipped: %s)" % opts.skip
 
     env = dict(os.environ)
+    env["PYTHONPATH"] = EXTMODULE_DIR_PYSTON
     env["PYTHONIOENCODING"] = PYTHONIOENCODING
     run_args = [os.path.abspath(IMAGE)] + opts.jit_args + [fn]
     start = time.time()
-<<<<<<< HEAD
-    env = dict(os.environ)
-    env["PYTHONPATH"] = EXTMODULE_DIR_PYSTON
-    p = subprocess.Popen(run_args, stdout=subprocess.PIPE, stderr=subprocess.PIPE, stdin=open("/dev/null"), preexec_fn=set_ulimits, env=env)
-=======
     p = subprocess.Popen(run_args, stdout=subprocess.PIPE, stderr=subprocess.PIPE, stdin=open("/dev/null"),
                          preexec_fn=set_ulimits, env=env)
->>>>>>> 5cad330e
     out, stderr = p.communicate()
     code = p.wait()
     elapsed = time.time() - start
