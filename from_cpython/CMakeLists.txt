# Copy any changed stdlib files to the destination:
file(GLOB_RECURSE STDLIB_SRCS Lib/ "*.py")
file(GLOB_RECURSE STD_INCLUDES Include/ "*.h")
set(STDLIB_TARGETS "")
foreach(STDLIB_FILE ${STDLIB_SRCS} ${STD_INCLUDES})
    file(RELATIVE_PATH FN_REL ${CMAKE_SOURCE_DIR} ${STDLIB_FILE})
    set(TARGET ${CMAKE_BINARY_DIR}/${FN_REL})

    add_custom_command(OUTPUT ${TARGET} COMMAND
                       ${CMAKE_COMMAND} -E copy_if_different ${STDLIB_FILE} ${TARGET}
                       DEPENDS ${STDLIB_FILE}
                       COMMENT "Copying ${FN_REL}"
                       )
    set(STDLIB_TARGETS ${STDLIB_TARGETS} ${TARGET})
endforeach(STDLIB_FILE)
add_custom_target(copy_stdlib ALL DEPENDS ${STDLIB_TARGETS})

# compile specified files in from_cpython/Modules
file(GLOB_RECURSE STDMODULE_SRCS Modules
    _codecsmodule.c
    _collectionsmodule.c
    _csv.c
    _functoolsmodule.c
    _iomodule.c
    _math.c
    _randommodule.c
    _sre.c
    _ssl.c
    _struct.c
    _weakref.c
    arraymodule.c
    binascii.c
    bufferedio.c
    bytesio.c
    cache.c
    connection.c
    cStringIO.c
    cursor.c
    datetimemodule.c
    errnomodule.c
    fcntlmodule.c
    fileio.c
    getpath.c
    iobase.c
    itertoolsmodule.c
    mathmodule.c
    md5.c
    md5module.c
    microprotocols.c
    module.c
    operator.c
    posixmodule.c
    prepare_protocol.c
    pwdmodule.c
    resource.c
    row.c
    selectmodule.c
    sha256module.c
    sha512module.c
    shamodule.c
    signalmodule.c
    socketmodule.c
    statement.c
    stringio.c
    stropmodule.c
    textio.c
    timemodule.c
    unicodedata.c
    util.c
    zipimport.c
    zlibmodule.c
    )

# compile specified files in from_cpython/Objects
file(GLOB_RECURSE STDOBJECT_SRCS Objects
    bufferobject.c
    bytearrayobject.c
    bytes_methods.c
    capsule.c
    cobject.c
    exceptions.c
    iterobject.c
    memoryobject.c
    stringobject.c
    structseq.c
    unicodectype.c
    unicodeobject.c
    weakrefobject.c
    )

# compile specified files in from_cpython/Python
file(GLOB_RECURSE STDPYTHON_SRCS Python
    dtoa.c
    formatter_string.c
    formatter_unicode.c
    getargs.c
    marshal.c
    mystrtoul.c
    pyctype.c
    pystrtod.c
    structmember.c
    )

# compile specified files in from_cpython/Python
file(GLOB_RECURSE STDPARSER_SRCS Parser
    myreadline.c
    )

set(CMAKE_C_FLAGS "${CMAKE_C_FLAGS} -Wno-missing-field-initializers -Wno-tautological-compare -Wno-type-limits -Wno-unused-result -Wno-strict-aliasing")
add_library(FROM_CPYTHON OBJECT ${STDMODULE_SRCS} ${STDOBJECT_SRCS} ${STDPYTHON_SRCS} ${STDPARSER_SRCS})
<<<<<<< HEAD
add_dependencies(FROM_CPYTHON copy_stdlib)
=======

add_custom_command(OUTPUT ${CMAKE_BINARY_DIR}/lib_pyston/_multiprocessing.pyston.so
                   COMMAND ${CMAKE_BINARY_DIR}/pyston setup.py build --build-lib ${CMAKE_BINARY_DIR}/lib_pyston
                   DEPENDS
                       pyston
                       copy_stdlib
                       copy_libpyston
                       Modules/_multiprocessing/multiprocessing.c
                       Modules/_multiprocessing/semaphore.c
                       Modules/_multiprocessing/socket_connection.c
                   WORKING_DIRECTORY ${CMAKE_CURRENT_SOURCE_DIR})
add_custom_target(sharedmods DEPENDS ${CMAKE_BINARY_DIR}/lib_pyston/_multiprocessing.pyston.so)
>>>>>>> c9590e09
<|MERGE_RESOLUTION|>--- conflicted
+++ resolved
@@ -108,9 +108,7 @@
 
 set(CMAKE_C_FLAGS "${CMAKE_C_FLAGS} -Wno-missing-field-initializers -Wno-tautological-compare -Wno-type-limits -Wno-unused-result -Wno-strict-aliasing")
 add_library(FROM_CPYTHON OBJECT ${STDMODULE_SRCS} ${STDOBJECT_SRCS} ${STDPYTHON_SRCS} ${STDPARSER_SRCS})
-<<<<<<< HEAD
 add_dependencies(FROM_CPYTHON copy_stdlib)
-=======
 
 add_custom_command(OUTPUT ${CMAKE_BINARY_DIR}/lib_pyston/_multiprocessing.pyston.so
                    COMMAND ${CMAKE_BINARY_DIR}/pyston setup.py build --build-lib ${CMAKE_BINARY_DIR}/lib_pyston
@@ -122,5 +120,4 @@
                        Modules/_multiprocessing/semaphore.c
                        Modules/_multiprocessing/socket_connection.c
                    WORKING_DIRECTORY ${CMAKE_CURRENT_SOURCE_DIR})
-add_custom_target(sharedmods DEPENDS ${CMAKE_BINARY_DIR}/lib_pyston/_multiprocessing.pyston.so)
->>>>>>> c9590e09
+add_custom_target(sharedmods DEPENDS ${CMAKE_BINARY_DIR}/lib_pyston/_multiprocessing.pyston.so)