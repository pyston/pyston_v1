// This file is originally from CPython 2.7, with modifications for Pyston

/* Traceback implementation */

#include "Python.h"

#include "code.h"
#include "frameobject.h"
#include "structmember.h"
#include "osdefs.h"
#include "traceback.h"

#define OFF(x) offsetof(PyTracebackObject, x)

static PyMemberDef tb_memberlist[] = {
    {"tb_next",         T_OBJECT,       OFF(tb_next), READONLY},
    {"tb_frame",        T_OBJECT,       OFF(tb_frame), READONLY},
    {"tb_lasti",        T_INT,          OFF(tb_lasti), READONLY},
    {"tb_lineno",       T_INT,          OFF(tb_lineno), READONLY},
    {NULL}      /* Sentinel */
};

static void
tb_dealloc(PyTracebackObject *tb)
{
    PyObject_GC_UnTrack(tb);
    Py_TRASHCAN_SAFE_BEGIN(tb)
    Py_XDECREF(tb->tb_next);
    Py_XDECREF(tb->tb_frame);
    PyObject_GC_Del(tb);
    Py_TRASHCAN_SAFE_END(tb)
}

static int
tb_traverse(PyTracebackObject *tb, visitproc visit, void *arg)
{
    Py_VISIT(tb->tb_next);
    Py_VISIT(tb->tb_frame);
    return 0;
}

static void
tb_clear(PyTracebackObject *tb)
{
    Py_CLEAR(tb->tb_next);
    Py_CLEAR(tb->tb_frame);
}

PyTypeObject PyTraceBack_Type = {
    // Pyston change:
    // PyVarObject_HEAD_INIT(&PyType_Type, 0)
    PyVarObject_HEAD_INIT(NULL, 0)
    "traceback",
    sizeof(PyTracebackObject),
    0,
    (destructor)tb_dealloc, /*tp_dealloc*/
    0,                  /*tp_print*/
    0,              /*tp_getattr*/
    0,                  /*tp_setattr*/
    0,                  /*tp_compare*/
    0,                  /*tp_repr*/
    0,                  /*tp_as_number*/
    0,                  /*tp_as_sequence*/
    0,                  /*tp_as_mapping*/
    0,                  /* tp_hash */
    0,                  /* tp_call */
    0,                  /* tp_str */
    0,                  /* tp_getattro */
    0,                  /* tp_setattro */
    0,                                          /* tp_as_buffer */
    Py_TPFLAGS_DEFAULT | Py_TPFLAGS_HAVE_GC,/* tp_flags */
    0,                                          /* tp_doc */
    (traverseproc)tb_traverse,                  /* tp_traverse */
    (inquiry)tb_clear,                          /* tp_clear */
    0,                                          /* tp_richcompare */
    0,                                          /* tp_weaklistoffset */
    0,                                          /* tp_iter */
    0,                                          /* tp_iternext */
    0,                                          /* tp_methods */
    tb_memberlist,                              /* tp_members */
    0,                                          /* tp_getset */
    0,                                          /* tp_base */
    0,                                          /* tp_dict */
};

static PyTracebackObject *
newtracebackobject(PyTracebackObject *next, PyFrameObject *frame)
{
    PyTracebackObject *tb;
    if ((next != NULL && !PyTraceBack_Check(next)) ||
                    frame == NULL || !PyFrame_Check(frame)) {
        PyErr_BadInternalCall();
        return NULL;
    }
    tb = PyObject_GC_New(PyTracebackObject, &PyTraceBack_Type);
    if (tb != NULL) {
        Py_XINCREF(next);
        tb->tb_next = next;
        Py_XINCREF(frame);
        tb->tb_frame = (struct _frame *)frame;
        // Pyston change: we don't have tb_lasti
        // tb->tb_lasti = frame->f_lasti;
        tb->tb_lasti = -1;
        tb->tb_lineno = PyFrame_GetLineNumber(frame);
        PyObject_GC_Track(tb);
    }
    return tb;
}

int
PyTraceBack_Here(PyFrameObject *frame)
{
    PyThreadState *tstate = PyThreadState_GET();
    PyTracebackObject *oldtb = (PyTracebackObject *) tstate->curexc_traceback;
    PyTracebackObject *tb = newtracebackobject(oldtb, frame);
    if (tb == NULL)
        return -1;
    tstate->curexc_traceback = (PyObject *)tb;
    Py_XDECREF(oldtb);
    return 0;
}

// Pyston change: this function does not modify curexc_traceback but instead sets the supplied tb
int
PyTraceBack_Here_Tb(PyFrameObject *frame, PyTracebackObject** tb)
{
<<<<<<< HEAD
    PyObject* prev_tb = (PyObject*)*tb;
    if (prev_tb == Py_None) {
        Py_DECREF(prev_tb);
        *tb = NULL;
        prev_tb = NULL;
    }
=======
>>>>>>> 98dfb53b
    *tb = newtracebackobject(*tb, frame);
    Py_XDECREF(prev_tb);
    if (*tb == NULL)
        return -1;
    return 0;
}

int
_Py_DisplaySourceLine(PyObject *f, const char *filename, int lineno, int indent)
{
    int err = 0;
    FILE *xfp = NULL;
    char linebuf[2000];
    int i;
    char namebuf[MAXPATHLEN+1];

    if (filename == NULL)
        return -1;
    /* This is needed by Emacs' compile command */
#define FMT "  File \"%.500s\", line %d, in %.500s\n"
    xfp = fopen(filename, "r" PY_STDIOTEXTMODE);
    if (xfp == NULL) {
        /* Search tail of filename in sys.path before giving up */
        PyObject *path;
        const char *tail = strrchr(filename, SEP);
        if (tail == NULL)
            tail = filename;
        else
            tail++;
        path = PySys_GetObject("path");
        if (path != NULL && PyList_Check(path)) {
            Py_ssize_t _npath = PyList_Size(path);
            int npath = Py_SAFE_DOWNCAST(_npath, Py_ssize_t, int);
            size_t taillen = strlen(tail);
            for (i = 0; i < npath; i++) {
                PyObject *v = PyList_GetItem(path, i);
                if (v == NULL) {
                    PyErr_Clear();
                    break;
                }
                if (PyString_Check(v)) {
                    size_t len;
                    len = PyString_GET_SIZE(v);
                    if (len + 1 + taillen >= MAXPATHLEN)
                        continue; /* Too long */
                    strcpy(namebuf, PyString_AsString(v));
                    if (strlen(namebuf) != len)
                        continue; /* v contains '\0' */
                    if (len > 0 && namebuf[len-1] != SEP)
                        namebuf[len++] = SEP;
                    strcpy(namebuf+len, tail);
                    xfp = fopen(namebuf, "r" PY_STDIOTEXTMODE);
                    if (xfp != NULL) {
                        break;
                    }
                }
            }
        }
    }

    if (xfp == NULL)
        return err;
    if (err != 0) {
        fclose(xfp);
        return err;
    }

    for (i = 0; i < lineno; i++) {
        char* pLastChar = &linebuf[sizeof(linebuf)-2];
        do {
            *pLastChar = '\0';
            if (Py_UniversalNewlineFgets(linebuf, sizeof linebuf, xfp, NULL) == NULL)
                break;
            /* fgets read *something*; if it didn't get as
               far as pLastChar, it must have found a newline
               or hit the end of the file;              if pLastChar is \n,
               it obviously found a newline; else we haven't
               yet seen a newline, so must continue */
        } while (*pLastChar != '\0' && *pLastChar != '\n');
    }
    if (i == lineno) {
        char buf[11];
        char *p = linebuf;
        while (*p == ' ' || *p == '\t' || *p == '\014')
            p++;

        /* Write some spaces before the line */
        strcpy(buf, "          ");
        assert (strlen(buf) == 10);
        while (indent > 0) {
            if(indent < 10)
                buf[indent] = '\0';
            err = PyFile_WriteString(buf, f);
            if (err != 0)
                break;
            indent -= 10;
        }

        if (err == 0)
            err = PyFile_WriteString(p, f);
        if (err == 0 && strchr(p, '\n') == NULL)
            err = PyFile_WriteString("\n", f);
    }
    fclose(xfp);
    return err;
}

static int
tb_displayline(PyObject *f, const char *filename, int lineno, const char *name)
{
    int err = 0;
    char linebuf[2000];

    if (filename == NULL || name == NULL)
        return -1;
    /* This is needed by Emacs' compile command */
#define FMT "  File \"%.500s\", line %d, in %.500s\n"
    PyOS_snprintf(linebuf, sizeof(linebuf), FMT, filename, lineno, name);
    err = PyFile_WriteString(linebuf, f);
    if (err != 0)
        return err;
    return _Py_DisplaySourceLine(f, filename, lineno, 4);
}

static int
tb_printinternal(PyTracebackObject *tb, PyObject *f, long limit)
{
    int err = 0;
    long depth = 0;
    PyTracebackObject *tb1 = tb;
    while (tb1 != NULL) {
        depth++;
        tb1 = tb1->tb_next;
    }
    while (tb != NULL && err == 0) {
        if (depth <= limit) {
            /*
            // Pyston change: we can't directly access the fields
            err = tb_displayline(f,
                PyString_AsString(
                    tb->tb_frame->f_code->co_filename),
                tb->tb_lineno,
                PyString_AsString(tb->tb_frame->f_code->co_name));
            */
            PyCodeObject* code = (PyCodeObject*)PyFrame_GetCode(tb->tb_frame);
            PyObject* filename = PyCode_GetFilename(code);
            PyObject* name = PyCode_GetName(code);
            err = tb_displayline(f,
                PyString_AsString(filename),
                tb->tb_lineno,
                PyString_AsString(name));
            Py_DECREF(name);
            Py_DECREF(filename);
            Py_DECREF(code);
        }
        depth--;
        tb = tb->tb_next;
        if (err == 0)
            err = PyErr_CheckSignals();
    }
    return err;
}

int
PyTraceBack_Print(PyObject *v, PyObject *f)
{
    int err;
    PyObject *limitv;
    long limit = 1000;
    if (v == NULL)
        return 0;
    if (!PyTraceBack_Check(v)) {
        PyErr_BadInternalCall();
        return -1;
    }
    limitv = PySys_GetObject("tracebacklimit");
    if (limitv && PyInt_Check(limitv)) {
        limit = PyInt_AsLong(limitv);
        if (limit <= 0)
            return 0;
    }
    err = PyFile_WriteString("Traceback (most recent call last):\n", f);
    if (!err)
        err = tb_printinternal((PyTracebackObject *)v, f, limit);
    return err;
}<|MERGE_RESOLUTION|>--- conflicted
+++ resolved
@@ -124,17 +124,9 @@
 int
 PyTraceBack_Here_Tb(PyFrameObject *frame, PyTracebackObject** tb)
 {
-<<<<<<< HEAD
-    PyObject* prev_tb = (PyObject*)*tb;
-    if (prev_tb == Py_None) {
-        Py_DECREF(prev_tb);
-        *tb = NULL;
-        prev_tb = NULL;
-    }
-=======
->>>>>>> 98dfb53b
-    *tb = newtracebackobject(*tb, frame);
-    Py_XDECREF(prev_tb);
+    PyTracebackObject* oldtb = *tb;
+    *tb = newtracebackobject(oldtb, frame);
+    Py_XDECREF(oldtb);
     if (*tb == NULL)
         return -1;
     return 0;
