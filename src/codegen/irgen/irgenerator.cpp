// Copyright (c) 2014-2015 Dropbox, Inc.
//
// Licensed under the Apache License, Version 2.0 (the "License");
// you may not use this file except in compliance with the License.
// You may obtain a copy of the License at
//
//    http://www.apache.org/licenses/LICENSE-2.0
//
// Unless required by applicable law or agreed to in writing, software
// distributed under the License is distributed on an "AS IS" BASIS,
// WITHOUT WARRANTIES OR CONDITIONS OF ANY KIND, either express or implied.
// See the License for the specific language governing permissions and
// limitations under the License.

#include "codegen/irgen/irgenerator.h"

#include "llvm/IR/Module.h"
#include "llvm/Support/raw_ostream.h"

#include "analysis/function_analysis.h"
#include "analysis/scoping_analysis.h"
#include "analysis/type_analysis.h"
#include "asm_writing/icinfo.h"
#include "codegen/codegen.h"
#include "codegen/compvars.h"
#include "codegen/irgen.h"
#include "codegen/irgen/util.h"
#include "codegen/osrentry.h"
#include "codegen/patchpoints.h"
#include "codegen/type_recording.h"
#include "core/ast.h"
#include "core/cfg.h"
#include "core/types.h"
#include "core/util.h"
#include "runtime/generator.h"
#include "runtime/objmodel.h"
#include "runtime/types.h"

namespace pyston {

extern "C" void dumpLLVM(void* _v) {
    llvm::Value* v = (llvm::Value*)_v;
    v->getType()->dump();
    v->dump();
}

IRGenState::IRGenState(FunctionMetadata* md, CompiledFunction* cf, SourceInfo* source_info,
                       std::unique_ptr<PhiAnalysis> phis, ParamNames* param_names, GCBuilder* gc,
                       llvm::MDNode* func_dbg_info, RefcountTracker* refcount_tracker)
    : md(md),
      cf(cf),
      source_info(source_info),
      phis(std::move(phis)),
      param_names(param_names),
      gc(gc),
      func_dbg_info(func_dbg_info),
      refcount_tracker(refcount_tracker),
      scratch_space(NULL),
      frame_info(NULL),
      globals(NULL),
      vregs(NULL),
      stmt(NULL),
      scratch_size(0) {
    assert(cf->func);
    assert(!cf->md); // in this case don't need to pass in sourceinfo
}

IRGenState::~IRGenState() {
}

llvm::Value* IRGenState::getScratchSpace(int min_bytes) {
    llvm::BasicBlock& entry_block = getLLVMFunction()->getEntryBlock();

    if (scratch_space) {
        assert(scratch_space->getParent() == &entry_block);
        assert(scratch_space->isStaticAlloca());
        if (scratch_size >= min_bytes)
            return scratch_space;
    }

    llvm::AllocaInst* new_scratch_space;
    // If the entry block is currently empty, we have to be more careful:
    if (entry_block.begin() == entry_block.end()) {
        new_scratch_space = new llvm::AllocaInst(g.i8, getConstantInt(min_bytes, g.i64), "scratch", &entry_block);
    } else {
        new_scratch_space = new llvm::AllocaInst(g.i8, getConstantInt(min_bytes, g.i64), "scratch",
                                                 entry_block.getFirstInsertionPt());
    }

    assert(new_scratch_space->isStaticAlloca());

    if (scratch_space)
        scratch_space->replaceAllUsesWith(new_scratch_space);

    scratch_size = min_bytes;
    scratch_space = new_scratch_space;

    return scratch_space;
}

ExceptionStyle UnwindInfo::preferredExceptionStyle() const {
    if (FORCE_LLVM_CAPI_CALLS)
        return CAPI;

    // TODO: I think this makes more sense as a relative percentage rather
    // than an absolute threshold, but currently we don't count how many
    // times a statement was executed but didn't throw.
    //
    // In theory this means that eventually anything that throws will be viewed
    // as a highly-throwing statement, but I think that this is less bad than
    // it might be because the denominator will be roughly fixed since we will
    // tend to run this check after executing the statement a somewhat-fixed
    // number of times.
    // We might want to zero these out after we are done compiling, though.
    if (current_stmt->cxx_exception_count >= 10)
        return CAPI;

    return CXX;
}

static llvm::Value* getClosureParentGep(IREmitter& emitter, llvm::Value* closure) {
    static_assert(sizeof(Box) == offsetof(BoxedClosure, parent), "");
    static_assert(offsetof(BoxedClosure, parent) + sizeof(BoxedClosure*) == offsetof(BoxedClosure, nelts), "");
    return emitter.getBuilder()->CreateConstInBoundsGEP2_32(closure, 0, 1);
}

static llvm::Value* getClosureElementGep(IREmitter& emitter, llvm::Value* closure, size_t index) {
    static_assert(sizeof(Box) == offsetof(BoxedClosure, parent), "");
    static_assert(offsetof(BoxedClosure, parent) + sizeof(BoxedClosure*) == offsetof(BoxedClosure, nelts), "");
    static_assert(offsetof(BoxedClosure, nelts) + sizeof(size_t) == offsetof(BoxedClosure, elts), "");
    return emitter.getBuilder()->CreateGEP(
        closure,
        { llvm::ConstantInt::get(g.i32, 0), llvm::ConstantInt::get(g.i32, 3), llvm::ConstantInt::get(g.i32, index) });
}

static llvm::Value* getBoxedLocalsGep(llvm::IRBuilder<true>& builder, llvm::Value* v) {
    static_assert(offsetof(FrameInfo, exc) == 0, "");
    static_assert(sizeof(ExcInfo) == 24, "");
    static_assert(offsetof(FrameInfo, boxedLocals) == 24, "");
    return builder.CreateConstInBoundsGEP2_32(v, 0, 1);
}

static llvm::Value* getExcinfoGep(llvm::IRBuilder<true>& builder, llvm::Value* v) {
    static_assert(offsetof(FrameInfo, exc) == 0, "");
    return builder.CreateConstInBoundsGEP2_32(v, 0, 0);
}

template <typename Builder> static llvm::Value* getFrameObjGep(Builder& builder, llvm::Value* v) {
    static_assert(offsetof(FrameInfo, exc) == 0, "");
    static_assert(sizeof(ExcInfo) == 24, "");
    static_assert(sizeof(Box*) == 8, "");
    static_assert(offsetof(FrameInfo, frame_obj) == 32, "");
    return builder.CreateConstInBoundsGEP2_32(v, 0, 2);
    // TODO: this could be made more resilient by doing something like
    // gep->accumulateConstantOffset(g.tm->getDataLayout(), ap_offset)
}

template <typename Builder> static llvm::Value* getPassedClosureGep(Builder& builder, llvm::Value* v) {
    static_assert(offsetof(FrameInfo, passed_closure) == 40, "");
    return builder.CreateConstInBoundsGEP2_32(v, 0, 3);
}

template <typename Builder> static llvm::Value* getVRegsGep(Builder& builder, llvm::Value* v) {
    static_assert(offsetof(FrameInfo, vregs) == 48, "");
    return builder.CreateConstInBoundsGEP2_32(v, 0, 4);
}

template <typename Builder> static llvm::Value* getStmtGep(Builder& builder, llvm::Value* v) {
    static_assert(offsetof(FrameInfo, stmt) == 56, "");
    return builder.CreateConstInBoundsGEP2_32(v, 0, 5);
}

template <typename Builder> static llvm::Value* getGlobalsGep(Builder& builder, llvm::Value* v) {
    static_assert(offsetof(FrameInfo, globals) == 64, "");
    return builder.CreateConstInBoundsGEP2_32(v, 0, 6);
}

template <typename Builder> static llvm::Value* getMDGep(Builder& builder, llvm::Value* v) {
    static_assert(offsetof(FrameInfo, md) == 64 + 16, "");
    return builder.CreateConstInBoundsGEP2_32(v, 0, 8);
}

void IRGenState::setupFrameInfoVar(llvm::Value* passed_closure, llvm::Value* passed_globals,
                                   llvm::Value* frame_info_arg) {
    /*
        There is a matrix of possibilities here.

        For complete (non-OSR) functions, we initialize the FrameInfo* with an alloca and
        set this->frame_info to that llvm value.
        - If the function has NAME-scope, we initialize the frame_info.boxedLocals to a dictionary
          and set this->boxed_locals to an llvm value which is that dictionary.
        - If it is non-NAME-scope, we leave it NULL, because  most of the time it won't
          be initialized (unless someone calls locals() or something).
          this->boxed_locals is unused within the IR, so we don't set it.

        If this is an OSR function, then a FrameInfo* is passed in as an argument, so we don't
        need to initialize it with an alloca, and frame_info is already
        pointer.
        - If the function is NAME-scope, we extract the boxedLocals from the frame_info in order
          to set this->boxed_locals.
    */
    assert(!frame_info);
    llvm::BasicBlock& entry_block = getLLVMFunction()->getEntryBlock();

    llvm::IRBuilder<true> builder(&entry_block);

    if (entry_block.begin() != entry_block.end())
        builder.SetInsertPoint(&entry_block, entry_block.getFirstInsertionPt());

    if (entry_block.getTerminator())
        builder.SetInsertPoint(entry_block.getTerminator());
    else
        builder.SetInsertPoint(&entry_block);

    llvm::AllocaInst* al_pointer_to_frame_info
        = builder.CreateAlloca(g.llvm_frame_info_type->getPointerTo(), NULL, "frame_info_ptr");

    if (frame_info_arg) {
        assert(!passed_closure);
        assert(!passed_globals);

        // The OSR case

        assert(0 && "check refcounting");
        this->frame_info = frame_info_arg;

        // use vrags array from the interpreter
        vregs = builder.CreateLoad(getVRegsGep(builder, frame_info_arg));
        this->globals = builder.CreateLoad(getGlobalsGep(builder, frame_info_arg));

        if (getScopeInfo()->usesNameLookup()) {
            // load frame_info.boxedLocals
            this->boxed_locals = builder.CreateLoad(getBoxedLocalsGep(builder, this->frame_info));
        }

    } else {
        // The "normal" case
        assert(!vregs);
        getMD()->calculateNumVRegs();
        int num_user_visible_vregs = getMD()->source->cfg->sym_vreg_map_user_visible.size();
        if (num_user_visible_vregs > 0) {
            auto* vregs_alloca
                = builder.CreateAlloca(g.llvm_value_type_ptr, getConstantInt(num_user_visible_vregs), "vregs");
            // Clear the vregs array because 0 means undefined valued.
            builder.CreateMemSet(vregs_alloca, getConstantInt(0, g.i8),
                                 getConstantInt(num_user_visible_vregs * sizeof(Box*)), vregs_alloca->getAlignment());
            vregs = vregs_alloca;
        } else
            vregs = getNullPtr(g.llvm_value_type_ptr_ptr);

        llvm::AllocaInst* al = builder.CreateAlloca(g.llvm_frame_info_type, NULL, "frame_info");
        assert(al->isStaticAlloca());


        // frame_info.exc.type = NULL
        llvm::Constant* null_value = getNullPtr(g.llvm_value_type_ptr);
        getRefcounts()->setType(null_value, RefType::BORROWED);
        llvm::Value* exc_info = getExcinfoGep(builder, al);
        builder.CreateStore(null_value,
                            builder.CreateConstInBoundsGEP2_32(exc_info, 0, offsetof(ExcInfo, type) / sizeof(Box*)));

        // frame_info.boxedLocals = NULL
        llvm::Value* boxed_locals_gep = getBoxedLocalsGep(builder, al);
        builder.CreateStore(getNullPtr(g.llvm_value_type_ptr), boxed_locals_gep);

        if (getScopeInfo()->usesNameLookup()) {
            // frame_info.boxedLocals = createDict()
            // (Since this can call into the GC, we have to initialize it to NULL first as we did above.)
            this->boxed_locals = builder.CreateCall(g.funcs.createDict);
            getRefcounts()->setType(this->boxed_locals, RefType::OWNED);
            auto inst = builder.CreateStore(this->boxed_locals, boxed_locals_gep);
            getRefcounts()->refConsumed(this->boxed_locals, inst);
        }

        // frame_info.frame_obj = NULL
        static llvm::Type* llvm_frame_obj_type_ptr
            = llvm::cast<llvm::StructType>(g.llvm_frame_info_type)->getElementType(2);
        auto null_frame = getNullPtr(llvm_frame_obj_type_ptr);
        getRefcounts()->setType(null_frame, RefType::BORROWED);
        builder.CreateStore(null_frame, getFrameObjGep(builder, al));

        // set  frame_info.passed_closure
        builder.CreateStore(passed_closure, getPassedClosureGep(builder, al));
        // set frame_info.globals
        builder.CreateStore(passed_globals, getGlobalsGep(builder, al));
        // set frame_info.vregs
        builder.CreateStore(vregs, getVRegsGep(builder, al));
        builder.CreateStore(embedRelocatablePtr(getMD(), g.llvm_functionmetadata_type_ptr), getMDGep(builder, al));

        this->frame_info = al;
        this->globals = passed_globals;

        builder.CreateCall(g.funcs.initFrame, this->frame_info);
    }

    stmt = getStmtGep(builder, frame_info);
    builder.CreateStore(this->frame_info, al_pointer_to_frame_info);
    // Create stackmap to make a pointer to the frame_info location known
    PatchpointInfo* info = PatchpointInfo::create(getCurFunction(), 0, 0, 0);
    std::vector<llvm::Value*> args;
    args.push_back(getConstantInt(info->getId(), g.i64));
    args.push_back(getConstantInt(0, g.i32));
    args.push_back(al_pointer_to_frame_info);
    info->setNumFrameArgs(1);
    info->setIsFrameInfoStackmap();
    builder.CreateCall(llvm::Intrinsic::getDeclaration(g.cur_module, llvm::Intrinsic::experimental_stackmap), args);
}

llvm::Value* IRGenState::getFrameInfoVar() {
    assert(frame_info);
    return frame_info;
}

llvm::Value* IRGenState::getBoxedLocalsVar() {
    assert(getScopeInfo()->usesNameLookup());
    assert(this->boxed_locals != NULL);
    return this->boxed_locals;
}

llvm::Value* IRGenState::getVRegsVar() {
    assert(vregs);
    return vregs;
}

llvm::Value* IRGenState::getStmtVar() {
    assert(stmt);
    return stmt;
}

ScopeInfo* IRGenState::getScopeInfo() {
    return getSourceInfo()->getScopeInfo();
}

ScopeInfo* IRGenState::getScopeInfoForNode(AST* node) {
    auto source = getSourceInfo();
    return source->scoping->getScopeInfoForNode(node);
}

llvm::Value* IRGenState::getGlobals() {
    assert(globals);
    return globals;
}

llvm::Value* IRGenState::getGlobalsIfCustom() {
    if (source_info->scoping->areGlobalsFromModule())
        return getNullPtr(g.llvm_value_type_ptr);
    return getGlobals();
}

// XXX This is pretty hacky, but I think I can get rid of it once I merge in Marius's new frame introspection work
#define NO_CXX_INTERCEPTION ((llvm::BasicBlock*)-1)

class IREmitterImpl : public IREmitter {
private:
    IRGenState* irstate;
    std::unique_ptr<IRBuilder> builder;
    llvm::BasicBlock*& curblock;
    IRGenerator* irgenerator;

    void emitPendingCallsCheck(llvm::BasicBlock* exc_dest) {
        auto&& builder = *getBuilder();

        llvm::GlobalVariable* pendingcalls_to_do_gv = g.cur_module->getGlobalVariable("_pendingcalls_to_do");
        if (!pendingcalls_to_do_gv) {
            static_assert(sizeof(_pendingcalls_to_do) == 4, "");
            pendingcalls_to_do_gv = new llvm::GlobalVariable(
                *g.cur_module, g.i32, false, llvm::GlobalValue::ExternalLinkage, 0, "_pendingcalls_to_do");
            pendingcalls_to_do_gv->setAlignment(4);
        }

        llvm::BasicBlock* cur_block = builder.GetInsertBlock();

        llvm::BasicBlock* pendingcalls_set = createBasicBlock("_pendingcalls_set");
        pendingcalls_set->moveAfter(cur_block);
        llvm::BasicBlock* join_block = createBasicBlock("continue_after_pendingcalls_check");
        join_block->moveAfter(pendingcalls_set);

        llvm::Value* pendingcalls_to_do_val = builder.CreateLoad(pendingcalls_to_do_gv, true /* volatile */);
        llvm::Value* is_zero
            = builder.CreateICmpEQ(pendingcalls_to_do_val, getConstantInt(0, pendingcalls_to_do_val->getType()));

        llvm::Metadata* md_vals[]
            = { llvm::MDString::get(g.context, "branch_weights"), llvm::ConstantAsMetadata::get(getConstantInt(1000)),
                llvm::ConstantAsMetadata::get(getConstantInt(1)) };
        llvm::MDNode* branch_weights = llvm::MDNode::get(g.context, llvm::ArrayRef<llvm::Metadata*>(md_vals));


        builder.CreateCondBr(is_zero, join_block, pendingcalls_set, branch_weights);
        {
            setCurrentBasicBlock(pendingcalls_set);

            if (exc_dest) {
                builder.CreateInvoke(g.funcs.makePendingCalls, join_block, exc_dest);
            } else {
                builder.CreateCall(g.funcs.makePendingCalls);
                builder.CreateBr(join_block);
            }
        }

        cur_block = join_block;
        setCurrentBasicBlock(join_block);
    }

    llvm::CallSite emitCall(const UnwindInfo& unw_info, llvm::Value* callee, const std::vector<llvm::Value*>& args,
                            ExceptionStyle target_exception_style) {
        emitSetCurrentStmt(unw_info.current_stmt);

        bool needs_cxx_interception;
        if (unw_info.exc_dest == NO_CXX_INTERCEPTION) {
            needs_cxx_interception = false;
        } else {
            bool needs_refcounting_fixup = true;
            needs_cxx_interception = (target_exception_style == CXX && (needs_refcounting_fixup || unw_info.hasHandler()
                                                                        || irstate->getExceptionStyle() == CAPI));
        }

        if (needs_cxx_interception) {
            // Create the invoke:
            llvm::BasicBlock* normal_dest
                = llvm::BasicBlock::Create(g.context, curblock->getName(), irstate->getLLVMFunction());

            llvm::BasicBlock* final_exc_dest;
            if (unw_info.hasHandler()) {
                final_exc_dest = unw_info.exc_dest;
            } else {
                final_exc_dest = NULL; // signal to reraise as a capi exception
            }

            llvm::BasicBlock* exc_dest = irgenerator->getCXXExcDest(unw_info);
            normal_dest->moveAfter(curblock);

            llvm::InvokeInst* rtn = getBuilder()->CreateInvoke(callee, normal_dest, exc_dest, args);

            // Note -- this code can often create critical edges between LLVM blocks.
            // The refcounting system has some support for handling this, but if we start generating
            // IR that it can't handle, we might have to break the critical edges here (or teach the
            // refcounting system how to do that.)

            // Normal case:
            getBuilder()->SetInsertPoint(normal_dest);
            curblock = normal_dest;
            if (unw_info.hasHandler())
                emitPendingCallsCheck(irgenerator->getCXXExcDest(unw_info));
            else
                emitPendingCallsCheck(NULL);
            return rtn;
        } else {

            llvm::CallInst* cs = getBuilder()->CreateCall(callee, args);
            if (target_exception_style == CXX)
                emitPendingCallsCheck(NULL);
            return cs;
        }
    }

    llvm::CallSite emitPatchpoint(llvm::Type* return_type, const ICSetupInfo* pp, llvm::Value* func,
                                  const std::vector<llvm::Value*>& args,
                                  const std::vector<llvm::Value*>& ic_stackmap_args, const UnwindInfo& unw_info,
                                  ExceptionStyle target_exception_style) {
        if (pp == NULL)
            assert(ic_stackmap_args.size() == 0);

        // Retrieve address of called function, currently handles the IR
        // embedConstantPtr() and embedRelocatablePtr() create.
        void* func_addr = nullptr;
        if (llvm::isa<llvm::ConstantExpr>(func)) {
            llvm::ConstantExpr* cast = llvm::cast<llvm::ConstantExpr>(func);
            auto opcode = cast->getOpcode();
            if (opcode == llvm::Instruction::IntToPtr) {
                auto operand = cast->getOperand(0);
                if (llvm::isa<llvm::ConstantInt>(operand))
                    func_addr = (void*)llvm::cast<llvm::ConstantInt>(operand)->getZExtValue();
            }
        }
        assert(func_addr);

        PatchpointInfo* info = PatchpointInfo::create(currentFunction(), pp, ic_stackmap_args.size(), func_addr);

        int64_t pp_id = info->getId();
        int pp_size = pp ? pp->totalSize() : CALL_ONLY_SIZE;

        std::vector<llvm::Value*> pp_args;
        pp_args.push_back(getConstantInt(pp_id, g.i64));
        pp_args.push_back(getConstantInt(pp_size, g.i32));
        if (ENABLE_JIT_OBJECT_CACHE)
            // add fixed dummy dest pointer, we will replace it with the correct address during stackmap processing
            pp_args.push_back(embedConstantPtr((void*)-1L, g.i8_ptr));
        else
            pp_args.push_back(func);
        pp_args.push_back(getConstantInt(args.size(), g.i32));

        pp_args.insert(pp_args.end(), args.begin(), args.end());

        int num_scratch_bytes = info->scratchSize();
        llvm::Value* scratch_space = irstate->getScratchSpace(num_scratch_bytes);
        pp_args.push_back(scratch_space);

        pp_args.insert(pp_args.end(), ic_stackmap_args.begin(), ic_stackmap_args.end());

        irgenerator->addFrameStackmapArgs(info, pp_args);

        llvm::Intrinsic::ID intrinsic_id;
        if (return_type->isIntegerTy() || return_type->isPointerTy()) {
            intrinsic_id = llvm::Intrinsic::experimental_patchpoint_i64;
        } else if (return_type->isVoidTy()) {
            intrinsic_id = llvm::Intrinsic::experimental_patchpoint_void;
        } else if (return_type->isDoubleTy()) {
            intrinsic_id = llvm::Intrinsic::experimental_patchpoint_double;
        } else {
            return_type->dump();
            abort();
        }
        llvm::Function* patchpoint = this->getIntrinsic(intrinsic_id);
        llvm::CallSite rtn = this->emitCall(unw_info, patchpoint, pp_args, target_exception_style);
        return rtn;
    }

public:
    explicit IREmitterImpl(IRGenState* irstate, llvm::BasicBlock*& curblock, IRGenerator* irgenerator)
        : irstate(irstate), builder(new IRBuilder(g.context)), curblock(curblock), irgenerator(irgenerator) {
        // Perf note: it seems to be more efficient to separately allocate the "builder" member,
        // even though we could allocate it in-line; maybe it's infrequently used enough that it's better
        // to not have it take up cache space.

        builder->setEmitter(this);
        builder->SetInsertPoint(curblock);
    }

    IRBuilder* getBuilder() override { return &*builder; }

    GCBuilder* getGC() override { return irstate->getGC(); }

    llvm::Function* getIntrinsic(llvm::Intrinsic::ID intrinsic_id) override {
        return llvm::Intrinsic::getDeclaration(g.cur_module, intrinsic_id);
    }

    llvm::Value* getScratch(int num_bytes) override { return irstate->getScratchSpace(num_bytes); }

    void releaseScratch(llvm::Value* scratch) override { assert(0); }

    CompiledFunction* currentFunction() override { return irstate->getCurFunction(); }
    llvm::BasicBlock* currentBasicBlock() override { return curblock; }

    void setCurrentBasicBlock(llvm::BasicBlock* bb) override {
        curblock = bb;
        getBuilder()->SetInsertPoint(curblock);
    }

    llvm::BasicBlock* createBasicBlock(const char* name) override {
        return llvm::BasicBlock::Create(g.context, name, irstate->getLLVMFunction());
    }

    // Our current frame introspection approach requires that we update the currently executed stmt before doing a call
    // to a function which could throw an exception, inspect the python call frame,...
    // Only patchpoint don't need to set the current statement because the stmt will be inluded in the stackmap args.
    void emitSetCurrentStmt(AST_stmt* stmt) {
        getBuilder()->CreateStore(stmt ? embedRelocatablePtr(stmt, g.llvm_aststmt_type_ptr)
                                       : getNullPtr(g.llvm_aststmt_type_ptr),
                                  irstate->getStmtVar());
    }

    llvm::Instruction* createCall(const UnwindInfo& unw_info, llvm::Value* callee,
                                  const std::vector<llvm::Value*>& args,
                                  ExceptionStyle target_exception_style = CXX) override {
#ifndef NDEBUG
        // Copied the argument-type-checking from CallInst::init, since the patchpoint arguments don't
        // get checked.
        llvm::FunctionType* FTy
            = llvm::cast<llvm::FunctionType>(llvm::cast<llvm::PointerType>(callee->getType())->getElementType());

        assert((args.size() == FTy->getNumParams() || (FTy->isVarArg() && args.size() > FTy->getNumParams()))
               && "Calling a function with wrong number of args!");

        for (unsigned i = 0; i != args.size(); ++i) {
            if (!(i >= FTy->getNumParams() || FTy->getParamType(i) == args[i]->getType())) {
                llvm::errs() << "Expected: " << *FTy->getParamType(i) << '\n';
                llvm::errs() << "Got: " << *args[i]->getType() << '\n';
                ASSERT(0, "Calling a function with a bad type for argument %d!", i);
            }
        }
#endif
        return emitCall(unw_info, callee, args, target_exception_style).getInstruction();
    }

    llvm::Instruction* createCall(const UnwindInfo& unw_info, llvm::Value* callee,
                            ExceptionStyle target_exception_style = CXX) override {
        return createCall(unw_info, callee, std::vector<llvm::Value*>(), target_exception_style);
    }

    llvm::Instruction* createCall(const UnwindInfo& unw_info, llvm::Value* callee, llvm::Value* arg1,
                            ExceptionStyle target_exception_style = CXX) override {
        return createCall(unw_info, callee, std::vector<llvm::Value*>({ arg1 }), target_exception_style);
    }

    llvm::Instruction* createCall2(const UnwindInfo& unw_info, llvm::Value* callee, llvm::Value* arg1, llvm::Value* arg2,
                             ExceptionStyle target_exception_style = CXX) override {
        return createCall(unw_info, callee, { arg1, arg2 }, target_exception_style);
    }

    llvm::Instruction* createCall3(const UnwindInfo& unw_info, llvm::Value* callee, llvm::Value* arg1, llvm::Value* arg2,
                             llvm::Value* arg3, ExceptionStyle target_exception_style = CXX) override {
        return createCall(unw_info, callee, { arg1, arg2, arg3 }, target_exception_style);
    }

    llvm::Instruction* createIC(const ICSetupInfo* pp, void* func_addr, const std::vector<llvm::Value*>& args,
                          const UnwindInfo& unw_info, ExceptionStyle target_exception_style = CXX) override {
        std::vector<llvm::Value*> stackmap_args;

        llvm::CallSite rtn = emitPatchpoint(pp->hasReturnValue() ? g.i64 : g.void_, pp,
                                            embedConstantPtr(func_addr, g.i8->getPointerTo()), args, stackmap_args,
                                            unw_info, target_exception_style);

        rtn.setCallingConv(pp->getCallingConvention());
        return rtn.getInstruction();
    }

    llvm::Value* createDeopt(AST_stmt* current_stmt, AST_expr* node, llvm::Value* node_value) override {
        ICSetupInfo* pp = createDeoptIC();
        llvm::Value* v
            = createIC(pp, (void*)pyston::deopt, { embedRelocatablePtr(node, g.llvm_astexpr_type_ptr), node_value },
                       UnwindInfo(current_stmt, NULL));
        return getBuilder()->CreateIntToPtr(v, g.llvm_value_type_ptr);
    }

    void checkAndPropagateCapiException(const UnwindInfo& unw_info, llvm::Value* returned_val, llvm::Value* exc_val,
                                        bool double_check = false) override {
        assert(!double_check); // need to call PyErr_Occurred

        llvm::BasicBlock* normal_dest
            = llvm::BasicBlock::Create(g.context, curblock->getName(), irstate->getLLVMFunction());
        normal_dest->moveAfter(curblock);

        llvm::BasicBlock* exc_dest = irgenerator->getCAPIExcDest(curblock, unw_info.exc_dest, unw_info.current_stmt);

        assert(returned_val->getType() == exc_val->getType());
        llvm::Value* check_val = getBuilder()->CreateICmpEQ(returned_val, exc_val);
        llvm::BranchInst* nullcheck = getBuilder()->CreateCondBr(check_val, exc_dest, normal_dest);

        setCurrentBasicBlock(normal_dest);
    }

    Box* getIntConstant(int64_t n) override {
        return irstate->getSourceInfo()->parent_module->getIntConstant(n);
    }

    Box* getFloatConstant(double d) override {
        return irstate->getSourceInfo()->parent_module->getFloatConstant(d);
    }

    void refConsumed(llvm::Value* v, llvm::Instruction* inst) override {
        irstate->getRefcounts()->refConsumed(v, inst);
    }

    llvm::Value* setType(llvm::Value* v, RefType reftype) override {
        assert(llvm::isa<PointerType>(v->getType()));

        irstate->getRefcounts()->setType(v, reftype);
        return v;
    }

    llvm::Value* setNullable(llvm::Value* v, bool nullable) {
        irstate->getRefcounts()->setNullable(v, nullable);
        return v;
    }

    ConcreteCompilerVariable* getNone() override {
        llvm::Constant* none = embedRelocatablePtr(None, g.llvm_value_type_ptr, "cNone");
        setType(none, RefType::BORROWED);
        return new ConcreteCompilerVariable(typeFromClass(none_cls), none);
    }
};

IREmitter* createIREmitter(IRGenState* irstate, llvm::BasicBlock*& curblock, IRGenerator* irgenerator) {
    return new IREmitterImpl(irstate, curblock, irgenerator);
}

static std::unordered_map<AST_expr*, std::vector<BoxedString*>*> made_keyword_storage;
std::vector<BoxedString*>* getKeywordNameStorage(AST_Call* node) {
    auto it = made_keyword_storage.find(node);
    if (it != made_keyword_storage.end())
        return it->second;

    auto rtn = new std::vector<BoxedString*>();
    made_keyword_storage.insert(it, std::make_pair(node, rtn));

    // Only add the keywords to the array the first time, since
    // the later times we will hit the cache which will have the
    // keyword names already populated:
    if (!rtn->size()) {
        for (auto kw : node->keywords)
            rtn->push_back(kw->arg.getBox());
    }

    return rtn;
}

const std::string CREATED_CLOSURE_NAME = "#created_closure";
const std::string PASSED_CLOSURE_NAME = "#passed_closure";
const std::string PASSED_GENERATOR_NAME = "#passed_generator";
const std::string FRAME_INFO_PTR_NAME = "#frame_info_ptr";

bool isIsDefinedName(llvm::StringRef name) {
    return startswith(name, "!is_defined_");
}

InternedString getIsDefinedName(InternedString name, InternedStringPool& interned_strings) {
    // TODO could cache this
    return interned_strings.get(("!is_defined_" + name.s()).str());
}

class IRGeneratorImpl : public IRGenerator {
private:
    IRGenState* irstate;

    llvm::BasicBlock* curblock;
    IREmitterImpl emitter;
    // symbol_table tracks which (non-global) python variables are bound to which CompilerVariables
    SymbolTable symbol_table;
    std::unordered_map<CFGBlock*, llvm::BasicBlock*>& entry_blocks;
    CFGBlock* myblock;
    TypeAnalysis* types;

    // These are some special values used for passing exception data between blocks;
    // this transfer is not explicitly represented in the CFG which is why it has special
    // handling here.  ie these variables are how we handle the special "invoke->landingpad"
    // value transfer, which doesn't involve the normal symbol name handling.
    //
    // These are the values that are incoming to a landingpad block:
    llvm::SmallVector<ExceptionState, 2> incoming_exc_state;
    // These are the values that are outgoing of an invoke block:
    llvm::SmallVector<ExceptionState, 2> outgoing_exc_state;
    //llvm::DenseMap<llvm::BasicBlock*, llvm::BasicBlock*> cxx_exc_dests;
    llvm::DenseMap<llvm::BasicBlock*, llvm::BasicBlock*> capi_exc_dests;
    llvm::DenseMap<llvm::BasicBlock*, llvm::PHINode*> capi_phis;

    enum State {
        RUNNING,  // normal
        DEAD,     // passed a Return statement; still syntatically valid but the code should not be compiled
        FINISHED, // passed a pseudo-node such as Branch or Jump; internal error if there are any more statements
    } state;

public:
    IRGeneratorImpl(IRGenState* irstate, std::unordered_map<CFGBlock*, llvm::BasicBlock*>& entry_blocks,
                    CFGBlock* myblock, TypeAnalysis* types)
        : irstate(irstate),
          curblock(entry_blocks[myblock]),
          emitter(irstate, curblock, this),
          entry_blocks(entry_blocks),
          myblock(myblock),
          types(types),
          state(RUNNING) {}

    virtual CFGBlock* getCFGBlock() override {
        return myblock;
    }

private:
    OpInfo getOpInfoForNode(AST* ast, const UnwindInfo& unw_info) {
        assert(ast);

        EffortLevel effort = irstate->getEffortLevel();
        // This is the only place we create type recorders for the llvm tier;
        // if we are ok with never doing that there's a bunch of code that could
        // be removed.
        bool record_types = false;

        TypeRecorder* type_recorder;
        if (record_types) {
            type_recorder = getTypeRecorderForNode(ast);
        } else {
            type_recorder = NULL;
        }

        return OpInfo(irstate->getEffortLevel(), type_recorder, unw_info, ICInfo::getICInfoForNode(ast));
    }

    OpInfo getEmptyOpInfo(const UnwindInfo& unw_info) {
        return OpInfo(irstate->getEffortLevel(), NULL, unw_info, NULL);
    }

    void createExprTypeGuard(llvm::Value* check_val, AST* node, llvm::Value* node_value, AST_stmt* current_statement) {
        assert(check_val->getType() == g.i1);

        llvm::Metadata* md_vals[]
            = { llvm::MDString::get(g.context, "branch_weights"), llvm::ConstantAsMetadata::get(getConstantInt(1000)),
                llvm::ConstantAsMetadata::get(getConstantInt(1)) };
        llvm::MDNode* branch_weights = llvm::MDNode::get(g.context, llvm::ArrayRef<llvm::Metadata*>(md_vals));

        // For some reason there doesn't seem to be the ability to place the new BB
        // right after the current bb (can only place it *before* something else),
        // but we can put it somewhere arbitrary and then move it.
        llvm::BasicBlock* success_bb
            = llvm::BasicBlock::Create(g.context, "check_succeeded", irstate->getLLVMFunction());
        success_bb->moveAfter(curblock);

        llvm::BasicBlock* deopt_bb = llvm::BasicBlock::Create(g.context, "check_failed", irstate->getLLVMFunction());

        llvm::BranchInst* guard = emitter.getBuilder()->CreateCondBr(check_val, success_bb, deopt_bb, branch_weights);

        curblock = deopt_bb;
        emitter.getBuilder()->SetInsertPoint(curblock);
        llvm::Value* v = emitter.createDeopt(current_statement, (AST_expr*)node, node_value);
        emitter.getBuilder()->CreateRet(v);

        curblock = success_bb;
        emitter.getBuilder()->SetInsertPoint(curblock);
    }

    template <typename T> InternedString internString(T&& s) {
        return irstate->getSourceInfo()->getInternedStrings().get(std::forward<T>(s));
    }

    InternedString getIsDefinedName(InternedString name) {
        return pyston::getIsDefinedName(name, irstate->getSourceInfo()->getInternedStrings());
    }

    CompilerVariable* evalAttribute(AST_Attribute* node, const UnwindInfo& unw_info) {
        CompilerVariable* value = evalExpr(node->value, unw_info);

        CompilerVariable* rtn = value->getattr(emitter, getOpInfoForNode(node, unw_info), node->attr.getBox(), false);
        return rtn;
    }

    CompilerVariable* evalClsAttribute(AST_ClsAttribute* node, const UnwindInfo& unw_info) {
        CompilerVariable* value = evalExpr(node->value, unw_info);
        CompilerVariable* rtn = value->getattr(emitter, getOpInfoForNode(node, unw_info), node->attr.getBox(), true);
        return rtn;
    }

    CompilerVariable* evalLangPrimitive(AST_LangPrimitive* node, const UnwindInfo& unw_info) {
        switch (node->opcode) {
            case AST_LangPrimitive::CHECK_EXC_MATCH: {
                assert(node->args.size() == 2);
                CompilerVariable* obj = evalExpr(node->args[0], unw_info);
                CompilerVariable* cls = evalExpr(node->args[1], unw_info);

                ConcreteCompilerVariable* converted_obj = obj->makeConverted(emitter, obj->getBoxType());
                ConcreteCompilerVariable* converted_cls = cls->makeConverted(emitter, cls->getBoxType());

                llvm::Value* v = emitter.createCall(unw_info, g.funcs.exceptionMatches,
                                                    { converted_obj->getValue(), converted_cls->getValue() });
                assert(v->getType() == g.i1);

                return boolFromI1(emitter, v);
            }
            case AST_LangPrimitive::LANDINGPAD: {
                ConcreteCompilerVariable* exc_type;
                ConcreteCompilerVariable* exc_value;
                ConcreteCompilerVariable* exc_tb;

                if (this->incoming_exc_state.size()) {
                    if (incoming_exc_state.size() == 1) {
                        exc_type = this->incoming_exc_state[0].exc_type;
                        exc_value = this->incoming_exc_state[0].exc_value;
                        exc_tb = this->incoming_exc_state[0].exc_tb;
                    } else {
                        llvm::PHINode* phi_exc_type
                            = emitter.getBuilder()->CreatePHI(g.llvm_value_type_ptr, incoming_exc_state.size());
                        llvm::PHINode* phi_exc_value
                            = emitter.getBuilder()->CreatePHI(g.llvm_value_type_ptr, incoming_exc_state.size());
                        llvm::PHINode* phi_exc_tb
                            = emitter.getBuilder()->CreatePHI(g.llvm_value_type_ptr, incoming_exc_state.size());
                        emitter.setType(phi_exc_type, RefType::OWNED);
                        emitter.setType(phi_exc_value, RefType::OWNED);
                        emitter.setType(phi_exc_tb, RefType::OWNED);
                        for (auto e : this->incoming_exc_state) {
                            phi_exc_type->addIncoming(e.exc_type->getValue(), e.from_block);
                            phi_exc_value->addIncoming(e.exc_value->getValue(), e.from_block);
                            phi_exc_tb->addIncoming(e.exc_tb->getValue(), e.from_block);
                            emitter.refConsumed(e.exc_type->getValue(), e.from_block->getTerminator());
                            emitter.refConsumed(e.exc_value->getValue(), e.from_block->getTerminator());
                            emitter.refConsumed(e.exc_tb->getValue(), e.from_block->getTerminator());
                        }
                        exc_type = new ConcreteCompilerVariable(UNKNOWN, phi_exc_type);
                        exc_value = new ConcreteCompilerVariable(UNKNOWN, phi_exc_value);
                        exc_tb = new ConcreteCompilerVariable(UNKNOWN, phi_exc_tb);
                    }
                } else {
                    // There can be no incoming exception if the irgenerator was able to prove that
                    // an exception would not get thrown.
                    // For example, the cfg code will conservatively assume that any name-access can
                    // trigger an exception, but the irgenerator will know that definitely-defined
                    // local symbols will not throw.
                    emitter.getBuilder()->CreateUnreachable();
                    exc_type = undefVariable();
                    exc_value = undefVariable();
                    exc_tb = undefVariable();
                    endBlock(DEAD);
                }

                // clear this out to signal that we consumed them:
                this->incoming_exc_state.clear();

                return makeTuple({ exc_type, exc_value, exc_tb });
            }
            case AST_LangPrimitive::LOCALS: {
                return new ConcreteCompilerVariable(UNKNOWN, irstate->getBoxedLocalsVar());
            }
            case AST_LangPrimitive::GET_ITER: {
                assert(node->args.size() == 1);
                CompilerVariable* obj = evalExpr(node->args[0], unw_info);
                auto rtn = obj->getPystonIter(emitter, getOpInfoForNode(node, unw_info));
                return rtn;
            }
            case AST_LangPrimitive::IMPORT_FROM: {
                assert(node->args.size() == 2);
                assert(node->args[0]->type == AST_TYPE::Name);
                assert(node->args[1]->type == AST_TYPE::Str);

                CompilerVariable* module = evalExpr(node->args[0], unw_info);
                ConcreteCompilerVariable* converted_module = module->makeConverted(emitter, module->getBoxType());

                auto ast_str = ast_cast<AST_Str>(node->args[1]);
                assert(ast_str->str_type == AST_Str::STR);
                const std::string& name = ast_str->str_data;
                assert(name.size());

                llvm::Value* name_arg
                    = embedRelocatablePtr(irstate->getSourceInfo()->parent_module->getStringConstant(name, true),
                                          g.llvm_boxedstring_type_ptr);
                emitter.setType(name_arg, RefType::BORROWED);
                llvm::Value* r
                    = emitter.createCall2(unw_info, g.funcs.importFrom, converted_module->getValue(), name_arg);
                emitter.setType(r, RefType::OWNED);

                CompilerVariable* v = new ConcreteCompilerVariable(UNKNOWN, r);
                return v;
            }
            case AST_LangPrimitive::IMPORT_STAR: {
                assert(node->args.size() == 1);
                assert(node->args[0]->type == AST_TYPE::Name);

                RELEASE_ASSERT(irstate->getSourceInfo()->ast->type == AST_TYPE::Module,
                               "import * not supported in functions (yet)");

                CompilerVariable* module = evalExpr(node->args[0], unw_info);
                ConcreteCompilerVariable* converted_module = module->makeConverted(emitter, module->getBoxType());

                llvm::Value* r = emitter.createCall2(unw_info, g.funcs.importStar, converted_module->getValue(),
                                                     irstate->getGlobals());
                emitter.setType(r, RefType::OWNED);
                CompilerVariable* v = new ConcreteCompilerVariable(UNKNOWN, r);
                return v;
            }
            case AST_LangPrimitive::IMPORT_NAME: {
                assert(node->args.size() == 3);
                assert(node->args[0]->type == AST_TYPE::Num);
                assert(static_cast<AST_Num*>(node->args[0])->num_type == AST_Num::INT);
                assert(node->args[2]->type == AST_TYPE::Str);

                int level = static_cast<AST_Num*>(node->args[0])->n_int;

                // TODO this could be a constant Box* too
                CompilerVariable* froms = evalExpr(node->args[1], unw_info);
                ConcreteCompilerVariable* converted_froms = froms->makeConverted(emitter, froms->getBoxType());

                auto ast_str = ast_cast<AST_Str>(node->args[2]);
                assert(ast_str->str_type == AST_Str::STR);
                const std::string& module_name = ast_str->str_data;

                llvm::Value* imported = emitter.createCall(
                    unw_info, g.funcs.import,
                    { getConstantInt(level, g.i32), converted_froms->getValue(),
                      emitter.setType(embedRelocatablePtr(module_name.c_str(), g.i8_ptr), RefType::BORROWED),
                      getConstantInt(module_name.size(), g.i64) });
                emitter.setType(imported, RefType::OWNED);
                ConcreteCompilerVariable* v = new ConcreteCompilerVariable(UNKNOWN, imported);
                return v;
            }
            case AST_LangPrimitive::NONE: {
                return emitter.getNone();
            }
            case AST_LangPrimitive::NONZERO: {
                assert(node->args.size() == 1);
                CompilerVariable* obj = evalExpr(node->args[0], unw_info);

                CompilerVariable* rtn = obj->nonzero(emitter, getOpInfoForNode(node, unw_info));
                return rtn;
            }
            case AST_LangPrimitive::HASNEXT: {
                assert(node->args.size() == 1);
                CompilerVariable* obj = evalExpr(node->args[0], unw_info);

                CompilerVariable* rtn = obj->hasnext(emitter, getOpInfoForNode(node, unw_info));
                return rtn;
            }
            case AST_LangPrimitive::SET_EXC_INFO: {
                assert(node->args.size() == 3);
                CompilerVariable* type = evalExpr(node->args[0], unw_info);
                CompilerVariable* value = evalExpr(node->args[1], unw_info);
                CompilerVariable* traceback = evalExpr(node->args[2], unw_info);

                auto* builder = emitter.getBuilder();

                llvm::Value* frame_info = irstate->getFrameInfoVar();
                llvm::Value* exc_info = builder->CreateConstInBoundsGEP2_32(frame_info, 0, 0);
                assert(exc_info->getType() == g.llvm_excinfo_type->getPointerTo());

                ConcreteCompilerVariable* converted_type = type->makeConverted(emitter, UNKNOWN);
                builder->CreateStore(converted_type->getValue(), builder->CreateConstInBoundsGEP2_32(exc_info, 0, 0));
                ConcreteCompilerVariable* converted_value = value->makeConverted(emitter, UNKNOWN);
                builder->CreateStore(converted_value->getValue(), builder->CreateConstInBoundsGEP2_32(exc_info, 0, 1));
                ConcreteCompilerVariable* converted_traceback = traceback->makeConverted(emitter, UNKNOWN);
                builder->CreateStore(converted_traceback->getValue(),
                                     builder->CreateConstInBoundsGEP2_32(exc_info, 0, 2));

                return emitter.getNone();
            }
            case AST_LangPrimitive::UNCACHE_EXC_INFO: {
                assert(node->args.empty());

                auto* builder = emitter.getBuilder();

                llvm::Value* frame_info = irstate->getFrameInfoVar();
                llvm::Value* exc_info = builder->CreateConstInBoundsGEP2_32(frame_info, 0, 0);
                assert(exc_info->getType() == g.llvm_excinfo_type->getPointerTo());

                llvm::Constant* v = getNullPtr(g.llvm_value_type_ptr);
                builder->CreateStore(v, builder->CreateConstInBoundsGEP2_32(exc_info, 0, 0));
                builder->CreateStore(v, builder->CreateConstInBoundsGEP2_32(exc_info, 0, 1));
                builder->CreateStore(v, builder->CreateConstInBoundsGEP2_32(exc_info, 0, 2));

                return emitter.getNone();
            }
            case AST_LangPrimitive::PRINT_EXPR: {
                assert(node->args.size() == 1);

                CompilerVariable* obj = evalExpr(node->args[0], unw_info);
                ConcreteCompilerVariable* converted = obj->makeConverted(emitter, obj->getBoxType());

                emitter.createCall(unw_info, g.funcs.printExprHelper, converted->getValue());

                return emitter.getNone();
            }
            default:
                RELEASE_ASSERT(0, "%d", node->opcode);
        }
    }

    CompilerVariable* _evalBinExp(AST* node, CompilerVariable* left, CompilerVariable* right, AST_TYPE::AST_TYPE type,
                                  BinExpType exp_type, const UnwindInfo& unw_info) {
        assert(left);
        assert(right);

        if (type == AST_TYPE::In || type == AST_TYPE::NotIn) {
            CompilerVariable* r = right->contains(emitter, getOpInfoForNode(node, unw_info), left);
            ASSERT(r->getType() == BOOL, "%s gave %s", right->getType()->debugName().c_str(),
                   r->getType()->debugName().c_str());
            if (type == AST_TYPE::NotIn) {
                ConcreteCompilerVariable* converted = r->makeConverted(emitter, BOOL);
                // TODO: would be faster to just do unboxBoolNegated
                llvm::Value* raw = i1FromBool(emitter, converted);
                raw = emitter.getBuilder()->CreateXor(raw, getConstantInt(1, g.i1));
                r = boolFromI1(emitter, raw);
            }
            return r;
        }

        return left->binexp(emitter, getOpInfoForNode(node, unw_info), right, type, exp_type);
    }

    CompilerVariable* evalBinOp(AST_BinOp* node, const UnwindInfo& unw_info) {
        CompilerVariable* left = evalExpr(node->left, unw_info);
        CompilerVariable* right = evalExpr(node->right, unw_info);

        assert(node->op_type != AST_TYPE::Is && node->op_type != AST_TYPE::IsNot && "not tested yet");

        CompilerVariable* rtn = this->_evalBinExp(node, left, right, node->op_type, BinOp, unw_info);
        return rtn;
    }

    CompilerVariable* evalAugBinOp(AST_AugBinOp* node, const UnwindInfo& unw_info) {
        CompilerVariable* left = evalExpr(node->left, unw_info);
        CompilerVariable* right = evalExpr(node->right, unw_info);

        assert(node->op_type != AST_TYPE::Is && node->op_type != AST_TYPE::IsNot && "not tested yet");

        CompilerVariable* rtn = this->_evalBinExp(node, left, right, node->op_type, AugBinOp, unw_info);
        return rtn;
    }

    CompilerVariable* evalCompare(AST_Compare* node, const UnwindInfo& unw_info) {
        RELEASE_ASSERT(node->ops.size() == 1, "");

        CompilerVariable* left = evalExpr(node->left, unw_info);
        CompilerVariable* right = evalExpr(node->comparators[0], unw_info);

        assert(left);
        assert(right);

        if (node->ops[0] == AST_TYPE::Is || node->ops[0] == AST_TYPE::IsNot) {
            return doIs(emitter, left, right, node->ops[0] == AST_TYPE::IsNot);
        }

        CompilerVariable* rtn = _evalBinExp(node, left, right, node->ops[0], Compare, unw_info);
        return rtn;
    }

    CompilerVariable* evalCall(AST_Call* node, const UnwindInfo& unw_info) {
        bool is_callattr;
        bool callattr_clsonly = false;
        InternedString attr;
        CompilerVariable* func;
        if (node->func->type == AST_TYPE::Attribute) {
            is_callattr = true;
            callattr_clsonly = false;
            AST_Attribute* attr_ast = ast_cast<AST_Attribute>(node->func);
            func = evalExpr(attr_ast->value, unw_info);
            attr = attr_ast->attr;
        } else if (node->func->type == AST_TYPE::ClsAttribute) {
            is_callattr = true;
            callattr_clsonly = true;
            AST_ClsAttribute* attr_ast = ast_cast<AST_ClsAttribute>(node->func);
            func = evalExpr(attr_ast->value, unw_info);
            attr = attr_ast->attr;
        } else {
            is_callattr = false;
            func = evalExpr(node->func, unw_info);
        }

        std::vector<CompilerVariable*> args;
        std::vector<BoxedString*>* keyword_names = NULL;
        if (node->keywords.size())
            keyword_names = getKeywordNameStorage(node);

        for (int i = 0; i < node->args.size(); i++) {
            CompilerVariable* a = evalExpr(node->args[i], unw_info);
            args.push_back(a);
        }

        for (int i = 0; i < node->keywords.size(); i++) {
            CompilerVariable* a = evalExpr(node->keywords[i]->value, unw_info);
            args.push_back(a);
        }

        if (node->starargs)
            args.push_back(evalExpr(node->starargs, unw_info));
        if (node->kwargs)
            args.push_back(evalExpr(node->kwargs, unw_info));

        struct ArgPassSpec argspec(node->args.size(), node->keywords.size(), node->starargs != NULL,
                                   node->kwargs != NULL);


        // if (VERBOSITY("irgen") >= 1)
        //_addAnnotation("before_call");

        CompilerVariable* rtn;
        if (is_callattr) {
            CallattrFlags flags = {.cls_only = callattr_clsonly, .null_on_nonexistent = false, .argspec = argspec };
            rtn = func->callattr(emitter, getOpInfoForNode(node, unw_info), attr.getBox(), flags, args, keyword_names);
        } else {
            rtn = func->call(emitter, getOpInfoForNode(node, unw_info), argspec, args, keyword_names);
        }

        return rtn;
    }

    CompilerVariable* evalDict(AST_Dict* node, const UnwindInfo& unw_info) {
        llvm::Value* v = emitter.getBuilder()->CreateCall(g.funcs.createDict);
        emitter.setType(v, RefType::OWNED);
        ConcreteCompilerVariable* rtn = new ConcreteCompilerVariable(DICT, v);
        if (node->keys.size()) {
            static BoxedString* setitem_str = getStaticString("__setitem__");
            CompilerVariable* setitem = rtn->getattr(emitter, getEmptyOpInfo(unw_info), setitem_str, true);
            for (int i = 0; i < node->keys.size(); i++) {
                CompilerVariable* key = evalExpr(node->keys[i], unw_info);
                CompilerVariable* value = evalExpr(node->values[i], unw_info);
                assert(key);
                assert(value);

                std::vector<CompilerVariable*> args;
                args.push_back(key);
                args.push_back(value);
                // TODO should use callattr
                CompilerVariable* rtn = setitem->call(emitter, getEmptyOpInfo(unw_info), ArgPassSpec(2), args, NULL);
            }
        }
        return rtn;
    }

    void _addAnnotation(const char* message) {
        llvm::Instruction* inst = emitter.getBuilder()->CreateCall(
            llvm::Intrinsic::getDeclaration(g.cur_module, llvm::Intrinsic::donothing));
        llvm::Metadata* md_vals[] = { llvm::ConstantAsMetadata::get(getConstantInt(0)) };
        llvm::MDNode* mdnode = llvm::MDNode::get(g.context, md_vals);
        inst->setMetadata(message, mdnode);
    }

    CompilerVariable* evalIndex(AST_Index* node, const UnwindInfo& unw_info) { return evalExpr(node->value, unw_info); }

    CompilerVariable* evalLambda(AST_Lambda* node, const UnwindInfo& unw_info) {
        AST_Return* expr = new AST_Return();
        expr->value = node->body;

        std::vector<AST_stmt*> body = { expr };
        CompilerVariable* func = _createFunction(node, unw_info, node->args, body);
        ConcreteCompilerVariable* converted = func->makeConverted(emitter, func->getBoxType());

        return converted;
    }


    CompilerVariable* evalList(AST_List* node, const UnwindInfo& unw_info) {
        std::vector<CompilerVariable*> elts;
        for (int i = 0; i < node->elts.size(); i++) {
            CompilerVariable* value = evalExpr(node->elts[i], unw_info);
            elts.push_back(value);
        }

        llvm::Value* v = emitter.getBuilder()->CreateCall(g.funcs.createList);
        emitter.setType(v, RefType::OWNED);
        ConcreteCompilerVariable* rtn = new ConcreteCompilerVariable(LIST, v);

        llvm::Value* f = g.funcs.listAppendInternal;
        llvm::Value* bitcast = emitter.getBuilder()->CreateBitCast(
            v, *llvm::cast<llvm::FunctionType>(llvm::cast<llvm::PointerType>(f->getType())->getElementType())
                    ->param_begin());

        for (int i = 0; i < node->elts.size(); i++) {
            CompilerVariable* elt = elts[i];
            ConcreteCompilerVariable* converted = elt->makeConverted(emitter, elt->getBoxType());

            emitter.createCall2(unw_info, f, bitcast, converted->getValue());
        }
        return rtn;
    }

    ConcreteCompilerVariable* getEllipsis() {
        llvm::Constant* ellipsis = embedRelocatablePtr(Ellipsis, g.llvm_value_type_ptr, "cEllipsis");
        emitter.setType(ellipsis, RefType::BORROWED);
        auto ellipsis_cls = Ellipsis->cls;
        return new ConcreteCompilerVariable(typeFromClass(ellipsis_cls), ellipsis);
    }

    ConcreteCompilerVariable* _getGlobal(AST_Name* node, const UnwindInfo& unw_info) {
        if (node->id.s() == "None")
            return emitter.getNone();

        bool do_patchpoint = ENABLE_ICGETGLOBALS;
        if (do_patchpoint) {
            ICSetupInfo* pp = createGetGlobalIC(getOpInfoForNode(node, unw_info).getTypeRecorder());

            std::vector<llvm::Value*> llvm_args;
            llvm_args.push_back(irstate->getGlobals());
            llvm_args.push_back(emitter.setType(embedRelocatablePtr(node->id.getBox(), g.llvm_boxedstring_type_ptr),
                                                RefType::BORROWED));

            llvm::Value* uncasted = emitter.createIC(pp, (void*)pyston::getGlobal, llvm_args, unw_info);
            llvm::Value* r = emitter.getBuilder()->CreateIntToPtr(uncasted, g.llvm_value_type_ptr);
            emitter.setType(r, RefType::OWNED);
            return new ConcreteCompilerVariable(UNKNOWN, r);
        } else {
            llvm::Value* r = emitter.createCall2(
                unw_info, g.funcs.getGlobal, irstate->getGlobals(),
                emitter.setType(embedRelocatablePtr(node->id.getBox(), g.llvm_boxedstring_type_ptr),
                                RefType::BORROWED));
            emitter.setType(r, RefType::OWNED);
            return new ConcreteCompilerVariable(UNKNOWN, r);
        }
    }

    CompilerVariable* evalName(AST_Name* node, const UnwindInfo& unw_info) {
        auto scope_info = irstate->getScopeInfo();

        bool is_kill = irstate->getLiveness()->isKill(node, myblock);
        assert(!is_kill || node->id.s()[0] == '#');

        ScopeInfo::VarScopeType vst = scope_info->getScopeTypeOfName(node->id);
        if (vst == ScopeInfo::VarScopeType::GLOBAL) {
            assert(!is_kill);
            return _getGlobal(node, unw_info);
        } else if (vst == ScopeInfo::VarScopeType::DEREF) {
            assert(!is_kill);
            assert(scope_info->takesClosure());

            // This is the information on how to look up the variable in the closure object.
            DerefInfo deref_info = scope_info->getDerefInfo(node->id);

            // This code is basically:
            // closure = created_closure;
            // closure = closure->parent;
            // [...]
            // closure = closure->parent;
            // closure->elts[deref_info.offset]
            // Where the parent lookup is done `deref_info.num_parents_from_passed_closure` times
            CompilerVariable* closure = symbol_table[internString(PASSED_CLOSURE_NAME)];
            llvm::Value* closureValue = closure->makeConverted(emitter, CLOSURE)->getValue();
            for (int i = 0; i < deref_info.num_parents_from_passed_closure; i++) {
                closureValue = emitter.getBuilder()->CreateLoad(getClosureParentGep(emitter, closureValue));
            }
            llvm::Value* lookupResult
                = emitter.getBuilder()->CreateLoad(getClosureElementGep(emitter, closureValue, deref_info.offset));

            // If the value is NULL, the variable is undefined.
            // Create a branch on if the value is NULL.
            llvm::BasicBlock* success_bb
                = llvm::BasicBlock::Create(g.context, "deref_defined", irstate->getLLVMFunction());
            success_bb->moveAfter(curblock);
            llvm::BasicBlock* fail_bb
                = llvm::BasicBlock::Create(g.context, "deref_undefined", irstate->getLLVMFunction());

            llvm::Value* check_val
                = emitter.getBuilder()->CreateICmpEQ(lookupResult, getNullPtr(g.llvm_value_type_ptr));
            llvm::BranchInst* non_null_check = emitter.getBuilder()->CreateCondBr(check_val, fail_bb, success_bb);

            // Case that it is undefined: call the assert fail function.
            curblock = fail_bb;
            emitter.getBuilder()->SetInsertPoint(curblock);

            llvm::CallSite call = emitter.createCall(unw_info, g.funcs.assertFailDerefNameDefined,
                                                     embedRelocatablePtr(node->id.c_str(), g.i8_ptr));
            call.setDoesNotReturn();
            emitter.getBuilder()->CreateUnreachable();

            // Case that it is defined: carry on in with the retrieved value.
            curblock = success_bb;
            emitter.getBuilder()->SetInsertPoint(curblock);

            return new ConcreteCompilerVariable(UNKNOWN, lookupResult);
        } else if (vst == ScopeInfo::VarScopeType::NAME) {
            llvm::Value* boxedLocals = irstate->getBoxedLocalsVar();
            llvm::Value* attr = embedRelocatablePtr(node->id.getBox(), g.llvm_boxedstring_type_ptr);
            emitter.setType(attr, RefType::BORROWED);
            llvm::Value* module = irstate->getGlobals();
            llvm::Value* r = emitter.createCall3(unw_info, g.funcs.boxedLocalsGet, boxedLocals, attr, module);
            emitter.setType(r, RefType::OWNED);
            return new ConcreteCompilerVariable(UNKNOWN, r);
        } else {
            // vst is one of {FAST, CLOSURE}
            if (symbol_table.find(node->id) == symbol_table.end()) {
                // TODO should mark as DEAD here, though we won't end up setting all the names appropriately
                // state = DEAD;
                llvm::CallSite call = emitter.createCall(
                    unw_info, g.funcs.assertNameDefined,
                    { getConstantInt(0, g.i1), embedRelocatablePtr(node->id.c_str(), g.i8_ptr),
                      emitter.setType(embedRelocatablePtr(UnboundLocalError, g.llvm_class_type_ptr), RefType::BORROWED),
                      getConstantInt(true, g.i1) });
                call.setDoesNotReturn();
                return undefVariable();
            }

            InternedString defined_name = getIsDefinedName(node->id);
            ConcreteCompilerVariable* is_defined_var
                = static_cast<ConcreteCompilerVariable*>(_getFake(defined_name, true));

            if (is_defined_var) {
                emitter.createCall(
                    unw_info, g.funcs.assertNameDefined,
                    { i1FromBool(emitter, is_defined_var), embedRelocatablePtr(node->id.c_str(), g.i8_ptr),
                      emitter.setType(embedRelocatablePtr(UnboundLocalError, g.llvm_class_type_ptr), RefType::BORROWED),
                      getConstantInt(true, g.i1) });

                // At this point we know the name must be defined (otherwise the assert would have fired):
                _popFake(defined_name);
            }

            CompilerVariable* rtn = symbol_table[node->id];
            if (is_kill)
                symbol_table.erase(node->id);
            return rtn;
        }
    }

    CompilerVariable* evalNum(AST_Num* node, const UnwindInfo& unw_info) {
        // We can operate on ints and floats unboxed, so don't box those at first;
        // complex and long's have to get boxed so box them immediately.
        if (node->num_type == AST_Num::INT) {
            return makeInt(node->n_int);
        } else if (node->num_type == AST_Num::FLOAT) {
            return makeFloat(node->n_float);
        } else if (node->num_type == AST_Num::COMPLEX) {
            return makePureImaginary(emitter,
                                     irstate->getSourceInfo()->parent_module->getPureImaginaryConstant(node->n_float));
        } else {
            return makeLong(emitter, irstate->getSourceInfo()->parent_module->getLongConstant(node->n_long));
        }
    }

    CompilerVariable* evalRepr(AST_Repr* node, const UnwindInfo& unw_info) {
        CompilerVariable* var = evalExpr(node->value, unw_info);
        ConcreteCompilerVariable* cvar = var->makeConverted(emitter, var->getBoxType());

        std::vector<llvm::Value*> args{ cvar->getValue() };
        llvm::Value* rtn = emitter.createCall(unw_info, g.funcs.repr, args);
        rtn = emitter.getBuilder()->CreateBitCast(rtn, g.llvm_value_type_ptr);
        emitter.setType(rtn, RefType::OWNED);

        return new ConcreteCompilerVariable(STR, rtn);
    }

    CompilerVariable* evalSet(AST_Set* node, const UnwindInfo& unw_info) {
        std::vector<CompilerVariable*> elts;
        for (int i = 0; i < node->elts.size(); i++) {
            CompilerVariable* value = evalExpr(node->elts[i], unw_info);
            elts.push_back(value);
        }

        llvm::Value* v = emitter.getBuilder()->CreateCall(g.funcs.createSet);
        emitter.setType(v, RefType::OWNED);
        ConcreteCompilerVariable* rtn = new ConcreteCompilerVariable(SET, v);

        static BoxedString* add_str = getStaticString("add");

        for (int i = 0; i < node->elts.size(); i++) {
            CompilerVariable* elt = elts[i];
            CallattrFlags flags = {.cls_only = true, .null_on_nonexistent = false, .argspec = ArgPassSpec(1) };
            CompilerVariable* r
                = rtn->callattr(emitter, getOpInfoForNode(node, unw_info), add_str, flags, { elt }, NULL);
        }

        return rtn;
    }

    CompilerVariable* evalSlice(AST_Slice* node, const UnwindInfo& unw_info) {
        CompilerVariable* start, *stop, *step;
        start = node->lower ? evalExpr(node->lower, unw_info) : NULL;
        stop = node->upper ? evalExpr(node->upper, unw_info) : NULL;
        step = node->step ? evalExpr(node->step, unw_info) : NULL;

        return makeSlice(start, stop, step);
    }

    CompilerVariable* evalExtSlice(AST_ExtSlice* node, const UnwindInfo& unw_info) {
        std::vector<CompilerVariable*> elts;
        for (auto* e : node->dims) {
            elts.push_back(evalSlice(e, unw_info));
        }

        CompilerVariable* rtn = makeTuple(elts);
        return rtn;
    }

    CompilerVariable* evalStr(AST_Str* node, const UnwindInfo& unw_info) {
        if (node->str_type == AST_Str::STR) {
            llvm::Value* rtn
                = embedRelocatablePtr(irstate->getSourceInfo()->parent_module->getStringConstant(node->str_data, true),
                                      g.llvm_value_type_ptr);
            emitter.setType(rtn, RefType::BORROWED);

            return new ConcreteCompilerVariable(STR, rtn);
        } else if (node->str_type == AST_Str::UNICODE) {
            llvm::Value* rtn = embedRelocatablePtr(
                irstate->getSourceInfo()->parent_module->getUnicodeConstant(node->str_data), g.llvm_value_type_ptr);
            emitter.setType(rtn, RefType::BORROWED);

            return new ConcreteCompilerVariable(typeFromClass(unicode_cls), rtn);
        } else {
            RELEASE_ASSERT(0, "%d", node->str_type);
        }
    }

    CompilerVariable* evalSubscript(AST_Subscript* node, const UnwindInfo& unw_info) {
        CompilerVariable* value = evalExpr(node->value, unw_info);
        CompilerVariable* slice = evalSlice(node->slice, unw_info);

        CompilerVariable* rtn = value->getitem(emitter, getOpInfoForNode(node, unw_info), slice);
        return rtn;
    }

    CompilerVariable* evalTuple(AST_Tuple* node, const UnwindInfo& unw_info) {
        std::vector<CompilerVariable*> elts;
        for (int i = 0; i < node->elts.size(); i++) {
            CompilerVariable* value = evalExpr(node->elts[i], unw_info);
            elts.push_back(value);
        }

        CompilerVariable* rtn = makeTuple(elts);
        return rtn;
    }

    CompilerVariable* evalUnaryOp(AST_UnaryOp* node, const UnwindInfo& unw_info) {
        CompilerVariable* operand = evalExpr(node->operand, unw_info);

        if (node->op_type == AST_TYPE::Not) {
            CompilerVariable* rtn = operand->nonzero(emitter, getOpInfoForNode(node, unw_info));

            assert(rtn->getType() == BOOL);
            llvm::Value* v = i1FromBool(emitter, static_cast<ConcreteCompilerVariable*>(rtn));
            assert(v->getType() == g.i1);

            llvm::Value* negated = emitter.getBuilder()->CreateNot(v);
            return boolFromI1(emitter, negated);
        } else {
            CompilerVariable* rtn = operand->unaryop(emitter, getOpInfoForNode(node, unw_info), node->op_type);
            return rtn;
        }
    }

    CompilerVariable* evalYield(AST_Yield* node, const UnwindInfo& unw_info) {
        CompilerVariable* generator = symbol_table[internString(PASSED_GENERATOR_NAME)];
        assert(generator);
        ConcreteCompilerVariable* convertedGenerator = generator->makeConverted(emitter, generator->getBoxType());


        CompilerVariable* value = node->value ? evalExpr(node->value, unw_info) : emitter.getNone();
        ConcreteCompilerVariable* convertedValue = value->makeConverted(emitter, value->getBoxType());

        llvm::Value* rtn
            = emitter.createCall2(unw_info, g.funcs.yield, convertedGenerator->getValue(), convertedValue->getValue());
        emitter.setType(rtn, RefType::OWNED);

        return new ConcreteCompilerVariable(UNKNOWN, rtn);
    }

    CompilerVariable* evalMakeClass(AST_MakeClass* mkclass, const UnwindInfo& unw_info) {
        assert(mkclass->type == AST_TYPE::MakeClass && mkclass->class_def->type == AST_TYPE::ClassDef);
        AST_ClassDef* node = mkclass->class_def;
        ScopeInfo* scope_info = irstate->getScopeInfoForNode(node);
        assert(scope_info);

        std::vector<CompilerVariable*> bases;
        for (auto b : node->bases) {
            CompilerVariable* base = evalExpr(b, unw_info);
            bases.push_back(base);
        }

        CompilerVariable* _bases_tuple = makeTuple(bases);
        ConcreteCompilerVariable* bases_tuple = _bases_tuple->makeConverted(emitter, _bases_tuple->getBoxType());

        std::vector<CompilerVariable*> decorators;
        for (auto d : node->decorator_list) {
            decorators.push_back(evalExpr(d, unw_info));
        }

        FunctionMetadata* md = wrapFunction(node, nullptr, node->body, irstate->getSourceInfo());

        // TODO duplication with _createFunction:
        CompilerVariable* created_closure = NULL;
        if (scope_info->takesClosure()) {
            if (irstate->getScopeInfo()->createsClosure()) {
                created_closure = symbol_table[internString(CREATED_CLOSURE_NAME)];
            } else {
                assert(irstate->getScopeInfo()->passesThroughClosure());
                created_closure = symbol_table[internString(PASSED_CLOSURE_NAME)];
            }
            assert(created_closure);
        }

        // TODO kind of silly to create the function just to usually-delete it afterwards;
        // one reason to do this is to pass the closure through if necessary,
        // but since the classdef can't create its own closure, shouldn't need to explicitly
        // create that scope to pass the closure through.
        assert(irstate->getSourceInfo()->scoping->areGlobalsFromModule());
        CompilerVariable* func = makeFunction(emitter, md, created_closure, irstate->getGlobalsIfCustom(), {});

        CompilerVariable* attr_dict = func->call(emitter, getEmptyOpInfo(unw_info), ArgPassSpec(0), {}, NULL);

        ConcreteCompilerVariable* converted_attr_dict = attr_dict->makeConverted(emitter, attr_dict->getBoxType());

        llvm::Value* classobj = emitter.createCall3(
            unw_info, g.funcs.createUserClass,
            emitter.setType(embedRelocatablePtr(node->name.getBox(), g.llvm_boxedstring_type_ptr), RefType::BORROWED),
            bases_tuple->getValue(), converted_attr_dict->getValue());
        emitter.setType(classobj, RefType::OWNED);

        // Note: createuserClass is free to manufacture non-class objects
        CompilerVariable* cls = new ConcreteCompilerVariable(UNKNOWN, classobj);

        for (int i = decorators.size() - 1; i >= 0; i--) {
            cls = decorators[i]->call(emitter, getOpInfoForNode(node, unw_info), ArgPassSpec(1), { cls }, NULL);
        }

        return cls;
    }

    CompilerVariable* _createFunction(AST* node, const UnwindInfo& unw_info, AST_arguments* args,
                                      const std::vector<AST_stmt*>& body) {
        FunctionMetadata* md = wrapFunction(node, args, body, irstate->getSourceInfo());

        std::vector<ConcreteCompilerVariable*> defaults;
        for (auto d : args->defaults) {
            CompilerVariable* e = evalExpr(d, unw_info);
            ConcreteCompilerVariable* converted = e->makeConverted(emitter, e->getBoxType());
            defaults.push_back(converted);
        }

        CompilerVariable* created_closure = NULL;

        bool takes_closure;
        // Optimization: when compiling a module, it's nice to not have to run analyses into the
        // entire module's source code.
        // If we call getScopeInfoForNode, that will trigger an analysis of that function tree,
        // but we're only using it here to figure out if that function takes a closure.
        // Top level functions never take a closure, so we can skip the analysis.
        if (irstate->getSourceInfo()->ast->type == AST_TYPE::Module)
            takes_closure = false;
        else {
            takes_closure = irstate->getScopeInfoForNode(node)->takesClosure();
        }

        bool is_generator = md->source->is_generator;

        if (takes_closure) {
            if (irstate->getScopeInfo()->createsClosure()) {
                created_closure = symbol_table[internString(CREATED_CLOSURE_NAME)];
            } else {
                assert(irstate->getScopeInfo()->passesThroughClosure());
                created_closure = symbol_table[internString(PASSED_CLOSURE_NAME)];
            }
            assert(created_closure);
        }

        CompilerVariable* func = makeFunction(emitter, md, created_closure, irstate->getGlobalsIfCustom(), defaults);

        return func;
    }

    CompilerVariable* evalMakeFunction(AST_MakeFunction* mkfn, const UnwindInfo& unw_info) {
        AST_FunctionDef* node = mkfn->function_def;
        std::vector<CompilerVariable*> decorators;
        for (auto d : node->decorator_list) {
            decorators.push_back(evalExpr(d, unw_info));
        }

        CompilerVariable* func = _createFunction(node, unw_info, node->args, node->body);

        for (int i = decorators.size() - 1; i >= 0; i--) {
            func = decorators[i]->call(emitter, getOpInfoForNode(node, unw_info), ArgPassSpec(1), { func }, NULL);
        }

        return func;
    }

    // Note: the behavior of this function must match type_analysis.cpp:unboxedType()
    CompilerVariable* unboxVar(ConcreteCompilerType* t, llvm::Value* v) {
        if (t == BOXED_INT) {
            return makeUnboxedInt(emitter, v);
        }
        if (t == BOXED_FLOAT) {
            return makeUnboxedFloat(emitter, v);
        }
        if (t == BOXED_BOOL) {
            llvm::Value* unboxed = emitter.getBuilder()->CreateCall(g.funcs.unboxBool, v);
            return boolFromI1(emitter, unboxed);
        }
        return new ConcreteCompilerVariable(t, v);
    }

    template <typename AstType>
    CompilerVariable* evalSliceExprPost(AstType* node, const UnwindInfo& unw_info, CompilerVariable* rtn) {
        assert(rtn);

        // Out-guarding:
        BoxedClass* speculated_class = types->speculatedExprClass(node);
        if (speculated_class != NULL) {
            assert(rtn);

            ConcreteCompilerType* speculated_type = typeFromClass(speculated_class);
            if (VERBOSITY("irgen") >= 2) {
                printf("Speculating that %s is actually %s, at ", rtn->getType()->debugName().c_str(),
                       speculated_type->debugName().c_str());
                fflush(stdout);
                print_ast(node);
                llvm::outs().flush();
                printf("\n");
            }

#ifndef NDEBUG
            // That's not really a speculation.... could potentially handle this here, but
            // I think it's better to just not generate bad speculations:
            if (rtn->canConvertTo(speculated_type)) {
                auto source = irstate->getSourceInfo();
                printf("On %s:%d, function %s:\n", source->getFn()->c_str(), source->body[0]->lineno,
                       source->getName()->c_str());
                irstate->getSourceInfo()->cfg->print();
            }
            RELEASE_ASSERT(!rtn->canConvertTo(speculated_type), "%s %s", rtn->getType()->debugName().c_str(),
                           speculated_type->debugName().c_str());
#endif

            ConcreteCompilerVariable* old_rtn = rtn->makeConverted(emitter, UNKNOWN);

            llvm::Value* guard_check = old_rtn->makeClassCheck(emitter, speculated_class);
            assert(guard_check->getType() == g.i1);
            createExprTypeGuard(guard_check, node, old_rtn->getValue(), unw_info.current_stmt);

            rtn = unboxVar(speculated_type, old_rtn->getValue());
        }

        assert(rtn);
        assert(rtn->getType()->isUsable());

        return rtn;
    }

    CompilerVariable* evalSlice(AST_slice* node, const UnwindInfo& unw_info) {
        // printf("%d expr: %d\n", node->type, node->lineno);
        if (node->lineno) {
            emitter.getBuilder()->SetCurrentDebugLocation(
                llvm::DebugLoc::get(node->lineno, 0, irstate->getFuncDbgInfo()));
        }

        CompilerVariable* rtn = NULL;
        switch (node->type) {
            case AST_TYPE::ExtSlice:
                rtn = evalExtSlice(ast_cast<AST_ExtSlice>(node), unw_info);
                break;
            case AST_TYPE::Ellipsis:
                rtn = getEllipsis();
                break;
            case AST_TYPE::Index:
                rtn = evalIndex(ast_cast<AST_Index>(node), unw_info);
                break;
            case AST_TYPE::Slice:
                rtn = evalSlice(ast_cast<AST_Slice>(node), unw_info);
                break;
            default:
                printf("Unhandled slice type: %d (irgenerator.cpp:" STRINGIFY(__LINE__) ")\n", node->type);
                exit(1);
        }
        return evalSliceExprPost(node, unw_info, rtn);
    }

    CompilerVariable* evalExpr(AST_expr* node, const UnwindInfo& unw_info) {
        // printf("%d expr: %d\n", node->type, node->lineno);
        if (node->lineno) {
            emitter.getBuilder()->SetCurrentDebugLocation(
                llvm::DebugLoc::get(node->lineno, 0, irstate->getFuncDbgInfo()));
        }

        CompilerVariable* rtn = NULL;
        switch (node->type) {
            case AST_TYPE::Attribute:
                rtn = evalAttribute(ast_cast<AST_Attribute>(node), unw_info);
                break;
            case AST_TYPE::AugBinOp:
                rtn = evalAugBinOp(ast_cast<AST_AugBinOp>(node), unw_info);
                break;
            case AST_TYPE::BinOp:
                rtn = evalBinOp(ast_cast<AST_BinOp>(node), unw_info);
                break;
            case AST_TYPE::Call:
                rtn = evalCall(ast_cast<AST_Call>(node), unw_info);
                break;
            case AST_TYPE::Compare:
                rtn = evalCompare(ast_cast<AST_Compare>(node), unw_info);
                break;
            case AST_TYPE::Dict:
                rtn = evalDict(ast_cast<AST_Dict>(node), unw_info);
                break;
            case AST_TYPE::Lambda:
                rtn = evalLambda(ast_cast<AST_Lambda>(node), unw_info);
                break;
            case AST_TYPE::List:
                rtn = evalList(ast_cast<AST_List>(node), unw_info);
                break;
            case AST_TYPE::Name:
                rtn = evalName(ast_cast<AST_Name>(node), unw_info);
                break;
            case AST_TYPE::Num:
                rtn = evalNum(ast_cast<AST_Num>(node), unw_info);
                break;
            case AST_TYPE::Repr:
                rtn = evalRepr(ast_cast<AST_Repr>(node), unw_info);
                break;
            case AST_TYPE::Set:
                rtn = evalSet(ast_cast<AST_Set>(node), unw_info);
                break;
            case AST_TYPE::Str:
                rtn = evalStr(ast_cast<AST_Str>(node), unw_info);
                break;
            case AST_TYPE::Subscript:
                rtn = evalSubscript(ast_cast<AST_Subscript>(node), unw_info);
                break;
            case AST_TYPE::Tuple:
                rtn = evalTuple(ast_cast<AST_Tuple>(node), unw_info);
                break;
            case AST_TYPE::UnaryOp:
                rtn = evalUnaryOp(ast_cast<AST_UnaryOp>(node), unw_info);
                break;
            case AST_TYPE::Yield:
                rtn = evalYield(ast_cast<AST_Yield>(node), unw_info);
                break;

            // pseudo-nodes
            case AST_TYPE::ClsAttribute:
                rtn = evalClsAttribute(ast_cast<AST_ClsAttribute>(node), unw_info);
                break;
            case AST_TYPE::LangPrimitive:
                rtn = evalLangPrimitive(ast_cast<AST_LangPrimitive>(node), unw_info);
                break;
            case AST_TYPE::MakeClass:
                rtn = evalMakeClass(ast_cast<AST_MakeClass>(node), unw_info);
                break;
            case AST_TYPE::MakeFunction:
                rtn = evalMakeFunction(ast_cast<AST_MakeFunction>(node), unw_info);
                break;
            default:
                printf("Unhandled expr type: %d (irgenerator.cpp:" STRINGIFY(__LINE__) ")\n", node->type);
                exit(1);
        }
        return evalSliceExprPost(node, unw_info, rtn);
    }

    void _setFake(InternedString name, CompilerVariable* val) {
        assert(name.s()[0] == '!');
        CompilerVariable*& cur = symbol_table[name];
        assert(cur == NULL);
        cur = val;
    }

    // whether a Python variable FOO might be undefined or not is determined by whether the corresponding is_defined_FOO
    // variable is present in our symbol table. If it is, then it *might* be undefined. If it isn't, then it either is
    // definitely defined, or definitely isn't.
    //
    // to check whether a variable is in our symbol table, call _getFake with allow_missing = true and check whether the
    // result is NULL.
    CompilerVariable* _getFake(InternedString name, bool allow_missing = false) {
        assert(name.s()[0] == '!');
        auto it = symbol_table.find(name);
        if (it == symbol_table.end()) {
            assert(allow_missing);
            return NULL;
        }
        return it->second;
    }

    CompilerVariable* _popFake(InternedString name, bool allow_missing = false) {
        CompilerVariable* rtn = _getFake(name, allow_missing);
        symbol_table.erase(name);
        if (!allow_missing)
            assert(rtn != NULL);
        return rtn;
    }

    template <typename GetLLVMValCB> void _setVRegIfUserVisible(InternedString name, GetLLVMValCB get_llvm_val_cb) {
        auto cfg = irstate->getSourceInfo()->cfg;
        if (!cfg->hasVregsAssigned())
            irstate->getMD()->calculateNumVRegs();
        assert(cfg->sym_vreg_map.count(name));
        int vreg = cfg->sym_vreg_map[name];
        assert(vreg >= 0);

        if (vreg < cfg->sym_vreg_map_user_visible.size()) {
            // looks like this store don't have to be volatile because llvm knows that the vregs are visible thru the
            // FrameInfo which escapes.
            auto* gep = emitter.getBuilder()->CreateConstInBoundsGEP1_64(irstate->getVRegsVar(), vreg);
            emitter.getBuilder()->CreateStore(get_llvm_val_cb(), gep);
        }
    }

    // only updates symbol_table if we're *not* setting a global
    void _doSet(InternedString name, CompilerVariable* val, const UnwindInfo& unw_info) {
        assert(name.s() != "None");
        assert(name.s() != FRAME_INFO_PTR_NAME);
        assert(val->getType()->isUsable());

        auto scope_info = irstate->getScopeInfo();
        ScopeInfo::VarScopeType vst = scope_info->getScopeTypeOfName(name);
        assert(vst != ScopeInfo::VarScopeType::DEREF);

        if (vst == ScopeInfo::VarScopeType::GLOBAL) {
            if (irstate->getSourceInfo()->scoping->areGlobalsFromModule()) {
                auto parent_module = irstate->getGlobals();
                ConcreteCompilerVariable* module = new ConcreteCompilerVariable(MODULE, parent_module);
                module->setattr(emitter, getEmptyOpInfo(unw_info), name.getBox(), val);
            } else {
                auto converted = val->makeConverted(emitter, val->getBoxType());
                emitter.createCall3(
                    unw_info, g.funcs.setGlobal, irstate->getGlobals(),
                    emitter.setType(embedRelocatablePtr(name.getBox(), g.llvm_boxedstring_type_ptr), RefType::BORROWED),
                    converted->getValue());
            }
        } else if (vst == ScopeInfo::VarScopeType::NAME) {
            // TODO inefficient
            llvm::Value* boxedLocals = irstate->getBoxedLocalsVar();
            llvm::Value* attr = embedRelocatablePtr(name.getBox(), g.llvm_boxedstring_type_ptr);
            emitter.setType(attr, RefType::BORROWED);
            emitter.createCall3(unw_info, g.funcs.boxedLocalsSet, boxedLocals, attr,
                                val->makeConverted(emitter, UNKNOWN)->getValue());
        } else {
            // FAST or CLOSURE

            CompilerVariable*& prev = symbol_table[name];
            prev = val;

            // Clear out the is_defined name since it is now definitely defined:
            assert(!isIsDefinedName(name.s()));
            InternedString defined_name = getIsDefinedName(name);
            _popFake(defined_name, true);

            if (vst == ScopeInfo::VarScopeType::CLOSURE) {
                size_t offset = scope_info->getClosureOffset(name);

                // This is basically `closure->elts[offset] = val;`
                CompilerVariable* closure = symbol_table[internString(CREATED_CLOSURE_NAME)];
                llvm::Value* closureValue = closure->makeConverted(emitter, CLOSURE)->getValue();
                llvm::Value* gep = getClosureElementGep(emitter, closureValue, offset);
                emitter.getBuilder()->CreateStore(val->makeConverted(emitter, UNKNOWN)->getValue(), gep);
            }

            auto&& get_llvm_val = [&]() { return val->makeConverted(emitter, UNKNOWN)->getValue(); };
            _setVRegIfUserVisible(name, get_llvm_val);
        }
    }

    void _doSetattr(AST_Attribute* target, CompilerVariable* val, const UnwindInfo& unw_info) {
        CompilerVariable* t = evalExpr(target->value, unw_info);
        t->setattr(emitter, getEmptyOpInfo(unw_info), target->attr.getBox(), val);
    }

    void _doSetitem(AST_Subscript* target, CompilerVariable* val, const UnwindInfo& unw_info) {
        CompilerVariable* tget = evalExpr(target->value, unw_info);
        CompilerVariable* slice = evalSlice(target->slice, unw_info);

        ConcreteCompilerVariable* converted_target = tget->makeConverted(emitter, tget->getBoxType());
        ConcreteCompilerVariable* converted_slice = slice->makeConverted(emitter, slice->getBoxType());

        ConcreteCompilerVariable* converted_val = val->makeConverted(emitter, val->getBoxType());

        // TODO add a CompilerVariable::setattr, which can (similar to getitem)
        // statically-resolve the function if possible, and only fall back to
        // patchpoints if it couldn't.
        bool do_patchpoint = ENABLE_ICSETITEMS;
        if (do_patchpoint) {
            ICSetupInfo* pp = createSetitemIC(getEmptyOpInfo(unw_info).getTypeRecorder());

            std::vector<llvm::Value*> llvm_args;
            llvm_args.push_back(converted_target->getValue());
            llvm_args.push_back(converted_slice->getValue());
            llvm_args.push_back(converted_val->getValue());

            emitter.createIC(pp, (void*)pyston::setitem, llvm_args, unw_info);
        } else {
            emitter.createCall3(unw_info, g.funcs.setitem, converted_target->getValue(), converted_slice->getValue(),
                                converted_val->getValue());
        }
    }

    void _doUnpackTuple(AST_Tuple* target, CompilerVariable* val, const UnwindInfo& unw_info) {
        int ntargets = target->elts.size();

        std::vector<CompilerVariable*> unpacked = val->unpack(emitter, getOpInfoForNode(target, unw_info), ntargets);

#ifndef NDEBUG
        for (auto e : target->elts) {
            ASSERT(e->type == AST_TYPE::Name && ast_cast<AST_Name>(e)->id.s()[0] == '#',
                   "should only be unpacking tuples into cfg-generated names!");
        }
#endif

        for (int i = 0; i < ntargets; i++) {
            CompilerVariable* thisval = unpacked[i];
            _doSet(target->elts[i], thisval, unw_info);
        }
    }

    void _doSet(AST* target, CompilerVariable* val, const UnwindInfo& unw_info) {
        switch (target->type) {
            case AST_TYPE::Attribute:
                _doSetattr(ast_cast<AST_Attribute>(target), val, unw_info);
                break;
            case AST_TYPE::Name:
                _doSet(ast_cast<AST_Name>(target)->id, val, unw_info);
                break;
            case AST_TYPE::Subscript:
                _doSetitem(ast_cast<AST_Subscript>(target), val, unw_info);
                break;
            case AST_TYPE::Tuple:
                _doUnpackTuple(ast_cast<AST_Tuple>(target), val, unw_info);
                break;
            default:
                ASSERT(0, "Unknown type for IRGenerator: %d", target->type);
                abort();
        }
    }

    void doAssert(AST_Assert* node, const UnwindInfo& unw_info) {
        // cfg translates all asserts into only 'assert 0' on the failing path.
        AST_expr* test = node->test;
        assert(test->type == AST_TYPE::Num);
        AST_Num* num = ast_cast<AST_Num>(test);
        assert(num->num_type == AST_Num::INT);
        assert(num->n_int == 0);

        std::vector<llvm::Value*> llvm_args;

        // We could patchpoint this or try to avoid the overhead, but this should only
        // happen when the assertion is actually thrown so I don't think it will be necessary.
        static BoxedString* AssertionError_str = getStaticString("AssertionError");
        llvm_args.push_back(emitter.setType(
            emitter.createCall2(unw_info, g.funcs.getGlobal, irstate->getGlobals(),
                                emitter.setType(embedRelocatablePtr(AssertionError_str, g.llvm_boxedstring_type_ptr),
                                                RefType::BORROWED)),
            RefType::OWNED));

        ConcreteCompilerVariable* converted_msg = NULL;
        if (node->msg) {
            CompilerVariable* msg = evalExpr(node->msg, unw_info);
            converted_msg = msg->makeConverted(emitter, msg->getBoxType());
            llvm_args.push_back(converted_msg->getValue());
        } else {
            llvm_args.push_back(getNullPtr(g.llvm_value_type_ptr));
        }
        llvm::CallSite call = emitter.createCall(unw_info, g.funcs.assertFail, llvm_args);
        call.setDoesNotReturn();
    }

    void doAssign(AST_Assign* node, const UnwindInfo& unw_info) {
        CompilerVariable* val = evalExpr(node->value, unw_info);

        for (int i = 0; i < node->targets.size(); i++) {
            _doSet(node->targets[i], val, unw_info);
        }
    }

    void doDelete(AST_Delete* node, const UnwindInfo& unw_info) {
        for (AST_expr* target : node->targets) {
            switch (target->type) {
                case AST_TYPE::Subscript:
                    _doDelitem(static_cast<AST_Subscript*>(target), unw_info);
                    break;
                case AST_TYPE::Attribute:
                    _doDelAttr(static_cast<AST_Attribute*>(target), unw_info);
                    break;
                case AST_TYPE::Name:
                    _doDelName(static_cast<AST_Name*>(target), unw_info);
                    break;
                default:
                    ASSERT(0, "Unsupported del target: %d", target->type);
                    abort();
            }
        }
    }

    // invoke delitem in objmodel.cpp, which will invoke the listDelitem of list
    void _doDelitem(AST_Subscript* target, const UnwindInfo& unw_info) {
        CompilerVariable* tget = evalExpr(target->value, unw_info);
        CompilerVariable* slice = evalSlice(target->slice, unw_info);

        ConcreteCompilerVariable* converted_target = tget->makeConverted(emitter, tget->getBoxType());
        ConcreteCompilerVariable* converted_slice = slice->makeConverted(emitter, slice->getBoxType());

        bool do_patchpoint = ENABLE_ICDELITEMS;
        if (do_patchpoint) {
            ICSetupInfo* pp = createDelitemIC(getEmptyOpInfo(unw_info).getTypeRecorder());

            std::vector<llvm::Value*> llvm_args;
            llvm_args.push_back(converted_target->getValue());
            llvm_args.push_back(converted_slice->getValue());

            emitter.createIC(pp, (void*)pyston::delitem, llvm_args, unw_info);
        } else {
            emitter.createCall2(unw_info, g.funcs.delitem, converted_target->getValue(), converted_slice->getValue());
        }
    }

    void _doDelAttr(AST_Attribute* node, const UnwindInfo& unw_info) {
        CompilerVariable* value = evalExpr(node->value, unw_info);
        value->delattr(emitter, getEmptyOpInfo(unw_info), node->attr.getBox());
    }

    void _doDelName(AST_Name* target, const UnwindInfo& unw_info) {
        auto scope_info = irstate->getScopeInfo();
        ScopeInfo::VarScopeType vst = scope_info->getScopeTypeOfName(target->id);
        if (vst == ScopeInfo::VarScopeType::GLOBAL) {
            // Can't use delattr since the errors are different:
            emitter.createCall2(unw_info, g.funcs.delGlobal, irstate->getGlobals(),
                                emitter.setType(embedRelocatablePtr(target->id.getBox(), g.llvm_boxedstring_type_ptr),
                                                RefType::BORROWED));
            return;
        }

        if (vst == ScopeInfo::VarScopeType::NAME) {
            llvm::Value* boxedLocals = irstate->getBoxedLocalsVar();
            llvm::Value* attr = embedRelocatablePtr(target->id.getBox(), g.llvm_boxedstring_type_ptr);
            emitter.setType(attr, RefType::BORROWED);
            emitter.createCall2(unw_info, g.funcs.boxedLocalsDel, boxedLocals, attr);
            return;
        }

        // Can't be in a closure because of this syntax error:
        // SyntaxError: can not delete variable 'x' referenced in nested scope
        assert(vst == ScopeInfo::VarScopeType::FAST);

        _setVRegIfUserVisible(target->id, []() { return getNullPtr(g.llvm_value_type_ptr); });

        if (symbol_table.count(target->id) == 0) {
            llvm::CallSite call = emitter.createCall(
                unw_info, g.funcs.assertNameDefined,
                { getConstantInt(0, g.i1), embedConstantPtr(target->id.c_str(), g.i8_ptr),
                  emitter.setType(embedRelocatablePtr(NameError, g.llvm_class_type_ptr), RefType::BORROWED),
                  getConstantInt(true /*local_error_msg*/, g.i1) });
            call.setDoesNotReturn();
            return;
        }

        InternedString defined_name = getIsDefinedName(target->id);
        ConcreteCompilerVariable* is_defined_var = static_cast<ConcreteCompilerVariable*>(_getFake(defined_name, true));

        if (is_defined_var) {
            emitter.createCall(
                unw_info, g.funcs.assertNameDefined,
                { i1FromBool(emitter, is_defined_var), embedConstantPtr(target->id.c_str(), g.i8_ptr),
                  emitter.setType(embedRelocatablePtr(NameError, g.llvm_class_type_ptr), RefType::BORROWED),
                  getConstantInt(true /*local_error_msg*/, g.i1) });
            _popFake(defined_name);
        }

        symbol_table.erase(target->id);
    }

    void doExec(AST_Exec* node, const UnwindInfo& unw_info) {
        CompilerVariable* body = evalExpr(node->body, unw_info);
        llvm::Value* vbody = body->makeConverted(emitter, body->getBoxType())->getValue();

        llvm::Value* vglobals;
        if (node->globals) {
            CompilerVariable* globals = evalExpr(node->globals, unw_info);
            vglobals = globals->makeConverted(emitter, globals->getBoxType())->getValue();
        } else {
            vglobals = getNullPtr(g.llvm_value_type_ptr);
        }

        llvm::Value* vlocals;
        if (node->locals) {
            CompilerVariable* locals = evalExpr(node->locals, unw_info);
            vlocals = locals->makeConverted(emitter, locals->getBoxType())->getValue();
        } else {
            vlocals = getNullPtr(g.llvm_value_type_ptr);
        }

        static_assert(sizeof(FutureFlags) == 4, "");
        emitter.createCall(unw_info, g.funcs.exec,
                           { vbody, vglobals, vlocals, getConstantInt(irstate->getSourceInfo()->future_flags, g.i32) });
    }

    void doPrint(AST_Print* node, const UnwindInfo& unw_info) {
        ConcreteCompilerVariable* dest = NULL;
        if (node->dest) {
            auto d = evalExpr(node->dest, unw_info);
            dest = d->makeConverted(emitter, d->getBoxType());
        } else {
<<<<<<< HEAD
            llvm::Value* sys_stdout_val = emitter.createCall(unw_info, g.funcs.getSysStdout, NOEXC);
            emitter.setType(sys_stdout_val, RefType::BORROWED);
            dest = new ConcreteCompilerVariable(UNKNOWN, sys_stdout_val);
            // TODO: speculate that sys.stdout is a file?
=======
            dest = new ConcreteCompilerVariable(UNKNOWN, getNullPtr(g.llvm_value_type_ptr), true);
>>>>>>> 1f4a1b09
        }
        assert(dest);

        assert(node->values.size() <= 1);
        ConcreteCompilerVariable* converted;

        if (node->values.size() == 1) {
            CompilerVariable* var = evalExpr(node->values[0], unw_info);
            converted = var->makeConverted(emitter, var->getBoxType());
        } else {
            converted = new ConcreteCompilerVariable(UNKNOWN, getNullPtr(g.llvm_value_type_ptr));
        }

        emitter.createCall3(unw_info, g.funcs.printHelper, dest->getValue(), converted->getValue(),
                            getConstantInt(node->nl, g.i1));
    }

    void doReturn(AST_Return* node, const UnwindInfo& unw_info) {
        assert(!unw_info.hasHandler());

        CompilerVariable* val;
        if (node->value == NULL) {
            val = emitter.getNone();
        } else {
            val = evalExpr(node->value, unw_info);
        }
        assert(val);

        ConcreteCompilerType* opt_rtn_type = irstate->getReturnType();
        if (irstate->getReturnType()->llvmType() == val->getConcreteType()->llvmType())
            opt_rtn_type = val->getConcreteType();

        ConcreteCompilerVariable* rtn = val->makeConverted(emitter, opt_rtn_type);

        if (!irstate->getCurFunction()->entry_descriptor)
            emitter.getBuilder()->CreateCall(g.funcs.deinitFrame, irstate->getFrameInfoVar());

        assert(rtn->getValue());
        auto ret_inst = emitter.getBuilder()->CreateRet(rtn->getValue());

        irstate->getRefcounts()->refConsumed(rtn->getValue(), ret_inst);

        symbol_table.clear();

        endBlock(DEAD);
    }

    void doBranch(AST_Branch* node, const UnwindInfo& unw_info) {
        assert(!unw_info.hasHandler());

        assert(node->iftrue->idx > myblock->idx);
        assert(node->iffalse->idx > myblock->idx);

        CompilerVariable* val = evalExpr(node->test, unw_info);
        assert(val);

        // We could call nonzero here if there is no try-catch block?
        ASSERT(val->getType() == BOOL, "should have called NONZERO before this; is %s",
               val->getType()->debugName().c_str());
        llvm::Value* v = i1FromBool(emitter, static_cast<ConcreteCompilerVariable*>(val));
        assert(v->getType() == g.i1);

        llvm::BasicBlock* iftrue = entry_blocks[node->iftrue];
        llvm::BasicBlock* iffalse = entry_blocks[node->iffalse];

        endBlock(FINISHED);

        emitter.getBuilder()->CreateCondBr(v, iftrue, iffalse);
    }

    void doExpr(AST_Expr* node, const UnwindInfo& unw_info) {
        CompilerVariable* var = evalExpr(node->value, unw_info);
    }

    void doOSRExit(llvm::BasicBlock* normal_target, AST_Jump* osr_key) {
        llvm::BasicBlock* starting_block = curblock;
        llvm::BasicBlock* onramp = llvm::BasicBlock::Create(g.context, "onramp", irstate->getLLVMFunction());

        // Code to check if we want to do the OSR:
        llvm::GlobalVariable* edgecount_ptr = new llvm::GlobalVariable(
            *g.cur_module, g.i64, false, llvm::GlobalValue::InternalLinkage, getConstantInt(0, g.i64), "edgecount");
        llvm::Value* curcount = emitter.getBuilder()->CreateLoad(edgecount_ptr);
        llvm::Value* newcount = emitter.getBuilder()->CreateAdd(curcount, getConstantInt(1, g.i64));
        emitter.getBuilder()->CreateStore(newcount, edgecount_ptr);

        auto effort = irstate->getEffortLevel();
        int osr_threshold;
        if (effort == EffortLevel::MODERATE)
            osr_threshold = OSR_THRESHOLD_T2;
        else
            RELEASE_ASSERT(0, "Unknown effort: %d", (int)effort);
        llvm::Value* osr_test = emitter.getBuilder()->CreateICmpSGT(newcount, getConstantInt(osr_threshold));

        llvm::Metadata* md_vals[]
            = { llvm::MDString::get(g.context, "branch_weights"), llvm::ConstantAsMetadata::get(getConstantInt(1)),
                llvm::ConstantAsMetadata::get(getConstantInt(1000)) };
        llvm::MDNode* branch_weights = llvm::MDNode::get(g.context, llvm::ArrayRef<llvm::Metadata*>(md_vals));
        emitter.getBuilder()->CreateCondBr(osr_test, onramp, normal_target, branch_weights);

        // Emitting the actual OSR:
        emitter.getBuilder()->SetInsertPoint(onramp);
        OSREntryDescriptor* entry = OSREntryDescriptor::create(irstate->getMD(), osr_key, irstate->getExceptionStyle());
        OSRExit* exit = new OSRExit(entry);
        llvm::Value* partial_func = emitter.getBuilder()->CreateCall(g.funcs.compilePartialFunc,
                                                                     embedRelocatablePtr(exit, g.i8->getPointerTo()));

        std::vector<llvm::Value*> llvm_args;
        std::vector<llvm::Type*> llvm_arg_types;
        std::vector<ConcreteCompilerVariable*> converted_args;

        SortedSymbolTable sorted_symbol_table(symbol_table.begin(), symbol_table.end());

        sorted_symbol_table[internString(FRAME_INFO_PTR_NAME)]
            = new ConcreteCompilerVariable(FRAME_INFO, irstate->getFrameInfoVar());

        // For OSR calls, we use the same calling convention as in some other places; namely,
        // arg1, arg2, arg3, argarray [nargs is ommitted]
        // It would be nice to directly pass all variables as arguments, instead of packing them into
        // an array, for a couple reasons (eliminate copies, and allow for a tail call).
        // But this doesn't work if the IR is being interpreted, because the interpreter can't
        // do arbitrary-arity function calls (yet?).  One possibility is to pass them as an
        // array for the interpreter and as all arguments for compilation, but I'd rather avoid
        // having two different calling conventions for the same thing.  Plus, this would
        // prevent us from having two OSR exits point to the same OSR entry; not something that
        // we're doing right now but something that would be nice in the future.

        llvm::Value* arg_array = NULL, * malloc_save = NULL;
        if (sorted_symbol_table.size() > 3) {
            // Leave in the ability to use malloc but I guess don't use it.
            // Maybe if there are a ton of live variables it'd be nice to have them be
            // heap-allocated, or if we don't immediately return the result of the OSR?
            bool use_malloc = false;
            if (use_malloc) {
                llvm::Value* n_bytes = getConstantInt((sorted_symbol_table.size() - 3) * sizeof(Box*), g.i64);
                llvm::Value* l_malloc = embedConstantPtr(
                    (void*)malloc, llvm::FunctionType::get(g.i8->getPointerTo(), g.i64, false)->getPointerTo());
                malloc_save = emitter.getBuilder()->CreateCall(l_malloc, n_bytes);
                arg_array = emitter.getBuilder()->CreateBitCast(malloc_save, g.llvm_value_type_ptr->getPointerTo());
            } else {
                llvm::Value* n_varargs = llvm::ConstantInt::get(g.i64, sorted_symbol_table.size() - 3, false);
                // TODO we have a number of allocas with non-overlapping lifetimes, that end up
                // being redundant.
                arg_array = new llvm::AllocaInst(g.llvm_value_type_ptr, n_varargs, "",
                                                 irstate->getLLVMFunction()->getEntryBlock().getFirstInsertionPt());
            }
        }

        int arg_num = -1;
        for (const auto& p : sorted_symbol_table) {
            arg_num++;

            // This line can never get hit right now since we unnecessarily force every variable to be concrete
            // for a loop, since we generate all potential phis:
            ASSERT(p.second->getType() == p.second->getConcreteType(), "trying to pass through %s\n",
                   p.second->getType()->debugName().c_str());

            ConcreteCompilerVariable* var = p.second->makeConverted(emitter, p.second->getConcreteType());
            converted_args.push_back(var);

            assert(var->getType() != BOXED_INT);
            assert(var->getType() != BOXED_FLOAT
                   && "should probably unbox it, but why is it boxed in the first place?");

            llvm::Value* val = var->getValue();

            if (arg_num < 3) {
                llvm_args.push_back(val);
                llvm_arg_types.push_back(val->getType());
            } else {
                llvm::Value* ptr = emitter.getBuilder()->CreateConstGEP1_32(arg_array, arg_num - 3);

                if (var->getType() == INT || var->getType() == BOOL) {
                    val = emitter.getBuilder()->CreateIntToPtr(val, g.llvm_value_type_ptr);
                } else if (var->getType() == FLOAT) {
                    // val = emitter.getBuilder()->CreateBitCast(val, g.llvm_value_type_ptr);
                    ptr = emitter.getBuilder()->CreateBitCast(ptr, g.double_->getPointerTo());
                } else if (var->getType() == GENERATOR) {
                    ptr = emitter.getBuilder()->CreateBitCast(ptr, g.llvm_generator_type_ptr->getPointerTo());
                } else if (var->getType() == UNDEF) {
                    // TODO if there are any undef variables, we're in 'unreachable' territory.
                    // Do we even need to generate any of this code?

                    // Currently we represent 'undef's as 'i16 undef'
                    val = emitter.getBuilder()->CreateIntToPtr(val, g.llvm_value_type_ptr);
                } else if (var->getType() == CLOSURE) {
                    ptr = emitter.getBuilder()->CreateBitCast(ptr, g.llvm_closure_type_ptr->getPointerTo());
                } else if (var->getType() == FRAME_INFO) {
                    ptr = emitter.getBuilder()->CreateBitCast(ptr,
                                                              g.llvm_frame_info_type->getPointerTo()->getPointerTo());
                } else {
                    assert(val->getType() == g.llvm_value_type_ptr);
                }

                emitter.getBuilder()->CreateStore(val, ptr);
            }

            ConcreteCompilerType*& t = entry->args[p.first];
            if (t == NULL)
                t = var->getType();
            else
                ASSERT(t == var->getType(), "%s %s\n", t->debugName().c_str(), var->getType()->debugName().c_str());
        }

        if (sorted_symbol_table.size() > 3) {
            llvm_args.push_back(arg_array);
            llvm_arg_types.push_back(arg_array->getType());
        }

        llvm::FunctionType* ft
            = llvm::FunctionType::get(irstate->getReturnType()->llvmType(), llvm_arg_types, false /*vararg*/);
        partial_func = emitter.getBuilder()->CreateBitCast(partial_func, ft->getPointerTo());

        llvm::CallInst* rtn = emitter.getBuilder()->CreateCall(partial_func, llvm_args);

        // If we alloca'd the arg array, we can't make this into a tail call:
        if (arg_array == NULL && malloc_save != NULL) {
            rtn->setTailCall(true);
        }

        if (malloc_save != NULL) {
            llvm::Value* l_free = embedConstantPtr(
                (void*)free, llvm::FunctionType::get(g.void_, g.i8->getPointerTo(), false)->getPointerTo());
            emitter.getBuilder()->CreateCall(l_free, malloc_save);
        }

        emitter.getBuilder()->CreateRet(rtn);

        emitter.getBuilder()->SetInsertPoint(starting_block);
    }

    void doJump(AST_Jump* node, const UnwindInfo& unw_info) {
        endBlock(FINISHED);

        llvm::BasicBlock* target = entry_blocks[node->target];

        if (ENABLE_OSR && node->target->idx < myblock->idx && irstate->getEffortLevel() < EffortLevel::MAXIMAL) {
            assert(node->target->predecessors.size() > 1);
            doOSRExit(target, node);
        } else {
            emitter.getBuilder()->CreateBr(target);
        }
    }

    void doRaise(AST_Raise* node, const UnwindInfo& unw_info) {
        // It looks like ommitting the second and third arguments are equivalent to passing None,
        // but ommitting the first argument is *not* the same as passing None.

        ExceptionStyle target_exception_style;

        if (unw_info.hasHandler())
            target_exception_style = CAPI;
        else
            target_exception_style = irstate->getExceptionStyle();

        if (node->arg0 == NULL) {
            assert(!node->arg1);
            assert(!node->arg2);

            llvm::Value* exc_info = emitter.getBuilder()->CreateConstInBoundsGEP2_32(irstate->getFrameInfoVar(), 0, 0);
            if (target_exception_style == CAPI) {
                emitter.createCall(unw_info, g.funcs.raise0_capi, exc_info, CAPI);
                emitter.checkAndPropagateCapiException(unw_info, getNullPtr(g.llvm_value_type_ptr),
                                                       getNullPtr(g.llvm_value_type_ptr));
                emitter.getBuilder()->CreateUnreachable();
            } else {
                emitter.createCall(unw_info, g.funcs.raise0, exc_info);
                emitter.getBuilder()->CreateUnreachable();
            }

            endBlock(DEAD);
            return;
        }

        std::vector<llvm::Value*> args;
        for (auto a : { node->arg0, node->arg1, node->arg2 }) {
            if (a) {
                CompilerVariable* v = evalExpr(a, unw_info);
                ConcreteCompilerVariable* converted = v->makeConverted(emitter, v->getBoxType());
                args.push_back(converted->getValue());
            } else {
                args.push_back(emitter.getNone()->getValue());
            }
        }

        if (target_exception_style == CAPI) {
            emitter.createCall(unw_info, g.funcs.raise3_capi, args, CAPI);
            emitter.checkAndPropagateCapiException(unw_info, getNullPtr(g.llvm_value_type_ptr),
                                                   getNullPtr(g.llvm_value_type_ptr));
        } else {
            emitter.createCall(unw_info, g.funcs.raise3, args, CXX);
        }
        emitter.getBuilder()->CreateUnreachable();

        endBlock(DEAD);
    }

    void doStmt(AST_stmt* node, const UnwindInfo& unw_info) {
        // printf("%d stmt: %d\n", node->type, node->lineno);
        if (node->lineno) {
            emitter.getBuilder()->SetCurrentDebugLocation(
                llvm::DebugLoc::get(node->lineno, 0, irstate->getFuncDbgInfo()));
        }

        switch (node->type) {
            case AST_TYPE::Assert:
                doAssert(ast_cast<AST_Assert>(node), unw_info);
                break;
            case AST_TYPE::Assign:
                doAssign(ast_cast<AST_Assign>(node), unw_info);
                break;
            case AST_TYPE::Delete:
                doDelete(ast_cast<AST_Delete>(node), unw_info);
                break;
            case AST_TYPE::Exec:
                doExec(ast_cast<AST_Exec>(node), unw_info);
                break;
            case AST_TYPE::Expr:
                if ((((AST_Expr*)node)->value)->type != AST_TYPE::Str)
                    doExpr(ast_cast<AST_Expr>(node), unw_info);
                break;
            // case AST_TYPE::If:
            // doIf(ast_cast<AST_If>(node));
            // break;
            // case AST_TYPE::Import:
            //     doImport(ast_cast<AST_Import>(node), unw_info);
            //     break;
            // case AST_TYPE::ImportFrom:
            //     doImportFrom(ast_cast<AST_ImportFrom>(node), unw_info);
            //     break;
            case AST_TYPE::Global:
                // Should have been handled already
                break;
            case AST_TYPE::Pass:
                break;
            case AST_TYPE::Print:
                doPrint(ast_cast<AST_Print>(node), unw_info);
                break;
            case AST_TYPE::Return:
                assert(!unw_info.hasHandler());
                doReturn(ast_cast<AST_Return>(node), unw_info);
                break;
            case AST_TYPE::Branch:
                assert(!unw_info.hasHandler());
                doBranch(ast_cast<AST_Branch>(node), unw_info);
                break;
            case AST_TYPE::Jump:
                assert(!unw_info.hasHandler());
                doJump(ast_cast<AST_Jump>(node), unw_info);
                break;
            case AST_TYPE::Invoke: {
                assert(!unw_info.hasHandler());
                AST_Invoke* invoke = ast_cast<AST_Invoke>(node);

                doStmt(invoke->stmt, UnwindInfo(node, entry_blocks[invoke->exc_dest]));

                assert(state == RUNNING || state == DEAD);
                if (state == RUNNING) {
                    emitter.getBuilder()->CreateBr(entry_blocks[invoke->normal_dest]);
                    endBlock(FINISHED);
                }

                break;
            }
            case AST_TYPE::Raise:
                doRaise(ast_cast<AST_Raise>(node), unw_info);
                break;
            default:
                printf("Unhandled stmt type at " __FILE__ ":" STRINGIFY(__LINE__) ": %d\n", node->type);
                exit(1);
        }
    }

    void loadArgument(InternedString name, ConcreteCompilerType* t, llvm::Value* v, const UnwindInfo& unw_info) {
        assert(name.s() != FRAME_INFO_PTR_NAME);
        CompilerVariable* var = unboxVar(t, v);
        _doSet(name, var, unw_info);
    }

    void loadArgument(AST_expr* name, ConcreteCompilerType* t, llvm::Value* v, const UnwindInfo& unw_info) {
        CompilerVariable* var = unboxVar(t, v);
        _doSet(name, var, unw_info);
    }

    bool allowableFakeEndingSymbol(InternedString name) {
        // TODO this would be a great place to be able to use interned versions of the static names...
        return isIsDefinedName(name.s()) || name.s() == PASSED_CLOSURE_NAME || name.s() == CREATED_CLOSURE_NAME
               || name.s() == PASSED_GENERATOR_NAME;
    }

    void endBlock(State new_state) {
        assert(state == RUNNING);

        // cf->func->dump();

        SourceInfo* source = irstate->getSourceInfo();
        ScopeInfo* scope_info = irstate->getScopeInfo();

        // Sort the names here to make the process deterministic:
        std::map<InternedString, CompilerVariable*> sorted_symbol_table(symbol_table.begin(), symbol_table.end());
        for (const auto& p : sorted_symbol_table) {
            assert(p.first.s() != FRAME_INFO_PTR_NAME);
            assert(p.second->getType()->isUsable());
            if (allowableFakeEndingSymbol(p.first))
                continue;

            // ASSERT(p.first[0] != '!' || isIsDefinedName(p.first), "left a fake variable in the real
            // symbol table? '%s'", p.first.c_str());

            if (!irstate->getLiveness()->isLiveAtEnd(p.first, myblock)) {
                symbol_table.erase(getIsDefinedName(p.first));
                symbol_table.erase(p.first);
            } else if (irstate->getPhis()->isRequiredAfter(p.first, myblock)) {
                assert(scope_info->getScopeTypeOfName(p.first) != ScopeInfo::VarScopeType::GLOBAL);
                ConcreteCompilerType* phi_type = types->getTypeAtBlockEnd(p.first, myblock);
                assert(phi_type->isUsable());
                // printf("Converting %s from %s to %s\n", p.first.c_str(),
                // p.second->getType()->debugName().c_str(), phi_type->debugName().c_str());
                // printf("have to convert %s from %s to %s\n", p.first.c_str(),
                // p.second->getType()->debugName().c_str(), phi_type->debugName().c_str());
                ConcreteCompilerVariable* v = p.second->makeConverted(emitter, phi_type);
                symbol_table[p.first] = v;
            } else {
#ifndef NDEBUG
                if (myblock->successors.size()) {
                    // TODO getTypeAtBlockEnd will automatically convert up to the concrete type, which we don't
                    // want
                    // here, but this is just for debugging so I guess let it happen for now:
                    ConcreteCompilerType* ending_type = types->getTypeAtBlockEnd(p.first, myblock);
                    ASSERT(p.second->canConvertTo(ending_type), "%s is supposed to be %s, but somehow is %s",
                           p.first.c_str(), ending_type->debugName().c_str(), p.second->getType()->debugName().c_str());
                }
#endif
            }
        }

        const PhiAnalysis::RequiredSet& all_phis = irstate->getPhis()->getAllRequiredAfter(myblock);
        for (PhiAnalysis::RequiredSet::const_iterator it = all_phis.begin(), end = all_phis.end(); it != end; ++it) {
            if (VERBOSITY() >= 3)
                printf("phi will be required for %s\n", it->c_str());
            assert(scope_info->getScopeTypeOfName(*it) != ScopeInfo::VarScopeType::GLOBAL);
            CompilerVariable*& cur = symbol_table[*it];

            InternedString defined_name = getIsDefinedName(*it);

            if (cur != NULL) {
                // printf("defined on this path; ");

                ConcreteCompilerVariable* is_defined
                    = static_cast<ConcreteCompilerVariable*>(_popFake(defined_name, true));

                if (irstate->getPhis()->isPotentiallyUndefinedAfter(*it, myblock)) {
                    // printf("is potentially undefined later, so marking it defined\n");
                    if (is_defined) {
                        _setFake(defined_name, is_defined);
                    } else {
                        _setFake(defined_name, makeBool(1));
                    }
                } else {
                    // printf("is defined in all later paths, so not marking\n");
                    assert(!is_defined);
                }
            } else {
                // printf("no st entry, setting undefined\n");
                ConcreteCompilerType* phi_type = types->getTypeAtBlockEnd(*it, myblock);
                assert(phi_type->isUsable());

                // Forward an incref'd None instead of a NULL.
                // TODO Change to using NULL to represent not-defined for boxed types, similar
                // to CPython?
                llvm::Value* v;
                if (phi_type == phi_type->getBoxType()) {
                    v = emitter.getNone()->getValue();
                } else {
                    v = llvm::UndefValue::get(phi_type->llvmType());
                }

                cur = new ConcreteCompilerVariable(phi_type, v);
                _setFake(defined_name, makeBool(0));
            }
        }

        state = new_state;
    }

public:
    void addFrameStackmapArgs(PatchpointInfo* pp, std::vector<llvm::Value*>& stackmap_args) override {
        int initial_args = stackmap_args.size();

        // For deopts we need to add the compiler created names to the stackmap
        if (ENABLE_FRAME_INTROSPECTION && pp->isDeopt()) {
            // TODO: don't need to use a sorted symbol table if we're explicitly recording the names!
            // nice for debugging though.
            typedef std::pair<InternedString, CompilerVariable*> Entry;
            std::vector<Entry> sorted_symbol_table(symbol_table.begin(), symbol_table.end());
            std::sort(sorted_symbol_table.begin(), sorted_symbol_table.end(),
                      [](const Entry& lhs, const Entry& rhs) { return lhs.first < rhs.first; });
            for (const auto& p : sorted_symbol_table) {
                // We never have to include non compiler generated vars because the user visible variables are stored
                // inside the vregs array.
                if (!p.first.isCompilerCreatedName())
                    continue;

                CompilerVariable* v = p.second;
                v->serializeToFrame(stackmap_args);
                pp->addFrameVar(p.first.s(), v->getType());
            }
        }

        int num_frame_args = stackmap_args.size() - initial_args;
        pp->setNumFrameArgs(num_frame_args);
    }

    EndingState getEndingSymbolTable() override {
        assert(state == FINISHED || state == DEAD);

        SourceInfo* source = irstate->getSourceInfo();

        SymbolTable* st = new SymbolTable(symbol_table);
        ConcreteSymbolTable* phi_st = new ConcreteSymbolTable();

        // This should have been consumed:
        assert(incoming_exc_state.empty());

        for (auto&& p : symbol_table) {
            ASSERT(p.second->getType()->isUsable(), "%s", p.first.c_str());
        }

        if (myblock->successors.size() == 0) {
            st->clear();
            symbol_table.clear();
            return EndingState(st, phi_st, curblock, outgoing_exc_state);
        } else if (myblock->successors.size() > 1) {
            // Since there are no critical edges, all successors come directly from this node,
            // so there won't be any required phis.
            return EndingState(st, phi_st, curblock, outgoing_exc_state);
        }

        assert(myblock->successors.size() == 1); // other cases should have been handled

        // In theory this case shouldn't be necessary:
        if (myblock->successors[0]->predecessors.size() == 1) {
            // If the next block has a single predecessor, don't have to
            // emit any phis.
            // Should probably not emit no-op jumps like this though.
            return EndingState(st, phi_st, curblock, outgoing_exc_state);
        }

        // We have one successor, but they have more than one predecessor.
        // We're going to sort out which symbols need to go in phi_st and which belong inst.
        for (SymbolTable::iterator it = st->begin(); it != st->end();) {
            if (allowableFakeEndingSymbol(it->first) || irstate->getPhis()->isRequiredAfter(it->first, myblock)) {
                // this conversion should have already happened... should refactor this.
                ConcreteCompilerType* ending_type;
                if (isIsDefinedName(it->first.s())) {
                    assert(it->second->getType() == BOOL);
                    ending_type = BOOL;
                } else if (it->first.s() == PASSED_CLOSURE_NAME) {
                    ending_type = getPassedClosureType();
                } else if (it->first.s() == CREATED_CLOSURE_NAME) {
                    ending_type = getCreatedClosureType();
                } else if (it->first.s() == PASSED_GENERATOR_NAME) {
                    ending_type = GENERATOR;
                } else if (it->first.s() == FRAME_INFO_PTR_NAME) {
                    ending_type = FRAME_INFO;
                } else {
                    ending_type = types->getTypeAtBlockEnd(it->first, myblock);
                }
                assert(ending_type->isUsable());
                //(*phi_st)[it->first] = it->second->makeConverted(emitter, it->second->getConcreteType());
                (*phi_st)[it->first] = it->second->makeConverted(emitter, ending_type);
                it = st->erase(it);
            } else {
                ++it;
            }
        }
        return EndingState(st, phi_st, curblock, outgoing_exc_state);
    }

    void giveLocalSymbol(InternedString name, CompilerVariable* var) override {
        assert(name.s() != "None");
        assert(name.s() != FRAME_INFO_PTR_NAME);
        ASSERT(irstate->getScopeInfo()->getScopeTypeOfName(name) != ScopeInfo::VarScopeType::GLOBAL, "%s",
               name.c_str());

        ASSERT(var->getType()->isUsable(), "%s", name.c_str());

        CompilerVariable*& cur = symbol_table[name];
        assert(cur == NULL);
        cur = var;
    }

    void copySymbolsFrom(SymbolTable* st) override {
        assert(st);
        DupCache cache;
        for (SymbolTable::iterator it = st->begin(); it != st->end(); ++it) {
            // printf("Copying in %s, a %s\n", it->first.c_str(), it->second->getType()->debugName().c_str());
            symbol_table[it->first] = it->second->dup(cache);
            assert(symbol_table[it->first]->getType()->isUsable());
        }
    }

    ConcreteCompilerType* getPassedClosureType() {
        // TODO could know the exact closure shape
        return CLOSURE;
    }

    ConcreteCompilerType* getCreatedClosureType() {
        // TODO could know the exact closure shape
        return CLOSURE;
    }

    void doFunctionEntry(const ParamNames& param_names, const std::vector<ConcreteCompilerType*>& arg_types) override {
        assert(param_names.totalParameters() == arg_types.size());

        auto scope_info = irstate->getScopeInfo();


        llvm::Function::arg_iterator AI = irstate->getLLVMFunction()->arg_begin();
        llvm::Value* passed_closure = NULL;
        llvm::Value* generator = NULL;
        llvm::Value* globals = NULL;

        if (scope_info->takesClosure()) {
            passed_closure = AI;
            ++AI;
            emitter.setType(passed_closure, RefType::BORROWED);
        } else {
            passed_closure = getNullPtr(g.llvm_closure_type_ptr);
            emitter.setType(passed_closure, RefType::BORROWED);
        }

        if (irstate->getSourceInfo()->is_generator) {
            generator = AI;
            ++AI;
        }

        if (!irstate->getSourceInfo()->scoping->areGlobalsFromModule()) {
            globals = AI;
            emitter.setType(globals, RefType::BORROWED);
            ++AI;
        } else {
            BoxedModule* parent_module = irstate->getSourceInfo()->parent_module;
            globals = embedRelocatablePtr(parent_module, g.llvm_value_type_ptr, "cParentModule");
            emitter.setType(globals, RefType::BORROWED);
        }

        irstate->setupFrameInfoVar(passed_closure, globals);

        if (scope_info->takesClosure()) {
            symbol_table[internString(PASSED_CLOSURE_NAME)]
                = new ConcreteCompilerVariable(getPassedClosureType(), passed_closure);
        }

        if (scope_info->createsClosure()) {
            llvm::Value* new_closure = emitter.getBuilder()->CreateCall2(
                g.funcs.createClosure, passed_closure, getConstantInt(scope_info->getClosureSize(), g.i64));
            emitter.setType(new_closure, RefType::OWNED);
            symbol_table[internString(CREATED_CLOSURE_NAME)]
                = new ConcreteCompilerVariable(getCreatedClosureType(), new_closure);
        }

        if (irstate->getSourceInfo()->is_generator)
            symbol_table[internString(PASSED_GENERATOR_NAME)]
                = new ConcreteCompilerVariable(GENERATOR, generator);

        std::vector<llvm::Value*> python_parameters;
        for (int i = 0; i < arg_types.size(); i++) {
            assert(AI != irstate->getLLVMFunction()->arg_end());

            if (i == 3) {
                for (int i = 3; i < arg_types.size(); i++) {
                    llvm::Value* ptr = emitter.getBuilder()->CreateConstGEP1_32(AI, i - 3);
                    llvm::Value* loaded = emitter.getBuilder()->CreateLoad(ptr);

                    if (arg_types[i]->llvmType() == g.i64)
                        loaded = emitter.getBuilder()->CreatePtrToInt(loaded, arg_types[i]->llvmType());
                    else {
                        assert(arg_types[i]->llvmType() == g.llvm_value_type_ptr);
                        emitter.setType(loaded, RefType::BORROWED);
                    }

                    python_parameters.push_back(loaded);
                }
                ++AI;
                break;
            }

            python_parameters.push_back(AI);
            emitter.setType(AI, RefType::BORROWED);
            ++AI;
        }

        assert(AI == irstate->getLLVMFunction()->arg_end());
        assert(python_parameters.size() == param_names.totalParameters());

        int i = 0;
        for (; i < param_names.args.size(); i++) {
            loadArgument(internString(param_names.args[i]), arg_types[i], python_parameters[i],
                         UnwindInfo::cantUnwind());
        }

        if (param_names.vararg.size()) {
            loadArgument(internString(param_names.vararg), arg_types[i], python_parameters[i],
                         UnwindInfo::cantUnwind());
            i++;
        }

        if (param_names.kwarg.size()) {
            llvm::Value* passed_dict = python_parameters[i];
            emitter.setNullable(passed_dict, true);

            llvm::BasicBlock* starting_block = emitter.currentBasicBlock();
            llvm::BasicBlock* isnull_bb = emitter.createBasicBlock("isnull");
            llvm::BasicBlock* continue_bb = emitter.createBasicBlock("kwargs_join");

            llvm::Value* kwargs_null
                = emitter.getBuilder()->CreateICmpEQ(passed_dict, getNullPtr(g.llvm_value_type_ptr));
            llvm::BranchInst* null_check = emitter.getBuilder()->CreateCondBr(kwargs_null, isnull_bb, continue_bb);

            emitter.setCurrentBasicBlock(isnull_bb);
            llvm::Value* created_dict = emitter.getBuilder()->CreateCall(g.funcs.createDict);
            emitter.setType(created_dict, RefType::OWNED);
            auto isnull_terminator = emitter.getBuilder()->CreateBr(continue_bb);

            emitter.setCurrentBasicBlock(continue_bb);
            llvm::PHINode* phi = emitter.getBuilder()->CreatePHI(g.llvm_value_type_ptr, 2);
            phi->addIncoming(passed_dict, starting_block);
            phi->addIncoming(created_dict, isnull_bb);

            emitter.setType(phi, RefType::OWNED);
            emitter.refConsumed(passed_dict, null_check);
            emitter.refConsumed(created_dict, isnull_terminator);

            loadArgument(internString(param_names.kwarg), arg_types[i], phi, UnwindInfo::cantUnwind());
            i++;
        }

        assert(i == arg_types.size());
    }

    void run(const CFGBlock* block) override {
        if (VERBOSITY("irgenerator") >= 2) { // print starting symbol table
            printf("  %d init:", block->idx);
            for (auto it = symbol_table.begin(); it != symbol_table.end(); ++it)
                printf(" %s", it->first.c_str());
            printf("\n");
        }
        for (int i = 0; i < block->body.size(); i++) {
            if (state == DEAD)
                break;
            assert(state != FINISHED);

#if ENABLE_SAMPLING_PROFILER
            auto stmt = block->body[i];
            if (!(i == 0 && stmt->type == AST_TYPE::Assign) && stmt->lineno > 0) // could be a landingpad
                doSafePoint(block->body[i]);
#endif

            doStmt(block->body[i], UnwindInfo(block->body[i], NULL));
        }
        if (VERBOSITY("irgenerator") >= 2) { // print ending symbol table
            printf("  %d fini:", block->idx);
            for (auto it = symbol_table.begin(); it != symbol_table.end(); ++it)
                printf(" %s", it->first.c_str());
            printf("\n");
        }
    }

    void doSafePoint(AST_stmt* next_statement) override {
        // We need to setup frame introspection by updating the current stmt because we can run can run arbitrary code
        // like finalizers inside allowGLReadPreemption.
        emitter.emitSetCurrentStmt(next_statement);
        emitter.getBuilder()->CreateCall(g.funcs.allowGLReadPreemption);
    }

    // Create a (or reuse an existing) block that will catch a CAPI exception, and then forward
    // it to the "final_dest" block.  ie final_dest is a block corresponding to the IR level
    // LANDINGPAD, and this function will create a helper block that fetches the exception.
    // As a special-case, a NULL value for final_dest means that this helper block should
    // instead propagate the exception out of the function.
    llvm::BasicBlock* getCAPIExcDest(llvm::BasicBlock* from_block, llvm::BasicBlock* final_dest,
                                     AST_stmt* current_stmt) override {
        llvm::BasicBlock*& capi_exc_dest = capi_exc_dests[final_dest];
        llvm::PHINode*& phi_node = capi_phis[final_dest];

        if (!capi_exc_dest) {
            auto orig_block = curblock;

            capi_exc_dest = llvm::BasicBlock::Create(g.context, "capi_exc_dest", irstate->getLLVMFunction());

            emitter.setCurrentBasicBlock(capi_exc_dest);
            assert(!phi_node);
            phi_node = emitter.getBuilder()->CreatePHI(g.llvm_aststmt_type_ptr, 0);

            emitter.emitSetCurrentStmt(current_stmt);
            emitter.getBuilder()->CreateCall(g.funcs.caughtCapiException,
                                             { phi_node, embedRelocatablePtr(irstate->getSourceInfo(), g.i8_ptr) });

            if (!final_dest) {
                // Propagate the exception out of the function:
                if (irstate->getExceptionStyle() == CXX) {
                    emitter.getBuilder()->CreateCall(g.funcs.reraiseCapiExcAsCxx);
                    emitter.getBuilder()->CreateUnreachable();
                } else {
                    emitter.getBuilder()->CreateCall(g.funcs.deinitFrame, irstate->getFrameInfoVar());
                    emitter.getBuilder()->CreateRet(getNullPtr(g.llvm_value_type_ptr));
                }
            } else {
                // Catch the exception and forward to final_dest:
                llvm::Value* exc_type_ptr
                    = new llvm::AllocaInst(g.llvm_value_type_ptr, getConstantInt(1, g.i64), "exc_type",
                                           irstate->getLLVMFunction()->getEntryBlock().getFirstInsertionPt());
                llvm::Value* exc_value_ptr
                    = new llvm::AllocaInst(g.llvm_value_type_ptr, getConstantInt(1, g.i64), "exc_value",
                                           irstate->getLLVMFunction()->getEntryBlock().getFirstInsertionPt());
                llvm::Value* exc_traceback_ptr
                    = new llvm::AllocaInst(g.llvm_value_type_ptr, getConstantInt(1, g.i64), "exc_traceback",
                                           irstate->getLLVMFunction()->getEntryBlock().getFirstInsertionPt());
                emitter.getBuilder()->CreateCall3(g.funcs.PyErr_Fetch, exc_type_ptr, exc_value_ptr, exc_traceback_ptr);
                // TODO: I think we should be doing this on a python raise() or when we enter a python catch:
                emitter.getBuilder()->CreateCall3(g.funcs.PyErr_NormalizeException, exc_type_ptr, exc_value_ptr,
                                                  exc_traceback_ptr);
                llvm::Value* exc_type = emitter.getBuilder()->CreateLoad(exc_type_ptr);
                llvm::Value* exc_value = emitter.getBuilder()->CreateLoad(exc_value_ptr);
                llvm::Value* exc_traceback = emitter.getBuilder()->CreateLoad(exc_traceback_ptr);

                // TODO: nullable?
                emitter.setType(exc_type, RefType::OWNED);
                emitter.setType(exc_value, RefType::OWNED);
                emitter.setType(exc_traceback, RefType::OWNED);

                addOutgoingExceptionState(
                    IRGenerator::ExceptionState(capi_exc_dest, new ConcreteCompilerVariable(UNKNOWN, exc_type),
                                                new ConcreteCompilerVariable(UNKNOWN, exc_value),
                                                new ConcreteCompilerVariable(UNKNOWN, exc_traceback)));

                emitter.getBuilder()->CreateBr(final_dest);
            }

            emitter.setCurrentBasicBlock(from_block);
        }

        assert(capi_exc_dest);
        assert(phi_node);

        // Break a likely critical edge, for the benefit of the refcounter.
        // We should probably just teach the refcounter to break the edges on-demand though.
        llvm::BasicBlock* critedge_breaker = llvm::BasicBlock::Create(g.context, "", irstate->getLLVMFunction());
        critedge_breaker->moveBefore(capi_exc_dest);
        llvm::BranchInst::Create(capi_exc_dest, critedge_breaker);

        phi_node->addIncoming(embedRelocatablePtr(current_stmt, g.llvm_aststmt_type_ptr), critedge_breaker);

        return critedge_breaker;
    }

    llvm::BasicBlock* getCXXExcDest(const UnwindInfo& unw_info) override {
        //llvm::BasicBlock*& cxx_exc_dest = cxx_exc_dests[final_dest];
        //if (cxx_exc_dest)
            //return cxx_exc_dest;

        llvm::BasicBlock* final_dest;
        if (unw_info.hasHandler()) {
            final_dest = unw_info.exc_dest;
        } else {
            final_dest = NULL;
        }

        llvm::BasicBlock* orig_block = curblock;

        llvm::BasicBlock* cxx_exc_dest = llvm::BasicBlock::Create(g.context, "cxxwrapper", irstate->getLLVMFunction());

        emitter.getBuilder()->SetInsertPoint(cxx_exc_dest);

        llvm::Function* _personality_func = g.stdlib_module->getFunction("__gxx_personality_v0");
        assert(_personality_func);
        llvm::Value* personality_func
            = g.cur_module->getOrInsertFunction(_personality_func->getName(), _personality_func->getFunctionType());
        assert(personality_func);
        llvm::LandingPadInst* landing_pad = emitter.getBuilder()->CreateLandingPad(
            llvm::StructType::create(std::vector<llvm::Type*>{ g.i8_ptr, g.i64 }), personality_func, 1);
        landing_pad->addClause(getNullPtr(g.i8_ptr));

        llvm::Value* cxaexc_pointer = emitter.getBuilder()->CreateExtractValue(landing_pad, { 0 });

        llvm::Function* std_module_catch = g.stdlib_module->getFunction("__cxa_begin_catch");
        auto begin_catch_func
            = g.cur_module->getOrInsertFunction(std_module_catch->getName(), std_module_catch->getFunctionType());
        assert(begin_catch_func);

        llvm::Value* excinfo_pointer = emitter.getBuilder()->CreateCall(begin_catch_func, cxaexc_pointer);
        llvm::Value* excinfo_pointer_casted
            = emitter.getBuilder()->CreateBitCast(excinfo_pointer, g.llvm_excinfo_type->getPointerTo());

        auto* builder = emitter.getBuilder();
        llvm::Value* exc_type = builder->CreateLoad(builder->CreateConstInBoundsGEP2_32(excinfo_pointer_casted, 0, 0));
        llvm::Value* exc_value = builder->CreateLoad(builder->CreateConstInBoundsGEP2_32(excinfo_pointer_casted, 0, 1));
        llvm::Value* exc_traceback
            = builder->CreateLoad(builder->CreateConstInBoundsGEP2_32(excinfo_pointer_casted, 0, 2));
        emitter.setType(exc_type, RefType::OWNED);
        emitter.setType(exc_value, RefType::OWNED);
        emitter.setType(exc_traceback, RefType::OWNED);

        // final_dest==NULL => propagate the exception out of the function.
        if (final_dest) {
            // Catch the exception and forward to final_dest:
            addOutgoingExceptionState(ExceptionState(cxx_exc_dest,
                                                     new ConcreteCompilerVariable(UNKNOWN, exc_type),
                                                     new ConcreteCompilerVariable(UNKNOWN, exc_value),
                                                     new ConcreteCompilerVariable(UNKNOWN, exc_traceback)));

            builder->CreateBr(final_dest);
        } else if (irstate->getExceptionStyle() == CAPI) {
            auto call_inst = builder->CreateCall3(g.funcs.PyErr_Restore, exc_type, exc_value, exc_traceback);
            irstate->getRefcounts()->refConsumed(exc_type, call_inst);
            irstate->getRefcounts()->refConsumed(exc_value, call_inst);
            irstate->getRefcounts()->refConsumed(exc_traceback, call_inst);
            builder->CreateRet(getNullPtr(g.llvm_value_type_ptr));
        } else {
            //auto call_inst = emitter.createCall3(UnwindInfo(unw_info.current_stmt, NO_CXX_INTERCEPTION),
                                                 //g.funcs.rawThrow, exc_type, exc_value, exc_traceback);
            auto call_inst = emitter.getBuilder()->CreateCall3(g.funcs.rawThrow, exc_type, exc_value, exc_traceback);
            irstate->getRefcounts()->refConsumed(exc_type, call_inst);
            irstate->getRefcounts()->refConsumed(exc_value, call_inst);
            irstate->getRefcounts()->refConsumed(exc_traceback, call_inst);

            builder->CreateUnreachable();
        }

        emitter.setCurrentBasicBlock(orig_block);

        return cxx_exc_dest;
    }

    void addOutgoingExceptionState(ExceptionState exception_state) override {
        this->outgoing_exc_state.push_back(exception_state);
    }

    void setIncomingExceptionState(llvm::SmallVector<ExceptionState, 2> exc_state) override {
        assert(this->incoming_exc_state.empty());
        this->incoming_exc_state = std::move(exc_state);
    }
};

IRGenerator* createIRGenerator(IRGenState* irstate, std::unordered_map<CFGBlock*, llvm::BasicBlock*>& entry_blocks,
                               CFGBlock* myblock, TypeAnalysis* types) {
    return new IRGeneratorImpl(irstate, entry_blocks, myblock, types);
}

FunctionMetadata* wrapFunction(AST* node, AST_arguments* args, const std::vector<AST_stmt*>& body, SourceInfo* source) {
    // Different compilations of the parent scope of a functiondef should lead
    // to the same FunctionMetadata* being used:
    static std::unordered_map<AST*, FunctionMetadata*> made;

    FunctionMetadata*& md = made[node];
    if (md == NULL) {
        std::unique_ptr<SourceInfo> si(
            new SourceInfo(source->parent_module, source->scoping, source->future_flags, node, body, source->getFn()));
        if (args)
            md = new FunctionMetadata(args->args.size(), args->vararg.s().size(), args->kwarg.s().size(),
                                      std::move(si));
        else
            md = new FunctionMetadata(0, false, false, std::move(si));
    }
    return md;
}
}<|MERGE_RESOLUTION|>--- conflicted
+++ resolved
@@ -2132,14 +2132,8 @@
             auto d = evalExpr(node->dest, unw_info);
             dest = d->makeConverted(emitter, d->getBoxType());
         } else {
-<<<<<<< HEAD
-            llvm::Value* sys_stdout_val = emitter.createCall(unw_info, g.funcs.getSysStdout, NOEXC);
-            emitter.setType(sys_stdout_val, RefType::BORROWED);
-            dest = new ConcreteCompilerVariable(UNKNOWN, sys_stdout_val);
-            // TODO: speculate that sys.stdout is a file?
-=======
-            dest = new ConcreteCompilerVariable(UNKNOWN, getNullPtr(g.llvm_value_type_ptr), true);
->>>>>>> 1f4a1b09
+            dest = new ConcreteCompilerVariable(
+                UNKNOWN, emitter.setType(getNullPtr(g.llvm_value_type_ptr), RefType::BORROWED), true);
         }
         assert(dest);
 
