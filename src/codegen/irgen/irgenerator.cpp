--- conflicted
+++ resolved
@@ -214,74 +214,14 @@
         assert(!passed_closure);
         assert(!passed_globals);
 
-<<<<<<< HEAD
-        } else {
-            // The "normal" case
-
-            assert(!vregs);
-            getMD()->calculateNumVRegs();
-            int num_user_visible_vregs = getMD()->source->cfg->sym_vreg_map_user_visible.size();
-            if (num_user_visible_vregs > 0) {
-                auto* vregs_alloca
-                    = builder.CreateAlloca(g.llvm_value_type_ptr, getConstantInt(num_user_visible_vregs), "vregs");
-                // Clear the vregs array because 0 means undefined valued.
-                builder.CreateMemSet(vregs_alloca, getConstantInt(0, g.i8),
-                                     getConstantInt(num_user_visible_vregs * sizeof(Box*)),
-                                     vregs_alloca->getAlignment());
-                vregs = vregs_alloca;
-            } else
-                vregs = getNullPtr(g.llvm_value_type_ptr_ptr);
-
-            llvm::AllocaInst* al = builder.CreateAlloca(g.llvm_frame_info_type, NULL, "frame_info");
-            assert(al->isStaticAlloca());
-
-            // frame_info.exc.type = NULL
-            llvm::Constant* null_value = getNullPtr(g.llvm_value_type_ptr);
-            getRefcounts()->setType(null_value, RefType::BORROWED);
-            llvm::Value* exc_info = getExcinfoGep(builder, al);
-            builder.CreateStore(
-                null_value, builder.CreateConstInBoundsGEP2_32(exc_info, 0, offsetof(ExcInfo, type) / sizeof(Box*)));
-
-            // frame_info.boxedLocals = NULL
-            llvm::Value* boxed_locals_gep = getBoxedLocalsGep(builder, al);
-            builder.CreateStore(getRefcounts()->setType(getNullPtr(g.llvm_value_type_ptr), RefType::BORROWED),
-                                boxed_locals_gep);
-
-            if (getScopeInfo()->usesNameLookup()) {
-                // frame_info.boxedLocals = createDict()
-                // (Since this can call into the GC, we have to initialize it to NULL first as we did above.)
-                this->boxed_locals = builder.CreateCall(g.funcs.createDict);
-                getRefcounts()->setType(this->boxed_locals, RefType::OWNED);
-                builder.CreateStore(this->boxed_locals, boxed_locals_gep);
-            }
-
-            // frame_info.frame_obj = NULL
-            static llvm::Type* llvm_frame_obj_type_ptr
-                = llvm::cast<llvm::StructType>(g.llvm_frame_info_type)->getElementType(2);
-            builder.CreateStore(getRefcounts()->setType(getNullPtr(llvm_frame_obj_type_ptr), RefType::BORROWED),
-                                getFrameObjGep(builder, al));
-
-            // frame_info.passed_closure = NULL
-            auto passed_closure = getNullPtr(g.llvm_closure_type_ptr);
-            getRefcounts()->setType(passed_closure, RefType::BORROWED);
-            auto store = builder.CreateStore(passed_closure, getPassedClosureGep(builder, al));
-
-            // TODO: reenable these?  technically correct, but currently unsupported and the expected
-            // behavior is to just optimize them away anyway.
-            // emitter.setNullable(passed_closure, true);
-            // emitter.refConsumed(passed_closure, store);
-
-            // set frame_info.vregs
-            builder.CreateStore(vregs, getVRegsGep(builder, al));
-=======
         // The OSR case
 
+        assert(0 && "check refcounting");
         this->frame_info = frame_info_arg;
 
         // use vrags array from the interpreter
         vregs = builder.CreateLoad(getVRegsGep(builder, frame_info_arg));
         this->globals = builder.CreateLoad(getGlobalsGep(builder, frame_info_arg));
->>>>>>> bf2bae9d
 
         if (getScopeInfo()->usesNameLookup()) {
             // load frame_info.boxedLocals
@@ -384,17 +324,9 @@
 }
 
 llvm::Value* IRGenState::getGlobals() {
-<<<<<<< HEAD
-    if (!globals) {
-        assert(source_info->scoping->areGlobalsFromModule());
-        this->globals = embedRelocatablePtr(source_info->parent_module, g.llvm_value_type_ptr);
-        this->getRefcounts()->setType(this->globals, RefType::BORROWED);
-    }
-    return this->globals;
-=======
+    assert(0 && "check refcounting (set to BORROWED?)");
     assert(globals);
     return globals;
->>>>>>> bf2bae9d
 }
 
 llvm::Value* IRGenState::getGlobalsIfCustom() {
@@ -569,34 +501,10 @@
         }
 #endif
 
-<<<<<<< HEAD
-        if (ENABLE_FRAME_INTROSPECTION) {
-            llvm::Type* rtn_type = llvm::cast<llvm::FunctionType>(llvm::cast<llvm::PointerType>(callee->getType())
-                                                                      ->getElementType())->getReturnType();
-
-            llvm::Value* bitcasted = getBuilder()->CreateBitCast(callee, g.i8->getPointerTo());
-            llvm::CallSite cs = emitPatchpoint(rtn_type, NULL, bitcasted, args, {}, unw_info, target_exception_style);
-
-            if (rtn_type == cs->getType()) {
-                return cs.getInstruction();
-            } else if (rtn_type == g.i1) {
-                return llvm::cast<llvm::Instruction>(getBuilder()->CreateTrunc(cs.getInstruction(), rtn_type));
-            } else if (llvm::isa<llvm::PointerType>(rtn_type)) {
-                return llvm::cast<llvm::Instruction>(getBuilder()->CreateIntToPtr(cs.getInstruction(), rtn_type));
-            } else {
-                cs.getInstruction()->getType()->dump();
-                rtn_type->dump();
-                RELEASE_ASSERT(0, "don't know how to convert those");
-            }
-        } else {
-            return emitCall(unw_info, callee, args, target_exception_style).getInstruction();
-        }
-=======
         llvm::Value* stmt = unw_info.current_stmt ? embedRelocatablePtr(unw_info.current_stmt, g.llvm_aststmt_type_ptr)
                                                   : getNullPtr(g.llvm_aststmt_type_ptr);
         getBuilder()->CreateStore(stmt, irstate->getStmtVar());
         return emitCall(unw_info, callee, args, target_exception_style).getInstruction();
->>>>>>> bf2bae9d
     }
 
     llvm::Instruction* createCall(const UnwindInfo& unw_info, llvm::Value* callee,
@@ -1250,16 +1158,6 @@
         return new ConcreteCompilerVariable(typeFromClass(ellipsis_cls), ellipsis);
     }
 
-<<<<<<< HEAD
-    llvm::Constant* embedParentModulePtr() {
-        BoxedModule* parent_module = irstate->getSourceInfo()->parent_module;
-        auto r = embedRelocatablePtr(parent_module, g.llvm_value_type_ptr, "cParentModule");
-        emitter.setType(r, RefType::BORROWED);
-        return r;
-    }
-
-=======
->>>>>>> bf2bae9d
     ConcreteCompilerVariable* _getGlobal(AST_Name* node, const UnwindInfo& unw_info) {
         if (node->id.s() == "None")
             return emitter.getNone();
@@ -1879,13 +1777,8 @@
 
         if (vst == ScopeInfo::VarScopeType::GLOBAL) {
             if (irstate->getSourceInfo()->scoping->areGlobalsFromModule()) {
-<<<<<<< HEAD
-                auto parent_module = llvm::ConstantExpr::getPointerCast(embedParentModulePtr(), g.llvm_value_type_ptr);
+                auto parent_module = irstate->getGlobals();
                 ConcreteCompilerVariable* module = new ConcreteCompilerVariable(MODULE, parent_module);
-=======
-                auto parent_module = irstate->getGlobals();
-                ConcreteCompilerVariable* module = new ConcreteCompilerVariable(MODULE, parent_module, false);
->>>>>>> bf2bae9d
                 module->setattr(emitter, getEmptyOpInfo(unw_info), name.getBox(), val);
             } else {
                 auto converted = val->makeConverted(emitter, val->getBoxType());
@@ -2280,14 +2173,6 @@
         sorted_symbol_table[internString(FRAME_INFO_PTR_NAME)]
             = new ConcreteCompilerVariable(FRAME_INFO, irstate->getFrameInfoVar());
 
-<<<<<<< HEAD
-        if (!irstate->getSourceInfo()->scoping->areGlobalsFromModule()) {
-            sorted_symbol_table[internString(PASSED_GLOBALS_NAME)]
-                = new ConcreteCompilerVariable(UNKNOWN, irstate->getGlobals());
-        }
-
-=======
->>>>>>> bf2bae9d
         // For OSR calls, we use the same calling convention as in some other places; namely,
         // arg1, arg2, arg3, argarray [nargs is ommitted]
         // It would be nice to directly pass all variables as arguments, instead of packing them into
@@ -2812,43 +2697,33 @@
 
         if (scope_info->takesClosure()) {
             passed_closure = AI;
-<<<<<<< HEAD
+            ++AI;
+        } else {
+            passed_closure = getNullPtr(g.llvm_closure_type_ptr);
             emitter.setType(passed_closure, RefType::BORROWED);
-            symbol_table[internString(PASSED_CLOSURE_NAME)]
-                = new ConcreteCompilerVariable(getPassedClosureType(), AI);
-=======
-            ++AI;
-        } else
-            passed_closure = getNullPtr(g.llvm_closure_type_ptr);
->>>>>>> bf2bae9d
+        }
 
         if (irstate->getSourceInfo()->is_generator) {
             generator = AI;
             ++AI;
         }
 
-<<<<<<< HEAD
-        if (scope_info->createsClosure()) {
-            if (!passed_closure) {
-                passed_closure = getNullPtr(g.llvm_closure_type_ptr);
-                emitter.setType(passed_closure, RefType::BORROWED);
-            }
-=======
         if (!irstate->getSourceInfo()->scoping->areGlobalsFromModule()) {
             globals = AI;
+            emitter.setType(globals, RefType::BORROWED);
             ++AI;
         } else {
             BoxedModule* parent_module = irstate->getSourceInfo()->parent_module;
             globals = embedRelocatablePtr(parent_module, g.llvm_value_type_ptr, "cParentModule");
+            emitter.setType(globals, RefType::BORROWED);
         }
 
         irstate->setupFrameInfoVar(passed_closure, globals);
 
         if (scope_info->takesClosure()) {
             symbol_table[internString(PASSED_CLOSURE_NAME)]
-                = new ConcreteCompilerVariable(getPassedClosureType(), passed_closure, true);
-        }
->>>>>>> bf2bae9d
+                = new ConcreteCompilerVariable(getPassedClosureType(), passed_closure);
+        }
 
         if (scope_info->createsClosure()) {
             llvm::Value* new_closure = emitter.getBuilder()->CreateCall2(
@@ -2858,23 +2733,9 @@
                 = new ConcreteCompilerVariable(getCreatedClosureType(), new_closure);
         }
 
-<<<<<<< HEAD
-        if (irstate->getSourceInfo()->is_generator) {
-            symbol_table[internString(PASSED_GENERATOR_NAME)] = new ConcreteCompilerVariable(GENERATOR, AI);
-            emitter.setType(AI, RefType::BORROWED);
-            ++AI;
-        }
-
-        if (!irstate->getSourceInfo()->scoping->areGlobalsFromModule()) {
-            irstate->setGlobals(AI);
-            emitter.setType(AI, RefType::BORROWED);
-            ++AI;
-        }
-=======
         if (irstate->getSourceInfo()->is_generator)
             symbol_table[internString(PASSED_GENERATOR_NAME)]
-                = new ConcreteCompilerVariable(GENERATOR, generator, true);
->>>>>>> bf2bae9d
+                = new ConcreteCompilerVariable(GENERATOR, generator);
 
         std::vector<llvm::Value*> python_parameters;
         for (int i = 0; i < arg_types.size(); i++) {
