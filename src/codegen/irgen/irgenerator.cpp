// Copyright (c) 2014-2015 Dropbox, Inc.
//
// Licensed under the Apache License, Version 2.0 (the "License");
// you may not use this file except in compliance with the License.
// You may obtain a copy of the License at
//
//    http://www.apache.org/licenses/LICENSE-2.0
//
// Unless required by applicable law or agreed to in writing, software
// distributed under the License is distributed on an "AS IS" BASIS,
// WITHOUT WARRANTIES OR CONDITIONS OF ANY KIND, either express or implied.
// See the License for the specific language governing permissions and
// limitations under the License.

#include "codegen/irgen/irgenerator.h"

#include "llvm/IR/Module.h"
#include "llvm/Support/raw_ostream.h"

#include "analysis/function_analysis.h"
#include "analysis/scoping_analysis.h"
#include "analysis/type_analysis.h"
#include "asm_writing/icinfo.h"
#include "codegen/codegen.h"
#include "codegen/compvars.h"
#include "codegen/irgen.h"
#include "codegen/irgen/util.h"
#include "codegen/osrentry.h"
#include "codegen/patchpoints.h"
#include "codegen/type_recording.h"
#include "core/ast.h"
#include "core/cfg.h"
#include "core/types.h"
#include "core/util.h"
#include "runtime/generator.h"
#include "runtime/objmodel.h"
#include "runtime/types.h"

namespace pyston {

extern "C" void dumpLLVM(void* _v) {
    llvm::Value* v = (llvm::Value*)_v;
    v->getType()->dump();
    v->dump();
}

IRGenState::IRGenState(FunctionMetadata* md, CompiledFunction* cf, SourceInfo* source_info,
                       std::unique_ptr<PhiAnalysis> phis, ParamNames* param_names, GCBuilder* gc,
                       llvm::MDNode* func_dbg_info, RefcountTracker* refcount_tracker)
    : md(md),
      cf(cf),
      source_info(source_info),
      phis(std::move(phis)),
      param_names(param_names),
      gc(gc),
      func_dbg_info(func_dbg_info),
      refcount_tracker(refcount_tracker),
      scratch_space(NULL),
      frame_info(NULL),
      globals(NULL),
      vregs(NULL),
      stmt(NULL),
      scratch_size(0) {
    assert(cf->func);
    assert(!cf->md); // in this case don't need to pass in sourceinfo
}

IRGenState::~IRGenState() {
}

llvm::Value* IRGenState::getScratchSpace(int min_bytes) {
    llvm::BasicBlock& entry_block = getLLVMFunction()->getEntryBlock();

    if (scratch_space) {
        assert(scratch_space->getParent() == &entry_block);
        assert(scratch_space->isStaticAlloca());
        if (scratch_size >= min_bytes)
            return scratch_space;
    }

    llvm::AllocaInst* new_scratch_space;
    // If the entry block is currently empty, we have to be more careful:
    if (entry_block.begin() == entry_block.end()) {
        new_scratch_space = new llvm::AllocaInst(g.i8, getConstantInt(min_bytes, g.i64), "scratch", &entry_block);
    } else {
        new_scratch_space = new llvm::AllocaInst(g.i8, getConstantInt(min_bytes, g.i64), "scratch",
                                                 entry_block.getFirstInsertionPt());
    }

    assert(new_scratch_space->isStaticAlloca());

    if (scratch_space)
        scratch_space->replaceAllUsesWith(new_scratch_space);

    scratch_size = min_bytes;
    scratch_space = new_scratch_space;

    return scratch_space;
}

ExceptionStyle UnwindInfo::preferredExceptionStyle() const {
    if (FORCE_LLVM_CAPI_CALLS)
        return CAPI;

    // TODO: I think this makes more sense as a relative percentage rather
    // than an absolute threshold, but currently we don't count how many
    // times a statement was executed but didn't throw.
    //
    // In theory this means that eventually anything that throws will be viewed
    // as a highly-throwing statement, but I think that this is less bad than
    // it might be because the denominator will be roughly fixed since we will
    // tend to run this check after executing the statement a somewhat-fixed
    // number of times.
    // We might want to zero these out after we are done compiling, though.
    if (current_stmt->cxx_exception_count >= 10)
        return CAPI;

    return CXX;
}

static llvm::Value* getClosureParentGep(IREmitter& emitter, llvm::Value* closure) {
    static_assert(sizeof(Box) == offsetof(BoxedClosure, parent), "");
    static_assert(offsetof(BoxedClosure, parent) + sizeof(BoxedClosure*) == offsetof(BoxedClosure, nelts), "");
    return emitter.getBuilder()->CreateConstInBoundsGEP2_32(closure, 0, 1);
}

static llvm::Value* getClosureElementGep(IREmitter& emitter, llvm::Value* closure, size_t index) {
    static_assert(sizeof(Box) == offsetof(BoxedClosure, parent), "");
    static_assert(offsetof(BoxedClosure, parent) + sizeof(BoxedClosure*) == offsetof(BoxedClosure, nelts), "");
    static_assert(offsetof(BoxedClosure, nelts) + sizeof(size_t) == offsetof(BoxedClosure, elts), "");
    return emitter.getBuilder()->CreateGEP(
        closure,
        { llvm::ConstantInt::get(g.i32, 0), llvm::ConstantInt::get(g.i32, 3), llvm::ConstantInt::get(g.i32, index) });
}

static llvm::Value* getBoxedLocalsGep(llvm::IRBuilder<true>& builder, llvm::Value* v) {
    static_assert(offsetof(FrameInfo, exc) == 0, "");
    static_assert(sizeof(ExcInfo) == 24, "");
    static_assert(offsetof(FrameInfo, boxedLocals) == 24, "");
    return builder.CreateConstInBoundsGEP2_32(v, 0, 1);
}

static llvm::Value* getExcinfoGep(llvm::IRBuilder<true>& builder, llvm::Value* v) {
    static_assert(offsetof(FrameInfo, exc) == 0, "");
    return builder.CreateConstInBoundsGEP2_32(v, 0, 0);
}

template <typename Builder> static llvm::Value* getFrameObjGep(Builder& builder, llvm::Value* v) {
    static_assert(offsetof(FrameInfo, exc) == 0, "");
    static_assert(sizeof(ExcInfo) == 24, "");
    static_assert(sizeof(Box*) == 8, "");
    static_assert(offsetof(FrameInfo, frame_obj) == 32, "");
    return builder.CreateConstInBoundsGEP2_32(v, 0, 2);
    // TODO: this could be made more resilient by doing something like
    // gep->accumulateConstantOffset(g.tm->getDataLayout(), ap_offset)
}

template <typename Builder> static llvm::Value* getPassedClosureGep(Builder& builder, llvm::Value* v) {
    static_assert(offsetof(FrameInfo, passed_closure) == 40, "");
    return builder.CreateConstInBoundsGEP2_32(v, 0, 3);
}

template <typename Builder> static llvm::Value* getVRegsGep(Builder& builder, llvm::Value* v) {
    static_assert(offsetof(FrameInfo, vregs) == 48, "");
    return builder.CreateConstInBoundsGEP2_32(v, 0, 4);
}

template <typename Builder> static llvm::Value* getStmtGep(Builder& builder, llvm::Value* v) {
    static_assert(offsetof(FrameInfo, stmt) == 56, "");
    return builder.CreateConstInBoundsGEP2_32(v, 0, 5);
}

template <typename Builder> static llvm::Value* getGlobalsGep(Builder& builder, llvm::Value* v) {
    static_assert(offsetof(FrameInfo, globals) == 64, "");
    return builder.CreateConstInBoundsGEP2_32(v, 0, 6);
}

template <typename Builder> static llvm::Value* getMDGep(Builder& builder, llvm::Value* v) {
    static_assert(offsetof(FrameInfo, md) == 64 + 16, "");
    return builder.CreateConstInBoundsGEP2_32(v, 0, 8);
}

void IRGenState::setupFrameInfoVar(llvm::Value* passed_closure, llvm::Value* passed_globals,
                                   llvm::Value* frame_info_arg) {
    /*
        There is a matrix of possibilities here.

        For complete (non-OSR) functions, we initialize the FrameInfo* with an alloca and
        set this->frame_info to that llvm value.
        - If the function has NAME-scope, we initialize the frame_info.boxedLocals to a dictionary
          and set this->boxed_locals to an llvm value which is that dictionary.
        - If it is non-NAME-scope, we leave it NULL, because  most of the time it won't
          be initialized (unless someone calls locals() or something).
          this->boxed_locals is unused within the IR, so we don't set it.

        If this is an OSR function, then a FrameInfo* is passed in as an argument, so we don't
        need to initialize it with an alloca, and frame_info is already
        pointer.
        - If the function is NAME-scope, we extract the boxedLocals from the frame_info in order
          to set this->boxed_locals.
    */
    assert(!frame_info);
    llvm::BasicBlock& entry_block = getLLVMFunction()->getEntryBlock();

    llvm::IRBuilder<true> builder(&entry_block);

    if (entry_block.begin() != entry_block.end())
        builder.SetInsertPoint(&entry_block, entry_block.getFirstInsertionPt());

    if (entry_block.getTerminator())
        builder.SetInsertPoint(entry_block.getTerminator());
    else
        builder.SetInsertPoint(&entry_block);

    llvm::AllocaInst* al_pointer_to_frame_info
        = builder.CreateAlloca(g.llvm_frame_info_type->getPointerTo(), NULL, "frame_info_ptr");

    if (frame_info_arg) {
        assert(!passed_closure);
        assert(!passed_globals);

        // The OSR case

        assert(0 && "check refcounting");
        this->frame_info = frame_info_arg;

        // use vrags array from the interpreter
        vregs = builder.CreateLoad(getVRegsGep(builder, frame_info_arg));
        this->globals = builder.CreateLoad(getGlobalsGep(builder, frame_info_arg));

        if (getScopeInfo()->usesNameLookup()) {
            // load frame_info.boxedLocals
            this->boxed_locals = builder.CreateLoad(getBoxedLocalsGep(builder, this->frame_info));
        }

    } else {
        // The "normal" case
        assert(!vregs);
        getMD()->calculateNumVRegs();
        int num_user_visible_vregs = getMD()->source->cfg->sym_vreg_map_user_visible.size();
        if (num_user_visible_vregs > 0) {
            auto* vregs_alloca
                = builder.CreateAlloca(g.llvm_value_type_ptr, getConstantInt(num_user_visible_vregs), "vregs");
            // Clear the vregs array because 0 means undefined valued.
            builder.CreateMemSet(vregs_alloca, getConstantInt(0, g.i8),
                                 getConstantInt(num_user_visible_vregs * sizeof(Box*)), vregs_alloca->getAlignment());
            vregs = vregs_alloca;
        } else
            vregs = getNullPtr(g.llvm_value_type_ptr_ptr);

        llvm::AllocaInst* al = builder.CreateAlloca(g.llvm_frame_info_type, NULL, "frame_info");
        assert(al->isStaticAlloca());


        // frame_info.exc.type = NULL
        llvm::Constant* null_value = getNullPtr(g.llvm_value_type_ptr);
        getRefcounts()->setType(null_value, RefType::BORROWED);
        llvm::Value* exc_info = getExcinfoGep(builder, al);
        builder.CreateStore(null_value,
                            builder.CreateConstInBoundsGEP2_32(exc_info, 0, offsetof(ExcInfo, type) / sizeof(Box*)));

        // frame_info.boxedLocals = NULL
        llvm::Value* boxed_locals_gep = getBoxedLocalsGep(builder, al);
        builder.CreateStore(getNullPtr(g.llvm_value_type_ptr), boxed_locals_gep);

        if (getScopeInfo()->usesNameLookup()) {
            // frame_info.boxedLocals = createDict()
            // (Since this can call into the GC, we have to initialize it to NULL first as we did above.)
            this->boxed_locals = builder.CreateCall(g.funcs.createDict);
            getRefcounts()->setType(this->boxed_locals, RefType::OWNED);
            builder.CreateStore(this->boxed_locals, boxed_locals_gep);
        }

        // frame_info.frame_obj = NULL
        static llvm::Type* llvm_frame_obj_type_ptr
            = llvm::cast<llvm::StructType>(g.llvm_frame_info_type)->getElementType(2);
        auto null_frame = getNullPtr(llvm_frame_obj_type_ptr);
        getRefcounts()->setType(null_frame, RefType::BORROWED);
        builder.CreateStore(null_frame, getFrameObjGep(builder, al));

        // set  frame_info.passed_closure
        builder.CreateStore(passed_closure, getPassedClosureGep(builder, al));
        // set frame_info.globals
        builder.CreateStore(passed_globals, getGlobalsGep(builder, al));
        // set frame_info.vregs
        builder.CreateStore(vregs, getVRegsGep(builder, al));
        builder.CreateStore(embedRelocatablePtr(getMD(), g.llvm_functionmetadata_type_ptr), getMDGep(builder, al));

        this->frame_info = al;
        this->globals = passed_globals;

        builder.CreateCall(g.funcs.initFrame, this->frame_info);
    }

    stmt = getStmtGep(builder, frame_info);
    builder.CreateStore(this->frame_info, al_pointer_to_frame_info);
    // Create stackmap to make a pointer to the frame_info location known
    PatchpointInfo* info = PatchpointInfo::create(getCurFunction(), 0, 0, 0);
    std::vector<llvm::Value*> args;
    args.push_back(getConstantInt(info->getId(), g.i64));
    args.push_back(getConstantInt(0, g.i32));
    args.push_back(al_pointer_to_frame_info);
    info->setNumFrameArgs(1);
    info->setIsFrameInfoStackmap();
    builder.CreateCall(llvm::Intrinsic::getDeclaration(g.cur_module, llvm::Intrinsic::experimental_stackmap), args);
}

llvm::Value* IRGenState::getFrameInfoVar() {
    assert(frame_info);
    return frame_info;
}

llvm::Value* IRGenState::getBoxedLocalsVar() {
    assert(getScopeInfo()->usesNameLookup());
    assert(this->boxed_locals != NULL);
    return this->boxed_locals;
}

llvm::Value* IRGenState::getVRegsVar() {
    assert(vregs);
    return vregs;
}

llvm::Value* IRGenState::getStmtVar() {
    assert(stmt);
    return stmt;
}

ScopeInfo* IRGenState::getScopeInfo() {
    return getSourceInfo()->getScopeInfo();
}

ScopeInfo* IRGenState::getScopeInfoForNode(AST* node) {
    auto source = getSourceInfo();
    return source->scoping->getScopeInfoForNode(node);
}

llvm::Value* IRGenState::getGlobals() {
    assert(globals);
    return globals;
}

llvm::Value* IRGenState::getGlobalsIfCustom() {
    if (source_info->scoping->areGlobalsFromModule())
        return getNullPtr(g.llvm_value_type_ptr);
    return getGlobals();
}

// XXX This is pretty hacky, but I think I can get rid of it once I merge in Marius's new frame introspection work
#define NO_CXX_INTERCEPTION ((llvm::BasicBlock*)-1)

class IREmitterImpl : public IREmitter {
private:
    IRGenState* irstate;
    std::unique_ptr<IRBuilder> builder;
    llvm::BasicBlock*& curblock;
    IRGenerator* irgenerator;

    llvm::CallSite emitCall(const UnwindInfo& unw_info, llvm::Value* callee, const std::vector<llvm::Value*>& args,
                            ExceptionStyle target_exception_style) {
<<<<<<< HEAD
        bool needs_cxx_interception;
        if (unw_info.exc_dest == NO_CXX_INTERCEPTION) {
            needs_cxx_interception = false;
        } else {
            bool needs_refcounting_fixup = true;
            needs_cxx_interception = (target_exception_style == CXX && (needs_refcounting_fixup || unw_info.hasHandler()
                                                                        || irstate->getExceptionStyle() == CAPI));
        }

        if (needs_cxx_interception) {
=======
        llvm::Value* stmt = unw_info.current_stmt ? embedRelocatablePtr(unw_info.current_stmt, g.llvm_aststmt_type_ptr)
                                                  : getNullPtr(g.llvm_aststmt_type_ptr);
        getBuilder()->CreateStore(stmt, irstate->getStmtVar());

        if (target_exception_style == CXX && (unw_info.hasHandler() || irstate->getExceptionStyle() == CAPI)) {
>>>>>>> 30d4519f
            // Create the invoke:
            llvm::BasicBlock* normal_dest
                = llvm::BasicBlock::Create(g.context, curblock->getName(), irstate->getLLVMFunction());

            llvm::BasicBlock* final_exc_dest;
            if (unw_info.hasHandler()) {
                final_exc_dest = unw_info.exc_dest;
            } else {
                final_exc_dest = NULL; // signal to reraise as a capi exception
            }

            llvm::BasicBlock* exc_dest = irgenerator->getCXXExcDest(unw_info);
            normal_dest->moveAfter(curblock);

            llvm::InvokeInst* rtn = getBuilder()->CreateInvoke(callee, normal_dest, exc_dest, args);

            // Normal case:
            getBuilder()->SetInsertPoint(normal_dest);
            curblock = normal_dest;
            return rtn;
        } else {
            llvm::CallInst* cs = getBuilder()->CreateCall(callee, args);
            return cs;
        }
    }

    llvm::CallSite emitPatchpoint(llvm::Type* return_type, const ICSetupInfo* pp, llvm::Value* func,
                                  const std::vector<llvm::Value*>& args,
                                  const std::vector<llvm::Value*>& ic_stackmap_args, const UnwindInfo& unw_info,
                                  ExceptionStyle target_exception_style) {
        if (pp == NULL)
            assert(ic_stackmap_args.size() == 0);

        // Retrieve address of called function, currently handles the IR
        // embedConstantPtr() and embedRelocatablePtr() create.
        void* func_addr = nullptr;
        if (llvm::isa<llvm::ConstantExpr>(func)) {
            llvm::ConstantExpr* cast = llvm::cast<llvm::ConstantExpr>(func);
            auto opcode = cast->getOpcode();
            if (opcode == llvm::Instruction::IntToPtr) {
                auto operand = cast->getOperand(0);
                if (llvm::isa<llvm::ConstantInt>(operand))
                    func_addr = (void*)llvm::cast<llvm::ConstantInt>(operand)->getZExtValue();
            }
        }
        assert(func_addr);

        PatchpointInfo* info = PatchpointInfo::create(currentFunction(), pp, ic_stackmap_args.size(), func_addr);

        int64_t pp_id = info->getId();
        int pp_size = pp ? pp->totalSize() : CALL_ONLY_SIZE;

        std::vector<llvm::Value*> pp_args;
        pp_args.push_back(getConstantInt(pp_id, g.i64));
        pp_args.push_back(getConstantInt(pp_size, g.i32));
        if (ENABLE_JIT_OBJECT_CACHE)
            // add fixed dummy dest pointer, we will replace it with the correct address during stackmap processing
            pp_args.push_back(embedConstantPtr((void*)-1L, g.i8_ptr));
        else
            pp_args.push_back(func);
        pp_args.push_back(getConstantInt(args.size(), g.i32));

        pp_args.insert(pp_args.end(), args.begin(), args.end());

        int num_scratch_bytes = info->scratchSize();
        llvm::Value* scratch_space = irstate->getScratchSpace(num_scratch_bytes);
        pp_args.push_back(scratch_space);

        pp_args.insert(pp_args.end(), ic_stackmap_args.begin(), ic_stackmap_args.end());

        irgenerator->addFrameStackmapArgs(info, pp_args);

        llvm::Intrinsic::ID intrinsic_id;
        if (return_type->isIntegerTy() || return_type->isPointerTy()) {
            intrinsic_id = llvm::Intrinsic::experimental_patchpoint_i64;
        } else if (return_type->isVoidTy()) {
            intrinsic_id = llvm::Intrinsic::experimental_patchpoint_void;
        } else if (return_type->isDoubleTy()) {
            intrinsic_id = llvm::Intrinsic::experimental_patchpoint_double;
        } else {
            return_type->dump();
            abort();
        }
        llvm::Function* patchpoint = this->getIntrinsic(intrinsic_id);
        llvm::CallSite rtn = this->emitCall(unw_info, patchpoint, pp_args, target_exception_style);
        return rtn;
    }

public:
    explicit IREmitterImpl(IRGenState* irstate, llvm::BasicBlock*& curblock, IRGenerator* irgenerator)
        : irstate(irstate), builder(new IRBuilder(g.context)), curblock(curblock), irgenerator(irgenerator) {
        // Perf note: it seems to be more efficient to separately allocate the "builder" member,
        // even though we could allocate it in-line; maybe it's infrequently used enough that it's better
        // to not have it take up cache space.

        builder->setEmitter(this);
        builder->SetInsertPoint(curblock);
    }

    IRBuilder* getBuilder() override { return &*builder; }

    GCBuilder* getGC() override { return irstate->getGC(); }

    llvm::Function* getIntrinsic(llvm::Intrinsic::ID intrinsic_id) override {
        return llvm::Intrinsic::getDeclaration(g.cur_module, intrinsic_id);
    }

    llvm::Value* getScratch(int num_bytes) override { return irstate->getScratchSpace(num_bytes); }

    void releaseScratch(llvm::Value* scratch) override { assert(0); }

    CompiledFunction* currentFunction() override { return irstate->getCurFunction(); }
    llvm::BasicBlock* currentBasicBlock() override { return curblock; }

    void setCurrentBasicBlock(llvm::BasicBlock* bb) override {
        curblock = bb;
        getBuilder()->SetInsertPoint(curblock);
    }

    llvm::BasicBlock* createBasicBlock(const char* name) override {
        return llvm::BasicBlock::Create(g.context, name, irstate->getLLVMFunction());
    }

    llvm::Instruction* createCall(const UnwindInfo& unw_info, llvm::Value* callee, const std::vector<llvm::Value*>& args,
                            ExceptionStyle target_exception_style = CXX) override {
#ifndef NDEBUG
        // Copied the argument-type-checking from CallInst::init, since the patchpoint arguments don't
        // get checked.
        llvm::FunctionType* FTy
            = llvm::cast<llvm::FunctionType>(llvm::cast<llvm::PointerType>(callee->getType())->getElementType());

        assert((args.size() == FTy->getNumParams() || (FTy->isVarArg() && args.size() > FTy->getNumParams()))
               && "Calling a function with wrong number of args!");

        for (unsigned i = 0; i != args.size(); ++i) {
            if (!(i >= FTy->getNumParams() || FTy->getParamType(i) == args[i]->getType())) {
                llvm::errs() << "Expected: " << *FTy->getParamType(i) << '\n';
                llvm::errs() << "Got: " << *args[i]->getType() << '\n';
                ASSERT(0, "Calling a function with a bad type for argument %d!", i);
            }
        }
#endif
        return emitCall(unw_info, callee, args, target_exception_style).getInstruction();
    }

    llvm::Instruction* createCall(const UnwindInfo& unw_info, llvm::Value* callee,
                            ExceptionStyle target_exception_style = CXX) override {
        return createCall(unw_info, callee, std::vector<llvm::Value*>(), target_exception_style);
    }

    llvm::Instruction* createCall(const UnwindInfo& unw_info, llvm::Value* callee, llvm::Value* arg1,
                            ExceptionStyle target_exception_style = CXX) override {
        return createCall(unw_info, callee, std::vector<llvm::Value*>({ arg1 }), target_exception_style);
    }

    llvm::Instruction* createCall2(const UnwindInfo& unw_info, llvm::Value* callee, llvm::Value* arg1, llvm::Value* arg2,
                             ExceptionStyle target_exception_style = CXX) override {
        return createCall(unw_info, callee, { arg1, arg2 }, target_exception_style);
    }

    llvm::Instruction* createCall3(const UnwindInfo& unw_info, llvm::Value* callee, llvm::Value* arg1, llvm::Value* arg2,
                             llvm::Value* arg3, ExceptionStyle target_exception_style = CXX) override {
        return createCall(unw_info, callee, { arg1, arg2, arg3 }, target_exception_style);
    }

    llvm::Instruction* createIC(const ICSetupInfo* pp, void* func_addr, const std::vector<llvm::Value*>& args,
                          const UnwindInfo& unw_info, ExceptionStyle target_exception_style = CXX) override {
        std::vector<llvm::Value*> stackmap_args;

        llvm::CallSite rtn = emitPatchpoint(pp->hasReturnValue() ? g.i64 : g.void_, pp,
                                            embedConstantPtr(func_addr, g.i8->getPointerTo()), args, stackmap_args,
                                            unw_info, target_exception_style);

        rtn.setCallingConv(pp->getCallingConvention());
        return rtn.getInstruction();
    }

    llvm::Value* createDeopt(AST_stmt* current_stmt, AST_expr* node, llvm::Value* node_value) override {
        ICSetupInfo* pp = createDeoptIC();
        llvm::Value* v
            = createIC(pp, (void*)pyston::deopt, { embedRelocatablePtr(node, g.llvm_astexpr_type_ptr), node_value },
                       UnwindInfo(current_stmt, NULL));
        return getBuilder()->CreateIntToPtr(v, g.llvm_value_type_ptr);
    }

    void checkAndPropagateCapiException(const UnwindInfo& unw_info, llvm::Value* returned_val, llvm::Value* exc_val,
                                        bool double_check = false) override {
        assert(!double_check); // need to call PyErr_Occurred

        llvm::BasicBlock* normal_dest
            = llvm::BasicBlock::Create(g.context, curblock->getName(), irstate->getLLVMFunction());
        normal_dest->moveAfter(curblock);

        llvm::BasicBlock* exc_dest = irgenerator->getCAPIExcDest(curblock, unw_info.exc_dest, unw_info.current_stmt);

        assert(returned_val->getType() == exc_val->getType());
        llvm::Value* check_val = getBuilder()->CreateICmpEQ(returned_val, exc_val);
        llvm::BranchInst* nullcheck = getBuilder()->CreateCondBr(check_val, exc_dest, normal_dest);

        setCurrentBasicBlock(normal_dest);
    }

    Box* getIntConstant(int64_t n) override {
        return irstate->getSourceInfo()->parent_module->getIntConstant(n);
    }

    Box* getFloatConstant(double d) override {
        return irstate->getSourceInfo()->parent_module->getFloatConstant(d);
    }

    void refConsumed(llvm::Value* v, llvm::Instruction* inst) override {
        irstate->getRefcounts()->refConsumed(v, inst);
    }

    llvm::Value* setType(llvm::Value* v, RefType reftype) override {
        assert(llvm::isa<PointerType>(v->getType()));

        irstate->getRefcounts()->setType(v, reftype);
        return v;
    }

    llvm::Value* setNullable(llvm::Value* v, bool nullable) {
        irstate->getRefcounts()->setNullable(v, nullable);
        return v;
    }

    ConcreteCompilerVariable* getNone() override {
        llvm::Constant* none = embedRelocatablePtr(None, g.llvm_value_type_ptr, "cNone");
        setType(none, RefType::BORROWED);
        return new ConcreteCompilerVariable(typeFromClass(none_cls), none);
    }
};

IREmitter* createIREmitter(IRGenState* irstate, llvm::BasicBlock*& curblock, IRGenerator* irgenerator) {
    return new IREmitterImpl(irstate, curblock, irgenerator);
}

static std::unordered_map<AST_expr*, std::vector<BoxedString*>*> made_keyword_storage;
std::vector<BoxedString*>* getKeywordNameStorage(AST_Call* node) {
    auto it = made_keyword_storage.find(node);
    if (it != made_keyword_storage.end())
        return it->second;

    auto rtn = new std::vector<BoxedString*>();
    made_keyword_storage.insert(it, std::make_pair(node, rtn));

    // Only add the keywords to the array the first time, since
    // the later times we will hit the cache which will have the
    // keyword names already populated:
    if (!rtn->size()) {
        for (auto kw : node->keywords)
            rtn->push_back(kw->arg.getBox());
    }

    return rtn;
}

const std::string CREATED_CLOSURE_NAME = "#created_closure";
const std::string PASSED_CLOSURE_NAME = "#passed_closure";
const std::string PASSED_GENERATOR_NAME = "#passed_generator";
const std::string FRAME_INFO_PTR_NAME = "#frame_info_ptr";

bool isIsDefinedName(llvm::StringRef name) {
    return startswith(name, "!is_defined_");
}

InternedString getIsDefinedName(InternedString name, InternedStringPool& interned_strings) {
    // TODO could cache this
    return interned_strings.get(("!is_defined_" + name.s()).str());
}

class IRGeneratorImpl : public IRGenerator {
private:
    IRGenState* irstate;

    llvm::BasicBlock* curblock;
    IREmitterImpl emitter;
    // symbol_table tracks which (non-global) python variables are bound to which CompilerVariables
    SymbolTable symbol_table;
    std::unordered_map<CFGBlock*, llvm::BasicBlock*>& entry_blocks;
    CFGBlock* myblock;
    TypeAnalysis* types;

    // These are some special values used for passing exception data between blocks;
    // this transfer is not explicitly represented in the CFG which is why it has special
    // handling here.  ie these variables are how we handle the special "invoke->landingpad"
    // value transfer, which doesn't involve the normal symbol name handling.
    //
    // These are the values that are incoming to a landingpad block:
    llvm::SmallVector<ExceptionState, 2> incoming_exc_state;
    // These are the values that are outgoing of an invoke block:
    llvm::SmallVector<ExceptionState, 2> outgoing_exc_state;
    //llvm::DenseMap<llvm::BasicBlock*, llvm::BasicBlock*> cxx_exc_dests;
    llvm::DenseMap<llvm::BasicBlock*, llvm::BasicBlock*> capi_exc_dests;
    llvm::DenseMap<llvm::BasicBlock*, llvm::PHINode*> capi_phis;

    enum State {
        RUNNING,  // normal
        DEAD,     // passed a Return statement; still syntatically valid but the code should not be compiled
        FINISHED, // passed a pseudo-node such as Branch or Jump; internal error if there are any more statements
    } state;

public:
    IRGeneratorImpl(IRGenState* irstate, std::unordered_map<CFGBlock*, llvm::BasicBlock*>& entry_blocks,
                    CFGBlock* myblock, TypeAnalysis* types)
        : irstate(irstate),
          curblock(entry_blocks[myblock]),
          emitter(irstate, curblock, this),
          entry_blocks(entry_blocks),
          myblock(myblock),
          types(types),
          state(RUNNING) {}

    virtual CFGBlock* getCFGBlock() override {
        return myblock;
    }

private:
    OpInfo getOpInfoForNode(AST* ast, const UnwindInfo& unw_info) {
        assert(ast);

        EffortLevel effort = irstate->getEffortLevel();
        // This is the only place we create type recorders for the llvm tier;
        // if we are ok with never doing that there's a bunch of code that could
        // be removed.
        bool record_types = false;

        TypeRecorder* type_recorder;
        if (record_types) {
            type_recorder = getTypeRecorderForNode(ast);
        } else {
            type_recorder = NULL;
        }

        return OpInfo(irstate->getEffortLevel(), type_recorder, unw_info, ICInfo::getICInfoForNode(ast));
    }

    OpInfo getEmptyOpInfo(const UnwindInfo& unw_info) {
        return OpInfo(irstate->getEffortLevel(), NULL, unw_info, NULL);
    }

    void createExprTypeGuard(llvm::Value* check_val, AST* node, llvm::Value* node_value, AST_stmt* current_statement) {
        assert(check_val->getType() == g.i1);

        llvm::Metadata* md_vals[]
            = { llvm::MDString::get(g.context, "branch_weights"), llvm::ConstantAsMetadata::get(getConstantInt(1000)),
                llvm::ConstantAsMetadata::get(getConstantInt(1)) };
        llvm::MDNode* branch_weights = llvm::MDNode::get(g.context, llvm::ArrayRef<llvm::Metadata*>(md_vals));

        // For some reason there doesn't seem to be the ability to place the new BB
        // right after the current bb (can only place it *before* something else),
        // but we can put it somewhere arbitrary and then move it.
        llvm::BasicBlock* success_bb
            = llvm::BasicBlock::Create(g.context, "check_succeeded", irstate->getLLVMFunction());
        success_bb->moveAfter(curblock);

        llvm::BasicBlock* deopt_bb = llvm::BasicBlock::Create(g.context, "check_failed", irstate->getLLVMFunction());

        llvm::BranchInst* guard = emitter.getBuilder()->CreateCondBr(check_val, success_bb, deopt_bb, branch_weights);

        curblock = deopt_bb;
        emitter.getBuilder()->SetInsertPoint(curblock);
        llvm::Value* v = emitter.createDeopt(current_statement, (AST_expr*)node, node_value);
        emitter.getBuilder()->CreateRet(v);

        curblock = success_bb;
        emitter.getBuilder()->SetInsertPoint(curblock);
    }

    template <typename T> InternedString internString(T&& s) {
        return irstate->getSourceInfo()->getInternedStrings().get(std::forward<T>(s));
    }

    InternedString getIsDefinedName(InternedString name) {
        return pyston::getIsDefinedName(name, irstate->getSourceInfo()->getInternedStrings());
    }

    CompilerVariable* evalAttribute(AST_Attribute* node, const UnwindInfo& unw_info) {
        CompilerVariable* value = evalExpr(node->value, unw_info);

        CompilerVariable* rtn = value->getattr(emitter, getOpInfoForNode(node, unw_info), node->attr.getBox(), false);
        return rtn;
    }

    CompilerVariable* evalClsAttribute(AST_ClsAttribute* node, const UnwindInfo& unw_info) {
        CompilerVariable* value = evalExpr(node->value, unw_info);
        CompilerVariable* rtn = value->getattr(emitter, getOpInfoForNode(node, unw_info), node->attr.getBox(), true);
        return rtn;
    }

    CompilerVariable* evalLangPrimitive(AST_LangPrimitive* node, const UnwindInfo& unw_info) {
        switch (node->opcode) {
            case AST_LangPrimitive::CHECK_EXC_MATCH: {
                assert(node->args.size() == 2);
                CompilerVariable* obj = evalExpr(node->args[0], unw_info);
                CompilerVariable* cls = evalExpr(node->args[1], unw_info);

                ConcreteCompilerVariable* converted_obj = obj->makeConverted(emitter, obj->getBoxType());
                ConcreteCompilerVariable* converted_cls = cls->makeConverted(emitter, cls->getBoxType());

                llvm::Value* v = emitter.createCall(unw_info, g.funcs.exceptionMatches,
                                                    { converted_obj->getValue(), converted_cls->getValue() });
                assert(v->getType() == g.i1);

                return boolFromI1(emitter, v);
            }
            case AST_LangPrimitive::LANDINGPAD: {
                ConcreteCompilerVariable* exc_type;
                ConcreteCompilerVariable* exc_value;
                ConcreteCompilerVariable* exc_tb;

                if (this->incoming_exc_state.size()) {
                    if (incoming_exc_state.size() == 1) {
                        exc_type = this->incoming_exc_state[0].exc_type;
                        exc_value = this->incoming_exc_state[0].exc_value;
                        exc_tb = this->incoming_exc_state[0].exc_tb;
                    } else {
                        llvm::PHINode* phi_exc_type
                            = emitter.getBuilder()->CreatePHI(g.llvm_value_type_ptr, incoming_exc_state.size());
                        llvm::PHINode* phi_exc_value
                            = emitter.getBuilder()->CreatePHI(g.llvm_value_type_ptr, incoming_exc_state.size());
                        llvm::PHINode* phi_exc_tb
                            = emitter.getBuilder()->CreatePHI(g.llvm_value_type_ptr, incoming_exc_state.size());
                        emitter.setType(phi_exc_type, RefType::OWNED);
                        emitter.setType(phi_exc_value, RefType::OWNED);
                        emitter.setType(phi_exc_tb, RefType::OWNED);
                        for (auto e : this->incoming_exc_state) {
                            phi_exc_type->addIncoming(e.exc_type->getValue(), e.from_block);
                            phi_exc_value->addIncoming(e.exc_value->getValue(), e.from_block);
                            phi_exc_tb->addIncoming(e.exc_tb->getValue(), e.from_block);
                            emitter.refConsumed(e.exc_type->getValue(), e.from_block->getTerminator());
                            emitter.refConsumed(e.exc_value->getValue(), e.from_block->getTerminator());
                            emitter.refConsumed(e.exc_tb->getValue(), e.from_block->getTerminator());
                        }
                        exc_type = new ConcreteCompilerVariable(UNKNOWN, phi_exc_type);
                        exc_value = new ConcreteCompilerVariable(UNKNOWN, phi_exc_value);
                        exc_tb = new ConcreteCompilerVariable(UNKNOWN, phi_exc_tb);
                    }
                } else {
                    // There can be no incoming exception if the irgenerator was able to prove that
                    // an exception would not get thrown.
                    // For example, the cfg code will conservatively assume that any name-access can
                    // trigger an exception, but the irgenerator will know that definitely-defined
                    // local symbols will not throw.
                    emitter.getBuilder()->CreateUnreachable();
                    exc_type = undefVariable();
                    exc_value = undefVariable();
                    exc_tb = undefVariable();
                    endBlock(DEAD);
                }

                // clear this out to signal that we consumed them:
                this->incoming_exc_state.clear();

                return makeTuple({ exc_type, exc_value, exc_tb });
            }
            case AST_LangPrimitive::LOCALS: {
                return new ConcreteCompilerVariable(UNKNOWN, irstate->getBoxedLocalsVar());
            }
            case AST_LangPrimitive::GET_ITER: {
                assert(node->args.size() == 1);
                CompilerVariable* obj = evalExpr(node->args[0], unw_info);
                auto rtn = obj->getPystonIter(emitter, getOpInfoForNode(node, unw_info));
                return rtn;
            }
            case AST_LangPrimitive::IMPORT_FROM: {
                assert(node->args.size() == 2);
                assert(node->args[0]->type == AST_TYPE::Name);
                assert(node->args[1]->type == AST_TYPE::Str);

                CompilerVariable* module = evalExpr(node->args[0], unw_info);
                ConcreteCompilerVariable* converted_module = module->makeConverted(emitter, module->getBoxType());

                auto ast_str = ast_cast<AST_Str>(node->args[1]);
                assert(ast_str->str_type == AST_Str::STR);
                const std::string& name = ast_str->str_data;
                assert(name.size());

                llvm::Value* name_arg
                    = embedRelocatablePtr(irstate->getSourceInfo()->parent_module->getStringConstant(name, true),
                                          g.llvm_boxedstring_type_ptr);
                emitter.setType(name_arg, RefType::BORROWED);
                llvm::Value* r
                    = emitter.createCall2(unw_info, g.funcs.importFrom, converted_module->getValue(), name_arg);
                emitter.setType(r, RefType::OWNED);

                CompilerVariable* v = new ConcreteCompilerVariable(UNKNOWN, r);
                return v;
            }
            case AST_LangPrimitive::IMPORT_STAR: {
                assert(node->args.size() == 1);
                assert(node->args[0]->type == AST_TYPE::Name);

                RELEASE_ASSERT(irstate->getSourceInfo()->ast->type == AST_TYPE::Module,
                               "import * not supported in functions (yet)");

                CompilerVariable* module = evalExpr(node->args[0], unw_info);
                ConcreteCompilerVariable* converted_module = module->makeConverted(emitter, module->getBoxType());

                llvm::Value* r = emitter.createCall2(unw_info, g.funcs.importStar, converted_module->getValue(),
                                                     irstate->getGlobals());
                emitter.setType(r, RefType::OWNED);
                CompilerVariable* v = new ConcreteCompilerVariable(UNKNOWN, r);
                return v;
            }
            case AST_LangPrimitive::IMPORT_NAME: {
                assert(node->args.size() == 3);
                assert(node->args[0]->type == AST_TYPE::Num);
                assert(static_cast<AST_Num*>(node->args[0])->num_type == AST_Num::INT);
                assert(node->args[2]->type == AST_TYPE::Str);

                int level = static_cast<AST_Num*>(node->args[0])->n_int;

                // TODO this could be a constant Box* too
                CompilerVariable* froms = evalExpr(node->args[1], unw_info);
                ConcreteCompilerVariable* converted_froms = froms->makeConverted(emitter, froms->getBoxType());

                auto ast_str = ast_cast<AST_Str>(node->args[2]);
                assert(ast_str->str_type == AST_Str::STR);
                const std::string& module_name = ast_str->str_data;

                llvm::Value* imported = emitter.createCall(
                    unw_info, g.funcs.import,
                    { getConstantInt(level, g.i32), converted_froms->getValue(),
                      emitter.setType(embedRelocatablePtr(module_name.c_str(), g.i8_ptr), RefType::BORROWED),
                      getConstantInt(module_name.size(), g.i64) });
                emitter.setType(imported, RefType::OWNED);
                ConcreteCompilerVariable* v = new ConcreteCompilerVariable(UNKNOWN, imported);
                return v;
            }
            case AST_LangPrimitive::NONE: {
                return emitter.getNone();
            }
            case AST_LangPrimitive::NONZERO: {
                assert(node->args.size() == 1);
                CompilerVariable* obj = evalExpr(node->args[0], unw_info);

                CompilerVariable* rtn = obj->nonzero(emitter, getOpInfoForNode(node, unw_info));
                return rtn;
            }
            case AST_LangPrimitive::HASNEXT: {
                assert(node->args.size() == 1);
                CompilerVariable* obj = evalExpr(node->args[0], unw_info);

                CompilerVariable* rtn = obj->hasnext(emitter, getOpInfoForNode(node, unw_info));
                return rtn;
            }
            case AST_LangPrimitive::SET_EXC_INFO: {
                assert(node->args.size() == 3);
                CompilerVariable* type = evalExpr(node->args[0], unw_info);
                CompilerVariable* value = evalExpr(node->args[1], unw_info);
                CompilerVariable* traceback = evalExpr(node->args[2], unw_info);

                auto* builder = emitter.getBuilder();

                llvm::Value* frame_info = irstate->getFrameInfoVar();
                llvm::Value* exc_info = builder->CreateConstInBoundsGEP2_32(frame_info, 0, 0);
                assert(exc_info->getType() == g.llvm_excinfo_type->getPointerTo());

                ConcreteCompilerVariable* converted_type = type->makeConverted(emitter, UNKNOWN);
                builder->CreateStore(converted_type->getValue(), builder->CreateConstInBoundsGEP2_32(exc_info, 0, 0));
                ConcreteCompilerVariable* converted_value = value->makeConverted(emitter, UNKNOWN);
                builder->CreateStore(converted_value->getValue(), builder->CreateConstInBoundsGEP2_32(exc_info, 0, 1));
                ConcreteCompilerVariable* converted_traceback = traceback->makeConverted(emitter, UNKNOWN);
                builder->CreateStore(converted_traceback->getValue(),
                                     builder->CreateConstInBoundsGEP2_32(exc_info, 0, 2));

                return emitter.getNone();
            }
            case AST_LangPrimitive::UNCACHE_EXC_INFO: {
                assert(node->args.empty());

                auto* builder = emitter.getBuilder();

                llvm::Value* frame_info = irstate->getFrameInfoVar();
                llvm::Value* exc_info = builder->CreateConstInBoundsGEP2_32(frame_info, 0, 0);
                assert(exc_info->getType() == g.llvm_excinfo_type->getPointerTo());

                llvm::Constant* v = getNullPtr(g.llvm_value_type_ptr);
                builder->CreateStore(v, builder->CreateConstInBoundsGEP2_32(exc_info, 0, 0));
                builder->CreateStore(v, builder->CreateConstInBoundsGEP2_32(exc_info, 0, 1));
                builder->CreateStore(v, builder->CreateConstInBoundsGEP2_32(exc_info, 0, 2));

                return emitter.getNone();
            }
            case AST_LangPrimitive::PRINT_EXPR: {
                assert(node->args.size() == 1);

                CompilerVariable* obj = evalExpr(node->args[0], unw_info);
                ConcreteCompilerVariable* converted = obj->makeConverted(emitter, obj->getBoxType());

                emitter.createCall(unw_info, g.funcs.printExprHelper, converted->getValue());

                return emitter.getNone();
            }
            default:
                RELEASE_ASSERT(0, "%d", node->opcode);
        }
    }

    CompilerVariable* _evalBinExp(AST* node, CompilerVariable* left, CompilerVariable* right, AST_TYPE::AST_TYPE type,
                                  BinExpType exp_type, const UnwindInfo& unw_info) {
        assert(left);
        assert(right);

        if (type == AST_TYPE::In || type == AST_TYPE::NotIn) {
            CompilerVariable* r = right->contains(emitter, getOpInfoForNode(node, unw_info), left);
            ASSERT(r->getType() == BOOL, "%s gave %s", right->getType()->debugName().c_str(),
                   r->getType()->debugName().c_str());
            if (type == AST_TYPE::NotIn) {
                ConcreteCompilerVariable* converted = r->makeConverted(emitter, BOOL);
                // TODO: would be faster to just do unboxBoolNegated
                llvm::Value* raw = i1FromBool(emitter, converted);
                raw = emitter.getBuilder()->CreateXor(raw, getConstantInt(1, g.i1));
                r = boolFromI1(emitter, raw);
            }
            return r;
        }

        return left->binexp(emitter, getOpInfoForNode(node, unw_info), right, type, exp_type);
    }

    CompilerVariable* evalBinOp(AST_BinOp* node, const UnwindInfo& unw_info) {
        CompilerVariable* left = evalExpr(node->left, unw_info);
        CompilerVariable* right = evalExpr(node->right, unw_info);

        assert(node->op_type != AST_TYPE::Is && node->op_type != AST_TYPE::IsNot && "not tested yet");

        CompilerVariable* rtn = this->_evalBinExp(node, left, right, node->op_type, BinOp, unw_info);
        return rtn;
    }

    CompilerVariable* evalAugBinOp(AST_AugBinOp* node, const UnwindInfo& unw_info) {
        CompilerVariable* left = evalExpr(node->left, unw_info);
        CompilerVariable* right = evalExpr(node->right, unw_info);

        assert(node->op_type != AST_TYPE::Is && node->op_type != AST_TYPE::IsNot && "not tested yet");

        CompilerVariable* rtn = this->_evalBinExp(node, left, right, node->op_type, AugBinOp, unw_info);
        return rtn;
    }

    CompilerVariable* evalCompare(AST_Compare* node, const UnwindInfo& unw_info) {
        RELEASE_ASSERT(node->ops.size() == 1, "");

        CompilerVariable* left = evalExpr(node->left, unw_info);
        CompilerVariable* right = evalExpr(node->comparators[0], unw_info);

        assert(left);
        assert(right);

        if (node->ops[0] == AST_TYPE::Is || node->ops[0] == AST_TYPE::IsNot) {
            return doIs(emitter, left, right, node->ops[0] == AST_TYPE::IsNot);
        }

        CompilerVariable* rtn = _evalBinExp(node, left, right, node->ops[0], Compare, unw_info);
        return rtn;
    }

    CompilerVariable* evalCall(AST_Call* node, const UnwindInfo& unw_info) {
        bool is_callattr;
        bool callattr_clsonly = false;
        InternedString attr;
        CompilerVariable* func;
        if (node->func->type == AST_TYPE::Attribute) {
            is_callattr = true;
            callattr_clsonly = false;
            AST_Attribute* attr_ast = ast_cast<AST_Attribute>(node->func);
            func = evalExpr(attr_ast->value, unw_info);
            attr = attr_ast->attr;
        } else if (node->func->type == AST_TYPE::ClsAttribute) {
            is_callattr = true;
            callattr_clsonly = true;
            AST_ClsAttribute* attr_ast = ast_cast<AST_ClsAttribute>(node->func);
            func = evalExpr(attr_ast->value, unw_info);
            attr = attr_ast->attr;
        } else {
            is_callattr = false;
            func = evalExpr(node->func, unw_info);
        }

        std::vector<CompilerVariable*> args;
        std::vector<BoxedString*>* keyword_names = NULL;
        if (node->keywords.size())
            keyword_names = getKeywordNameStorage(node);

        for (int i = 0; i < node->args.size(); i++) {
            CompilerVariable* a = evalExpr(node->args[i], unw_info);
            args.push_back(a);
        }

        for (int i = 0; i < node->keywords.size(); i++) {
            CompilerVariable* a = evalExpr(node->keywords[i]->value, unw_info);
            args.push_back(a);
        }

        if (node->starargs)
            args.push_back(evalExpr(node->starargs, unw_info));
        if (node->kwargs)
            args.push_back(evalExpr(node->kwargs, unw_info));

        struct ArgPassSpec argspec(node->args.size(), node->keywords.size(), node->starargs != NULL,
                                   node->kwargs != NULL);


        // if (VERBOSITY("irgen") >= 1)
        //_addAnnotation("before_call");

        CompilerVariable* rtn;
        if (is_callattr) {
            CallattrFlags flags = {.cls_only = callattr_clsonly, .null_on_nonexistent = false, .argspec = argspec };
            rtn = func->callattr(emitter, getOpInfoForNode(node, unw_info), attr.getBox(), flags, args, keyword_names);
        } else {
            rtn = func->call(emitter, getOpInfoForNode(node, unw_info), argspec, args, keyword_names);
        }

        return rtn;
    }

    CompilerVariable* evalDict(AST_Dict* node, const UnwindInfo& unw_info) {
        llvm::Value* v = emitter.getBuilder()->CreateCall(g.funcs.createDict);
        emitter.setType(v, RefType::OWNED);
        ConcreteCompilerVariable* rtn = new ConcreteCompilerVariable(DICT, v);
        if (node->keys.size()) {
            static BoxedString* setitem_str = getStaticString("__setitem__");
            CompilerVariable* setitem = rtn->getattr(emitter, getEmptyOpInfo(unw_info), setitem_str, true);
            for (int i = 0; i < node->keys.size(); i++) {
                CompilerVariable* key = evalExpr(node->keys[i], unw_info);
                CompilerVariable* value = evalExpr(node->values[i], unw_info);
                assert(key);
                assert(value);

                std::vector<CompilerVariable*> args;
                args.push_back(key);
                args.push_back(value);
                // TODO should use callattr
                CompilerVariable* rtn = setitem->call(emitter, getEmptyOpInfo(unw_info), ArgPassSpec(2), args, NULL);
            }
        }
        return rtn;
    }

    void _addAnnotation(const char* message) {
        llvm::Instruction* inst = emitter.getBuilder()->CreateCall(
            llvm::Intrinsic::getDeclaration(g.cur_module, llvm::Intrinsic::donothing));
        llvm::Metadata* md_vals[] = { llvm::ConstantAsMetadata::get(getConstantInt(0)) };
        llvm::MDNode* mdnode = llvm::MDNode::get(g.context, md_vals);
        inst->setMetadata(message, mdnode);
    }

    CompilerVariable* evalIndex(AST_Index* node, const UnwindInfo& unw_info) { return evalExpr(node->value, unw_info); }

    CompilerVariable* evalLambda(AST_Lambda* node, const UnwindInfo& unw_info) {
        AST_Return* expr = new AST_Return();
        expr->value = node->body;

        std::vector<AST_stmt*> body = { expr };
        CompilerVariable* func = _createFunction(node, unw_info, node->args, body);
        ConcreteCompilerVariable* converted = func->makeConverted(emitter, func->getBoxType());

        return converted;
    }


    CompilerVariable* evalList(AST_List* node, const UnwindInfo& unw_info) {
        std::vector<CompilerVariable*> elts;
        for (int i = 0; i < node->elts.size(); i++) {
            CompilerVariable* value = evalExpr(node->elts[i], unw_info);
            elts.push_back(value);
        }

        llvm::Value* v = emitter.getBuilder()->CreateCall(g.funcs.createList);
        emitter.setType(v, RefType::OWNED);
        ConcreteCompilerVariable* rtn = new ConcreteCompilerVariable(LIST, v);

        llvm::Value* f = g.funcs.listAppendInternal;
        llvm::Value* bitcast = emitter.getBuilder()->CreateBitCast(
            v, *llvm::cast<llvm::FunctionType>(llvm::cast<llvm::PointerType>(f->getType())->getElementType())
                    ->param_begin());

        for (int i = 0; i < node->elts.size(); i++) {
            CompilerVariable* elt = elts[i];
            ConcreteCompilerVariable* converted = elt->makeConverted(emitter, elt->getBoxType());

            emitter.createCall2(unw_info, f, bitcast, converted->getValue());
        }
        return rtn;
    }

    ConcreteCompilerVariable* getEllipsis() {
        llvm::Constant* ellipsis = embedRelocatablePtr(Ellipsis, g.llvm_value_type_ptr, "cEllipsis");
        emitter.setType(ellipsis, RefType::BORROWED);
        auto ellipsis_cls = Ellipsis->cls;
        return new ConcreteCompilerVariable(typeFromClass(ellipsis_cls), ellipsis);
    }

    ConcreteCompilerVariable* _getGlobal(AST_Name* node, const UnwindInfo& unw_info) {
        if (node->id.s() == "None")
            return emitter.getNone();

        bool do_patchpoint = ENABLE_ICGETGLOBALS;
        if (do_patchpoint) {
            ICSetupInfo* pp = createGetGlobalIC(getOpInfoForNode(node, unw_info).getTypeRecorder());

            std::vector<llvm::Value*> llvm_args;
            llvm_args.push_back(irstate->getGlobals());
            llvm_args.push_back(emitter.setType(embedRelocatablePtr(node->id.getBox(), g.llvm_boxedstring_type_ptr),
                                                RefType::BORROWED));

            llvm::Value* uncasted = emitter.createIC(pp, (void*)pyston::getGlobal, llvm_args, unw_info);
            llvm::Value* r = emitter.getBuilder()->CreateIntToPtr(uncasted, g.llvm_value_type_ptr);
            emitter.setType(r, RefType::OWNED);
            return new ConcreteCompilerVariable(UNKNOWN, r);
        } else {
            llvm::Value* r = emitter.createCall2(
                unw_info, g.funcs.getGlobal, irstate->getGlobals(),
                emitter.setType(embedRelocatablePtr(node->id.getBox(), g.llvm_boxedstring_type_ptr),
                                RefType::BORROWED));
            emitter.setType(r, RefType::OWNED);
            return new ConcreteCompilerVariable(UNKNOWN, r);
        }
    }

    CompilerVariable* evalName(AST_Name* node, const UnwindInfo& unw_info) {
        auto scope_info = irstate->getScopeInfo();

        bool is_kill = irstate->getLiveness()->isKill(node, myblock);
        assert(!is_kill || node->id.s()[0] == '#');

        ScopeInfo::VarScopeType vst = scope_info->getScopeTypeOfName(node->id);
        if (vst == ScopeInfo::VarScopeType::GLOBAL) {
            assert(!is_kill);
            return _getGlobal(node, unw_info);
        } else if (vst == ScopeInfo::VarScopeType::DEREF) {
            assert(!is_kill);
            assert(scope_info->takesClosure());

            // This is the information on how to look up the variable in the closure object.
            DerefInfo deref_info = scope_info->getDerefInfo(node->id);

            // This code is basically:
            // closure = created_closure;
            // closure = closure->parent;
            // [...]
            // closure = closure->parent;
            // closure->elts[deref_info.offset]
            // Where the parent lookup is done `deref_info.num_parents_from_passed_closure` times
            CompilerVariable* closure = symbol_table[internString(PASSED_CLOSURE_NAME)];
            llvm::Value* closureValue = closure->makeConverted(emitter, CLOSURE)->getValue();
            for (int i = 0; i < deref_info.num_parents_from_passed_closure; i++) {
                closureValue = emitter.getBuilder()->CreateLoad(getClosureParentGep(emitter, closureValue));
            }
            llvm::Value* lookupResult
                = emitter.getBuilder()->CreateLoad(getClosureElementGep(emitter, closureValue, deref_info.offset));

            // If the value is NULL, the variable is undefined.
            // Create a branch on if the value is NULL.
            llvm::BasicBlock* success_bb
                = llvm::BasicBlock::Create(g.context, "deref_defined", irstate->getLLVMFunction());
            success_bb->moveAfter(curblock);
            llvm::BasicBlock* fail_bb
                = llvm::BasicBlock::Create(g.context, "deref_undefined", irstate->getLLVMFunction());

            llvm::Value* check_val
                = emitter.getBuilder()->CreateICmpEQ(lookupResult, getNullPtr(g.llvm_value_type_ptr));
            llvm::BranchInst* non_null_check = emitter.getBuilder()->CreateCondBr(check_val, fail_bb, success_bb);

            // Case that it is undefined: call the assert fail function.
            curblock = fail_bb;
            emitter.getBuilder()->SetInsertPoint(curblock);

            llvm::CallSite call = emitter.createCall(unw_info, g.funcs.assertFailDerefNameDefined,
                                                     embedRelocatablePtr(node->id.c_str(), g.i8_ptr));
            call.setDoesNotReturn();
            emitter.getBuilder()->CreateUnreachable();

            // Case that it is defined: carry on in with the retrieved value.
            curblock = success_bb;
            emitter.getBuilder()->SetInsertPoint(curblock);

            return new ConcreteCompilerVariable(UNKNOWN, lookupResult);
        } else if (vst == ScopeInfo::VarScopeType::NAME) {
            llvm::Value* boxedLocals = irstate->getBoxedLocalsVar();
            llvm::Value* attr = embedRelocatablePtr(node->id.getBox(), g.llvm_boxedstring_type_ptr);
            emitter.setType(attr, RefType::BORROWED);
            llvm::Value* module = irstate->getGlobals();
            llvm::Value* r = emitter.createCall3(unw_info, g.funcs.boxedLocalsGet, boxedLocals, attr, module);
            emitter.setType(r, RefType::OWNED);
            return new ConcreteCompilerVariable(UNKNOWN, r);
        } else {
            // vst is one of {FAST, CLOSURE}
            if (symbol_table.find(node->id) == symbol_table.end()) {
                // TODO should mark as DEAD here, though we won't end up setting all the names appropriately
                // state = DEAD;
                llvm::CallSite call = emitter.createCall(
                    unw_info, g.funcs.assertNameDefined,
                    { getConstantInt(0, g.i1), embedRelocatablePtr(node->id.c_str(), g.i8_ptr),
                      emitter.setType(embedRelocatablePtr(UnboundLocalError, g.llvm_class_type_ptr), RefType::BORROWED),
                      getConstantInt(true, g.i1) });
                call.setDoesNotReturn();
                return undefVariable();
            }

            InternedString defined_name = getIsDefinedName(node->id);
            ConcreteCompilerVariable* is_defined_var
                = static_cast<ConcreteCompilerVariable*>(_getFake(defined_name, true));

            if (is_defined_var) {
                emitter.createCall(
                    unw_info, g.funcs.assertNameDefined,
                    { i1FromBool(emitter, is_defined_var), embedRelocatablePtr(node->id.c_str(), g.i8_ptr),
                      emitter.setType(embedRelocatablePtr(UnboundLocalError, g.llvm_class_type_ptr), RefType::BORROWED),
                      getConstantInt(true, g.i1) });

                // At this point we know the name must be defined (otherwise the assert would have fired):
                _popFake(defined_name);
            }

            CompilerVariable* rtn = symbol_table[node->id];
            if (is_kill)
                symbol_table.erase(node->id);
            return rtn;
        }
    }

    CompilerVariable* evalNum(AST_Num* node, const UnwindInfo& unw_info) {
        // We can operate on ints and floats unboxed, so don't box those at first;
        // complex and long's have to get boxed so box them immediately.
        if (node->num_type == AST_Num::INT) {
            return makeInt(node->n_int);
        } else if (node->num_type == AST_Num::FLOAT) {
            return makeFloat(node->n_float);
        } else if (node->num_type == AST_Num::COMPLEX) {
            return makePureImaginary(emitter,
                                     irstate->getSourceInfo()->parent_module->getPureImaginaryConstant(node->n_float));
        } else {
            return makeLong(emitter, irstate->getSourceInfo()->parent_module->getLongConstant(node->n_long));
        }
    }

    CompilerVariable* evalRepr(AST_Repr* node, const UnwindInfo& unw_info) {
        CompilerVariable* var = evalExpr(node->value, unw_info);
        ConcreteCompilerVariable* cvar = var->makeConverted(emitter, var->getBoxType());

        std::vector<llvm::Value*> args{ cvar->getValue() };
        llvm::Value* rtn = emitter.createCall(unw_info, g.funcs.repr, args);
        rtn = emitter.getBuilder()->CreateBitCast(rtn, g.llvm_value_type_ptr);
        emitter.setType(rtn, RefType::OWNED);

        return new ConcreteCompilerVariable(STR, rtn);
    }

    CompilerVariable* evalSet(AST_Set* node, const UnwindInfo& unw_info) {
        std::vector<CompilerVariable*> elts;
        for (int i = 0; i < node->elts.size(); i++) {
            CompilerVariable* value = evalExpr(node->elts[i], unw_info);
            elts.push_back(value);
        }

        llvm::Value* v = emitter.getBuilder()->CreateCall(g.funcs.createSet);
        emitter.setType(v, RefType::OWNED);
        ConcreteCompilerVariable* rtn = new ConcreteCompilerVariable(SET, v);

        static BoxedString* add_str = getStaticString("add");

        for (int i = 0; i < node->elts.size(); i++) {
            CompilerVariable* elt = elts[i];
            CallattrFlags flags = {.cls_only = true, .null_on_nonexistent = false, .argspec = ArgPassSpec(1) };
            CompilerVariable* r
                = rtn->callattr(emitter, getOpInfoForNode(node, unw_info), add_str, flags, { elt }, NULL);
        }

        return rtn;
    }

    CompilerVariable* evalSlice(AST_Slice* node, const UnwindInfo& unw_info) {
        CompilerVariable* start, *stop, *step;
        start = node->lower ? evalExpr(node->lower, unw_info) : NULL;
        stop = node->upper ? evalExpr(node->upper, unw_info) : NULL;
        step = node->step ? evalExpr(node->step, unw_info) : NULL;

        return makeSlice(start, stop, step);
    }

    CompilerVariable* evalExtSlice(AST_ExtSlice* node, const UnwindInfo& unw_info) {
        std::vector<CompilerVariable*> elts;
        for (auto* e : node->dims) {
            elts.push_back(evalSlice(e, unw_info));
        }

        CompilerVariable* rtn = makeTuple(elts);
        return rtn;
    }

    CompilerVariable* evalStr(AST_Str* node, const UnwindInfo& unw_info) {
        if (node->str_type == AST_Str::STR) {
            llvm::Value* rtn
                = embedRelocatablePtr(irstate->getSourceInfo()->parent_module->getStringConstant(node->str_data, true),
                                      g.llvm_value_type_ptr);
            emitter.setType(rtn, RefType::BORROWED);

            return new ConcreteCompilerVariable(STR, rtn);
        } else if (node->str_type == AST_Str::UNICODE) {
            llvm::Value* rtn = embedRelocatablePtr(
                irstate->getSourceInfo()->parent_module->getUnicodeConstant(node->str_data), g.llvm_value_type_ptr);
            emitter.setType(rtn, RefType::BORROWED);

            return new ConcreteCompilerVariable(typeFromClass(unicode_cls), rtn);
        } else {
            RELEASE_ASSERT(0, "%d", node->str_type);
        }
    }

    CompilerVariable* evalSubscript(AST_Subscript* node, const UnwindInfo& unw_info) {
        CompilerVariable* value = evalExpr(node->value, unw_info);
        CompilerVariable* slice = evalSlice(node->slice, unw_info);

        CompilerVariable* rtn = value->getitem(emitter, getOpInfoForNode(node, unw_info), slice);
        return rtn;
    }

    CompilerVariable* evalTuple(AST_Tuple* node, const UnwindInfo& unw_info) {
        std::vector<CompilerVariable*> elts;
        for (int i = 0; i < node->elts.size(); i++) {
            CompilerVariable* value = evalExpr(node->elts[i], unw_info);
            elts.push_back(value);
        }

        CompilerVariable* rtn = makeTuple(elts);
        return rtn;
    }

    CompilerVariable* evalUnaryOp(AST_UnaryOp* node, const UnwindInfo& unw_info) {
        CompilerVariable* operand = evalExpr(node->operand, unw_info);

        if (node->op_type == AST_TYPE::Not) {
            CompilerVariable* rtn = operand->nonzero(emitter, getOpInfoForNode(node, unw_info));

            assert(rtn->getType() == BOOL);
            llvm::Value* v = i1FromBool(emitter, static_cast<ConcreteCompilerVariable*>(rtn));
            assert(v->getType() == g.i1);

            llvm::Value* negated = emitter.getBuilder()->CreateNot(v);
            return boolFromI1(emitter, negated);
        } else {
            CompilerVariable* rtn = operand->unaryop(emitter, getOpInfoForNode(node, unw_info), node->op_type);
            return rtn;
        }
    }

    CompilerVariable* evalYield(AST_Yield* node, const UnwindInfo& unw_info) {
        CompilerVariable* generator = symbol_table[internString(PASSED_GENERATOR_NAME)];
        assert(generator);
        ConcreteCompilerVariable* convertedGenerator = generator->makeConverted(emitter, generator->getBoxType());


        CompilerVariable* value = node->value ? evalExpr(node->value, unw_info) : emitter.getNone();
        ConcreteCompilerVariable* convertedValue = value->makeConverted(emitter, value->getBoxType());

        llvm::Value* rtn
            = emitter.createCall2(unw_info, g.funcs.yield, convertedGenerator->getValue(), convertedValue->getValue());
        emitter.setType(rtn, RefType::OWNED);

        return new ConcreteCompilerVariable(UNKNOWN, rtn);
    }

    CompilerVariable* evalMakeClass(AST_MakeClass* mkclass, const UnwindInfo& unw_info) {
        assert(mkclass->type == AST_TYPE::MakeClass && mkclass->class_def->type == AST_TYPE::ClassDef);
        AST_ClassDef* node = mkclass->class_def;
        ScopeInfo* scope_info = irstate->getScopeInfoForNode(node);
        assert(scope_info);

        std::vector<CompilerVariable*> bases;
        for (auto b : node->bases) {
            CompilerVariable* base = evalExpr(b, unw_info);
            bases.push_back(base);
        }

        CompilerVariable* _bases_tuple = makeTuple(bases);
        ConcreteCompilerVariable* bases_tuple = _bases_tuple->makeConverted(emitter, _bases_tuple->getBoxType());

        std::vector<CompilerVariable*> decorators;
        for (auto d : node->decorator_list) {
            decorators.push_back(evalExpr(d, unw_info));
        }

        FunctionMetadata* md = wrapFunction(node, nullptr, node->body, irstate->getSourceInfo());

        // TODO duplication with _createFunction:
        CompilerVariable* created_closure = NULL;
        if (scope_info->takesClosure()) {
            if (irstate->getScopeInfo()->createsClosure()) {
                created_closure = symbol_table[internString(CREATED_CLOSURE_NAME)];
            } else {
                assert(irstate->getScopeInfo()->passesThroughClosure());
                created_closure = symbol_table[internString(PASSED_CLOSURE_NAME)];
            }
            assert(created_closure);
        }

        // TODO kind of silly to create the function just to usually-delete it afterwards;
        // one reason to do this is to pass the closure through if necessary,
        // but since the classdef can't create its own closure, shouldn't need to explicitly
        // create that scope to pass the closure through.
        assert(irstate->getSourceInfo()->scoping->areGlobalsFromModule());
        CompilerVariable* func = makeFunction(emitter, md, created_closure, irstate->getGlobalsIfCustom(), {});

        CompilerVariable* attr_dict = func->call(emitter, getEmptyOpInfo(unw_info), ArgPassSpec(0), {}, NULL);

        ConcreteCompilerVariable* converted_attr_dict = attr_dict->makeConverted(emitter, attr_dict->getBoxType());

        llvm::Value* classobj = emitter.createCall3(
            unw_info, g.funcs.createUserClass,
            emitter.setType(embedRelocatablePtr(node->name.getBox(), g.llvm_boxedstring_type_ptr), RefType::BORROWED),
            bases_tuple->getValue(), converted_attr_dict->getValue());
        emitter.setType(classobj, RefType::OWNED);

        // Note: createuserClass is free to manufacture non-class objects
        CompilerVariable* cls = new ConcreteCompilerVariable(UNKNOWN, classobj);

        for (int i = decorators.size() - 1; i >= 0; i--) {
            cls = decorators[i]->call(emitter, getOpInfoForNode(node, unw_info), ArgPassSpec(1), { cls }, NULL);
        }

        return cls;
    }

    CompilerVariable* _createFunction(AST* node, const UnwindInfo& unw_info, AST_arguments* args,
                                      const std::vector<AST_stmt*>& body) {
        FunctionMetadata* md = wrapFunction(node, args, body, irstate->getSourceInfo());

        std::vector<ConcreteCompilerVariable*> defaults;
        for (auto d : args->defaults) {
            CompilerVariable* e = evalExpr(d, unw_info);
            ConcreteCompilerVariable* converted = e->makeConverted(emitter, e->getBoxType());
            defaults.push_back(converted);
        }

        CompilerVariable* created_closure = NULL;

        bool takes_closure;
        // Optimization: when compiling a module, it's nice to not have to run analyses into the
        // entire module's source code.
        // If we call getScopeInfoForNode, that will trigger an analysis of that function tree,
        // but we're only using it here to figure out if that function takes a closure.
        // Top level functions never take a closure, so we can skip the analysis.
        if (irstate->getSourceInfo()->ast->type == AST_TYPE::Module)
            takes_closure = false;
        else {
            takes_closure = irstate->getScopeInfoForNode(node)->takesClosure();
        }

        bool is_generator = md->source->is_generator;

        if (takes_closure) {
            if (irstate->getScopeInfo()->createsClosure()) {
                created_closure = symbol_table[internString(CREATED_CLOSURE_NAME)];
            } else {
                assert(irstate->getScopeInfo()->passesThroughClosure());
                created_closure = symbol_table[internString(PASSED_CLOSURE_NAME)];
            }
            assert(created_closure);
        }

        CompilerVariable* func = makeFunction(emitter, md, created_closure, irstate->getGlobalsIfCustom(), defaults);

        return func;
    }

    CompilerVariable* evalMakeFunction(AST_MakeFunction* mkfn, const UnwindInfo& unw_info) {
        AST_FunctionDef* node = mkfn->function_def;
        std::vector<CompilerVariable*> decorators;
        for (auto d : node->decorator_list) {
            decorators.push_back(evalExpr(d, unw_info));
        }

        CompilerVariable* func = _createFunction(node, unw_info, node->args, node->body);

        for (int i = decorators.size() - 1; i >= 0; i--) {
            func = decorators[i]->call(emitter, getOpInfoForNode(node, unw_info), ArgPassSpec(1), { func }, NULL);
        }

        return func;
    }

    // Note: the behavior of this function must match type_analysis.cpp:unboxedType()
    CompilerVariable* unboxVar(ConcreteCompilerType* t, llvm::Value* v) {
        if (t == BOXED_INT) {
            return makeUnboxedInt(emitter, v);
        }
        if (t == BOXED_FLOAT) {
            return makeUnboxedFloat(emitter, v);
        }
        if (t == BOXED_BOOL) {
            llvm::Value* unboxed = emitter.getBuilder()->CreateCall(g.funcs.unboxBool, v);
            return boolFromI1(emitter, unboxed);
        }
        return new ConcreteCompilerVariable(t, v);
    }

    template <typename AstType>
    CompilerVariable* evalSliceExprPost(AstType* node, const UnwindInfo& unw_info, CompilerVariable* rtn) {
        assert(rtn);

        // Out-guarding:
        BoxedClass* speculated_class = types->speculatedExprClass(node);
        if (speculated_class != NULL) {
            assert(rtn);

            ConcreteCompilerType* speculated_type = typeFromClass(speculated_class);
            if (VERBOSITY("irgen") >= 2) {
                printf("Speculating that %s is actually %s, at ", rtn->getType()->debugName().c_str(),
                       speculated_type->debugName().c_str());
                fflush(stdout);
                print_ast(node);
                llvm::outs().flush();
                printf("\n");
            }

#ifndef NDEBUG
            // That's not really a speculation.... could potentially handle this here, but
            // I think it's better to just not generate bad speculations:
            if (rtn->canConvertTo(speculated_type)) {
                auto source = irstate->getSourceInfo();
                printf("On %s:%d, function %s:\n", source->getFn()->c_str(), source->body[0]->lineno,
                       source->getName()->c_str());
                irstate->getSourceInfo()->cfg->print();
            }
            RELEASE_ASSERT(!rtn->canConvertTo(speculated_type), "%s %s", rtn->getType()->debugName().c_str(),
                           speculated_type->debugName().c_str());
#endif

            ConcreteCompilerVariable* old_rtn = rtn->makeConverted(emitter, UNKNOWN);

            llvm::Value* guard_check = old_rtn->makeClassCheck(emitter, speculated_class);
            assert(guard_check->getType() == g.i1);
            createExprTypeGuard(guard_check, node, old_rtn->getValue(), unw_info.current_stmt);

            rtn = unboxVar(speculated_type, old_rtn->getValue());
        }

        assert(rtn);
        assert(rtn->getType()->isUsable());

        return rtn;
    }

    CompilerVariable* evalSlice(AST_slice* node, const UnwindInfo& unw_info) {
        // printf("%d expr: %d\n", node->type, node->lineno);
        if (node->lineno) {
            emitter.getBuilder()->SetCurrentDebugLocation(
                llvm::DebugLoc::get(node->lineno, 0, irstate->getFuncDbgInfo()));
        }

        CompilerVariable* rtn = NULL;
        switch (node->type) {
            case AST_TYPE::ExtSlice:
                rtn = evalExtSlice(ast_cast<AST_ExtSlice>(node), unw_info);
                break;
            case AST_TYPE::Ellipsis:
                rtn = getEllipsis();
                break;
            case AST_TYPE::Index:
                rtn = evalIndex(ast_cast<AST_Index>(node), unw_info);
                break;
            case AST_TYPE::Slice:
                rtn = evalSlice(ast_cast<AST_Slice>(node), unw_info);
                break;
            default:
                printf("Unhandled slice type: %d (irgenerator.cpp:" STRINGIFY(__LINE__) ")\n", node->type);
                exit(1);
        }
        return evalSliceExprPost(node, unw_info, rtn);
    }

    CompilerVariable* evalExpr(AST_expr* node, const UnwindInfo& unw_info) {
        // printf("%d expr: %d\n", node->type, node->lineno);
        if (node->lineno) {
            emitter.getBuilder()->SetCurrentDebugLocation(
                llvm::DebugLoc::get(node->lineno, 0, irstate->getFuncDbgInfo()));
        }

        CompilerVariable* rtn = NULL;
        switch (node->type) {
            case AST_TYPE::Attribute:
                rtn = evalAttribute(ast_cast<AST_Attribute>(node), unw_info);
                break;
            case AST_TYPE::AugBinOp:
                rtn = evalAugBinOp(ast_cast<AST_AugBinOp>(node), unw_info);
                break;
            case AST_TYPE::BinOp:
                rtn = evalBinOp(ast_cast<AST_BinOp>(node), unw_info);
                break;
            case AST_TYPE::Call:
                rtn = evalCall(ast_cast<AST_Call>(node), unw_info);
                break;
            case AST_TYPE::Compare:
                rtn = evalCompare(ast_cast<AST_Compare>(node), unw_info);
                break;
            case AST_TYPE::Dict:
                rtn = evalDict(ast_cast<AST_Dict>(node), unw_info);
                break;
            case AST_TYPE::Lambda:
                rtn = evalLambda(ast_cast<AST_Lambda>(node), unw_info);
                break;
            case AST_TYPE::List:
                rtn = evalList(ast_cast<AST_List>(node), unw_info);
                break;
            case AST_TYPE::Name:
                rtn = evalName(ast_cast<AST_Name>(node), unw_info);
                break;
            case AST_TYPE::Num:
                rtn = evalNum(ast_cast<AST_Num>(node), unw_info);
                break;
            case AST_TYPE::Repr:
                rtn = evalRepr(ast_cast<AST_Repr>(node), unw_info);
                break;
            case AST_TYPE::Set:
                rtn = evalSet(ast_cast<AST_Set>(node), unw_info);
                break;
            case AST_TYPE::Str:
                rtn = evalStr(ast_cast<AST_Str>(node), unw_info);
                break;
            case AST_TYPE::Subscript:
                rtn = evalSubscript(ast_cast<AST_Subscript>(node), unw_info);
                break;
            case AST_TYPE::Tuple:
                rtn = evalTuple(ast_cast<AST_Tuple>(node), unw_info);
                break;
            case AST_TYPE::UnaryOp:
                rtn = evalUnaryOp(ast_cast<AST_UnaryOp>(node), unw_info);
                break;
            case AST_TYPE::Yield:
                rtn = evalYield(ast_cast<AST_Yield>(node), unw_info);
                break;

            // pseudo-nodes
            case AST_TYPE::ClsAttribute:
                rtn = evalClsAttribute(ast_cast<AST_ClsAttribute>(node), unw_info);
                break;
            case AST_TYPE::LangPrimitive:
                rtn = evalLangPrimitive(ast_cast<AST_LangPrimitive>(node), unw_info);
                break;
            case AST_TYPE::MakeClass:
                rtn = evalMakeClass(ast_cast<AST_MakeClass>(node), unw_info);
                break;
            case AST_TYPE::MakeFunction:
                rtn = evalMakeFunction(ast_cast<AST_MakeFunction>(node), unw_info);
                break;
            default:
                printf("Unhandled expr type: %d (irgenerator.cpp:" STRINGIFY(__LINE__) ")\n", node->type);
                exit(1);
        }
        return evalSliceExprPost(node, unw_info, rtn);
    }

    void _setFake(InternedString name, CompilerVariable* val) {
        assert(name.s()[0] == '!');
        CompilerVariable*& cur = symbol_table[name];
        assert(cur == NULL);
        cur = val;
    }

    // whether a Python variable FOO might be undefined or not is determined by whether the corresponding is_defined_FOO
    // variable is present in our symbol table. If it is, then it *might* be undefined. If it isn't, then it either is
    // definitely defined, or definitely isn't.
    //
    // to check whether a variable is in our symbol table, call _getFake with allow_missing = true and check whether the
    // result is NULL.
    CompilerVariable* _getFake(InternedString name, bool allow_missing = false) {
        assert(name.s()[0] == '!');
        auto it = symbol_table.find(name);
        if (it == symbol_table.end()) {
            assert(allow_missing);
            return NULL;
        }
        return it->second;
    }

    CompilerVariable* _popFake(InternedString name, bool allow_missing = false) {
        CompilerVariable* rtn = _getFake(name, allow_missing);
        symbol_table.erase(name);
        if (!allow_missing)
            assert(rtn != NULL);
        return rtn;
    }

    template <typename GetLLVMValCB> void _setVRegIfUserVisible(InternedString name, GetLLVMValCB get_llvm_val_cb) {
        auto cfg = irstate->getSourceInfo()->cfg;
        if (!cfg->hasVregsAssigned())
            irstate->getMD()->calculateNumVRegs();
        assert(cfg->sym_vreg_map.count(name));
        int vreg = cfg->sym_vreg_map[name];
        assert(vreg >= 0);

        if (vreg < cfg->sym_vreg_map_user_visible.size()) {
            // looks like this store don't have to be volatile because llvm knows that the vregs are visible thru the
            // FrameInfo which escapes.
            auto* gep = emitter.getBuilder()->CreateConstInBoundsGEP1_64(irstate->getVRegsVar(), vreg);
            emitter.getBuilder()->CreateStore(get_llvm_val_cb(), gep);
        }
    }

    // only updates symbol_table if we're *not* setting a global
    void _doSet(InternedString name, CompilerVariable* val, const UnwindInfo& unw_info) {
        assert(name.s() != "None");
        assert(name.s() != FRAME_INFO_PTR_NAME);
        assert(val->getType()->isUsable());

        auto scope_info = irstate->getScopeInfo();
        ScopeInfo::VarScopeType vst = scope_info->getScopeTypeOfName(name);
        assert(vst != ScopeInfo::VarScopeType::DEREF);

        if (vst == ScopeInfo::VarScopeType::GLOBAL) {
            if (irstate->getSourceInfo()->scoping->areGlobalsFromModule()) {
                auto parent_module = irstate->getGlobals();
                ConcreteCompilerVariable* module = new ConcreteCompilerVariable(MODULE, parent_module);
                module->setattr(emitter, getEmptyOpInfo(unw_info), name.getBox(), val);
            } else {
                auto converted = val->makeConverted(emitter, val->getBoxType());
                emitter.createCall3(
                    unw_info, g.funcs.setGlobal, irstate->getGlobals(),
                    emitter.setType(embedRelocatablePtr(name.getBox(), g.llvm_boxedstring_type_ptr), RefType::BORROWED),
                    converted->getValue());
            }
        } else if (vst == ScopeInfo::VarScopeType::NAME) {
            // TODO inefficient
            llvm::Value* boxedLocals = irstate->getBoxedLocalsVar();
            llvm::Value* attr = embedRelocatablePtr(name.getBox(), g.llvm_boxedstring_type_ptr);
            emitter.setType(attr, RefType::BORROWED);
            emitter.createCall3(unw_info, g.funcs.boxedLocalsSet, boxedLocals, attr,
                                val->makeConverted(emitter, UNKNOWN)->getValue());
        } else {
            // FAST or CLOSURE

            CompilerVariable*& prev = symbol_table[name];
            prev = val;

            // Clear out the is_defined name since it is now definitely defined:
            assert(!isIsDefinedName(name.s()));
            InternedString defined_name = getIsDefinedName(name);
            _popFake(defined_name, true);

            if (vst == ScopeInfo::VarScopeType::CLOSURE) {
                size_t offset = scope_info->getClosureOffset(name);

                // This is basically `closure->elts[offset] = val;`
                CompilerVariable* closure = symbol_table[internString(CREATED_CLOSURE_NAME)];
                llvm::Value* closureValue = closure->makeConverted(emitter, CLOSURE)->getValue();
                llvm::Value* gep = getClosureElementGep(emitter, closureValue, offset);
                emitter.getBuilder()->CreateStore(val->makeConverted(emitter, UNKNOWN)->getValue(), gep);
            }

            auto&& get_llvm_val = [&]() { return val->makeConverted(emitter, UNKNOWN)->getValue(); };
            _setVRegIfUserVisible(name, get_llvm_val);
        }
    }

    void _doSetattr(AST_Attribute* target, CompilerVariable* val, const UnwindInfo& unw_info) {
        CompilerVariable* t = evalExpr(target->value, unw_info);
        t->setattr(emitter, getEmptyOpInfo(unw_info), target->attr.getBox(), val);
    }

    void _doSetitem(AST_Subscript* target, CompilerVariable* val, const UnwindInfo& unw_info) {
        CompilerVariable* tget = evalExpr(target->value, unw_info);
        CompilerVariable* slice = evalSlice(target->slice, unw_info);

        ConcreteCompilerVariable* converted_target = tget->makeConverted(emitter, tget->getBoxType());
        ConcreteCompilerVariable* converted_slice = slice->makeConverted(emitter, slice->getBoxType());

        ConcreteCompilerVariable* converted_val = val->makeConverted(emitter, val->getBoxType());

        // TODO add a CompilerVariable::setattr, which can (similar to getitem)
        // statically-resolve the function if possible, and only fall back to
        // patchpoints if it couldn't.
        bool do_patchpoint = ENABLE_ICSETITEMS;
        if (do_patchpoint) {
            ICSetupInfo* pp = createSetitemIC(getEmptyOpInfo(unw_info).getTypeRecorder());

            std::vector<llvm::Value*> llvm_args;
            llvm_args.push_back(converted_target->getValue());
            llvm_args.push_back(converted_slice->getValue());
            llvm_args.push_back(converted_val->getValue());

            emitter.createIC(pp, (void*)pyston::setitem, llvm_args, unw_info);
        } else {
            emitter.createCall3(unw_info, g.funcs.setitem, converted_target->getValue(), converted_slice->getValue(),
                                converted_val->getValue());
        }
    }

    void _doUnpackTuple(AST_Tuple* target, CompilerVariable* val, const UnwindInfo& unw_info) {
        int ntargets = target->elts.size();

        std::vector<CompilerVariable*> unpacked = val->unpack(emitter, getOpInfoForNode(target, unw_info), ntargets);

#ifndef NDEBUG
        for (auto e : target->elts) {
            ASSERT(e->type == AST_TYPE::Name && ast_cast<AST_Name>(e)->id.s()[0] == '#',
                   "should only be unpacking tuples into cfg-generated names!");
        }
#endif

        for (int i = 0; i < ntargets; i++) {
            CompilerVariable* thisval = unpacked[i];
            _doSet(target->elts[i], thisval, unw_info);
        }
    }

    void _doSet(AST* target, CompilerVariable* val, const UnwindInfo& unw_info) {
        switch (target->type) {
            case AST_TYPE::Attribute:
                _doSetattr(ast_cast<AST_Attribute>(target), val, unw_info);
                break;
            case AST_TYPE::Name:
                _doSet(ast_cast<AST_Name>(target)->id, val, unw_info);
                break;
            case AST_TYPE::Subscript:
                _doSetitem(ast_cast<AST_Subscript>(target), val, unw_info);
                break;
            case AST_TYPE::Tuple:
                _doUnpackTuple(ast_cast<AST_Tuple>(target), val, unw_info);
                break;
            default:
                ASSERT(0, "Unknown type for IRGenerator: %d", target->type);
                abort();
        }
    }

    void doAssert(AST_Assert* node, const UnwindInfo& unw_info) {
        // cfg translates all asserts into only 'assert 0' on the failing path.
        AST_expr* test = node->test;
        assert(test->type == AST_TYPE::Num);
        AST_Num* num = ast_cast<AST_Num>(test);
        assert(num->num_type == AST_Num::INT);
        assert(num->n_int == 0);

        std::vector<llvm::Value*> llvm_args;

        // We could patchpoint this or try to avoid the overhead, but this should only
        // happen when the assertion is actually thrown so I don't think it will be necessary.
        static BoxedString* AssertionError_str = getStaticString("AssertionError");
        llvm_args.push_back(emitter.setType(
            emitter.createCall2(unw_info, g.funcs.getGlobal, irstate->getGlobals(),
                                emitter.setType(embedRelocatablePtr(AssertionError_str, g.llvm_boxedstring_type_ptr),
                                                RefType::BORROWED)),
            RefType::OWNED));

        ConcreteCompilerVariable* converted_msg = NULL;
        if (node->msg) {
            CompilerVariable* msg = evalExpr(node->msg, unw_info);
            converted_msg = msg->makeConverted(emitter, msg->getBoxType());
            llvm_args.push_back(converted_msg->getValue());
        } else {
            llvm_args.push_back(getNullPtr(g.llvm_value_type_ptr));
        }
        llvm::CallSite call = emitter.createCall(unw_info, g.funcs.assertFail, llvm_args);
        call.setDoesNotReturn();
    }

    void doAssign(AST_Assign* node, const UnwindInfo& unw_info) {
        CompilerVariable* val = evalExpr(node->value, unw_info);

        for (int i = 0; i < node->targets.size(); i++) {
            _doSet(node->targets[i], val, unw_info);
        }
    }

    void doDelete(AST_Delete* node, const UnwindInfo& unw_info) {
        for (AST_expr* target : node->targets) {
            switch (target->type) {
                case AST_TYPE::Subscript:
                    _doDelitem(static_cast<AST_Subscript*>(target), unw_info);
                    break;
                case AST_TYPE::Attribute:
                    _doDelAttr(static_cast<AST_Attribute*>(target), unw_info);
                    break;
                case AST_TYPE::Name:
                    _doDelName(static_cast<AST_Name*>(target), unw_info);
                    break;
                default:
                    ASSERT(0, "Unsupported del target: %d", target->type);
                    abort();
            }
        }
    }

    // invoke delitem in objmodel.cpp, which will invoke the listDelitem of list
    void _doDelitem(AST_Subscript* target, const UnwindInfo& unw_info) {
        CompilerVariable* tget = evalExpr(target->value, unw_info);
        CompilerVariable* slice = evalSlice(target->slice, unw_info);

        ConcreteCompilerVariable* converted_target = tget->makeConverted(emitter, tget->getBoxType());
        ConcreteCompilerVariable* converted_slice = slice->makeConverted(emitter, slice->getBoxType());

        bool do_patchpoint = ENABLE_ICDELITEMS;
        if (do_patchpoint) {
            ICSetupInfo* pp = createDelitemIC(getEmptyOpInfo(unw_info).getTypeRecorder());

            std::vector<llvm::Value*> llvm_args;
            llvm_args.push_back(converted_target->getValue());
            llvm_args.push_back(converted_slice->getValue());

            emitter.createIC(pp, (void*)pyston::delitem, llvm_args, unw_info);
        } else {
            emitter.createCall2(unw_info, g.funcs.delitem, converted_target->getValue(), converted_slice->getValue());
        }
    }

    void _doDelAttr(AST_Attribute* node, const UnwindInfo& unw_info) {
        CompilerVariable* value = evalExpr(node->value, unw_info);
        value->delattr(emitter, getEmptyOpInfo(unw_info), node->attr.getBox());
    }

    void _doDelName(AST_Name* target, const UnwindInfo& unw_info) {
        auto scope_info = irstate->getScopeInfo();
        ScopeInfo::VarScopeType vst = scope_info->getScopeTypeOfName(target->id);
        if (vst == ScopeInfo::VarScopeType::GLOBAL) {
            // Can't use delattr since the errors are different:
            emitter.createCall2(unw_info, g.funcs.delGlobal, irstate->getGlobals(),
                                emitter.setType(embedRelocatablePtr(target->id.getBox(), g.llvm_boxedstring_type_ptr),
                                                RefType::BORROWED));
            return;
        }

        if (vst == ScopeInfo::VarScopeType::NAME) {
            llvm::Value* boxedLocals = irstate->getBoxedLocalsVar();
            llvm::Value* attr = embedRelocatablePtr(target->id.getBox(), g.llvm_boxedstring_type_ptr);
            emitter.setType(attr, RefType::BORROWED);
            emitter.createCall2(unw_info, g.funcs.boxedLocalsDel, boxedLocals, attr);
            return;
        }

        // Can't be in a closure because of this syntax error:
        // SyntaxError: can not delete variable 'x' referenced in nested scope
        assert(vst == ScopeInfo::VarScopeType::FAST);

        _setVRegIfUserVisible(target->id, []() { return getNullPtr(g.llvm_value_type_ptr); });

        if (symbol_table.count(target->id) == 0) {
            llvm::CallSite call = emitter.createCall(
                unw_info, g.funcs.assertNameDefined,
                { getConstantInt(0, g.i1), embedConstantPtr(target->id.c_str(), g.i8_ptr),
                  emitter.setType(embedRelocatablePtr(NameError, g.llvm_class_type_ptr), RefType::BORROWED),
                  getConstantInt(true /*local_error_msg*/, g.i1) });
            call.setDoesNotReturn();
            return;
        }

        InternedString defined_name = getIsDefinedName(target->id);
        ConcreteCompilerVariable* is_defined_var = static_cast<ConcreteCompilerVariable*>(_getFake(defined_name, true));

        if (is_defined_var) {
            emitter.createCall(
                unw_info, g.funcs.assertNameDefined,
                { i1FromBool(emitter, is_defined_var), embedConstantPtr(target->id.c_str(), g.i8_ptr),
                  emitter.setType(embedRelocatablePtr(NameError, g.llvm_class_type_ptr), RefType::BORROWED),
                  getConstantInt(true /*local_error_msg*/, g.i1) });
            _popFake(defined_name);
        }

        symbol_table.erase(target->id);
    }

    void doExec(AST_Exec* node, const UnwindInfo& unw_info) {
        CompilerVariable* body = evalExpr(node->body, unw_info);
        llvm::Value* vbody = body->makeConverted(emitter, body->getBoxType())->getValue();

        llvm::Value* vglobals;
        if (node->globals) {
            CompilerVariable* globals = evalExpr(node->globals, unw_info);
            vglobals = globals->makeConverted(emitter, globals->getBoxType())->getValue();
        } else {
            vglobals = getNullPtr(g.llvm_value_type_ptr);
        }

        llvm::Value* vlocals;
        if (node->locals) {
            CompilerVariable* locals = evalExpr(node->locals, unw_info);
            vlocals = locals->makeConverted(emitter, locals->getBoxType())->getValue();
        } else {
            vlocals = getNullPtr(g.llvm_value_type_ptr);
        }

        static_assert(sizeof(FutureFlags) == 4, "");
        emitter.createCall(unw_info, g.funcs.exec,
                           { vbody, vglobals, vlocals, getConstantInt(irstate->getSourceInfo()->future_flags, g.i32) });
    }

    void doPrint(AST_Print* node, const UnwindInfo& unw_info) {
        ConcreteCompilerVariable* dest = NULL;
        if (node->dest) {
            auto d = evalExpr(node->dest, unw_info);
            dest = d->makeConverted(emitter, d->getBoxType());
        } else {
            llvm::Value* sys_stdout_val = emitter.createCall(unw_info, g.funcs.getSysStdout, NOEXC);
            emitter.setType(sys_stdout_val, RefType::BORROWED);
            dest = new ConcreteCompilerVariable(UNKNOWN, sys_stdout_val);
            // TODO: speculate that sys.stdout is a file?
        }
        assert(dest);

        assert(node->values.size() <= 1);
        ConcreteCompilerVariable* converted;

        if (node->values.size() == 1) {
            CompilerVariable* var = evalExpr(node->values[0], unw_info);
            converted = var->makeConverted(emitter, var->getBoxType());
        } else {
            converted = new ConcreteCompilerVariable(UNKNOWN, getNullPtr(g.llvm_value_type_ptr));
        }

        emitter.createCall3(unw_info, g.funcs.printHelper, dest->getValue(), converted->getValue(),
                            getConstantInt(node->nl, g.i1));
    }

    void doReturn(AST_Return* node, const UnwindInfo& unw_info) {
        assert(!unw_info.hasHandler());

        CompilerVariable* val;
        if (node->value == NULL) {
            val = emitter.getNone();
        } else {
            val = evalExpr(node->value, unw_info);
        }
        assert(val);

        ConcreteCompilerType* opt_rtn_type = irstate->getReturnType();
        if (irstate->getReturnType()->llvmType() == val->getConcreteType()->llvmType())
            opt_rtn_type = val->getConcreteType();

        ConcreteCompilerVariable* rtn = val->makeConverted(emitter, opt_rtn_type);

<<<<<<< HEAD
        assert(rtn->getValue());
        auto ret_inst = emitter.getBuilder()->CreateRet(rtn->getValue());

        irstate->getRefcounts()->refConsumed(rtn->getValue(), ret_inst);

=======

        // Don't call deinitFrame when this is a OSR function because the interpreter will call it
        if (!irstate->getCurFunction()->entry_descriptor)
            emitter.createCall(unw_info, g.funcs.deinitFrame, irstate->getFrameInfoVar());

        for (auto& p : symbol_table) {
            p.second->decvref(emitter);
        }
>>>>>>> 30d4519f
        symbol_table.clear();

        endBlock(DEAD);
    }

    void doBranch(AST_Branch* node, const UnwindInfo& unw_info) {
        assert(!unw_info.hasHandler());

        assert(node->iftrue->idx > myblock->idx);
        assert(node->iffalse->idx > myblock->idx);

        CompilerVariable* val = evalExpr(node->test, unw_info);
        assert(val);

        // We could call nonzero here if there is no try-catch block?
        ASSERT(val->getType() == BOOL, "should have called NONZERO before this; is %s",
               val->getType()->debugName().c_str());
        llvm::Value* v = i1FromBool(emitter, static_cast<ConcreteCompilerVariable*>(val));
        assert(v->getType() == g.i1);

        llvm::BasicBlock* iftrue = entry_blocks[node->iftrue];
        llvm::BasicBlock* iffalse = entry_blocks[node->iffalse];

        endBlock(FINISHED);

        emitter.getBuilder()->CreateCondBr(v, iftrue, iffalse);
    }

    void doExpr(AST_Expr* node, const UnwindInfo& unw_info) {
        CompilerVariable* var = evalExpr(node->value, unw_info);
    }

    void doOSRExit(llvm::BasicBlock* normal_target, AST_Jump* osr_key) {
        llvm::BasicBlock* starting_block = curblock;
        llvm::BasicBlock* onramp = llvm::BasicBlock::Create(g.context, "onramp", irstate->getLLVMFunction());

        // Code to check if we want to do the OSR:
        llvm::GlobalVariable* edgecount_ptr = new llvm::GlobalVariable(
            *g.cur_module, g.i64, false, llvm::GlobalValue::InternalLinkage, getConstantInt(0, g.i64), "edgecount");
        llvm::Value* curcount = emitter.getBuilder()->CreateLoad(edgecount_ptr);
        llvm::Value* newcount = emitter.getBuilder()->CreateAdd(curcount, getConstantInt(1, g.i64));
        emitter.getBuilder()->CreateStore(newcount, edgecount_ptr);

        auto effort = irstate->getEffortLevel();
        int osr_threshold;
        if (effort == EffortLevel::MODERATE)
            osr_threshold = OSR_THRESHOLD_T2;
        else
            RELEASE_ASSERT(0, "Unknown effort: %d", (int)effort);
        llvm::Value* osr_test = emitter.getBuilder()->CreateICmpSGT(newcount, getConstantInt(osr_threshold));

        llvm::Metadata* md_vals[]
            = { llvm::MDString::get(g.context, "branch_weights"), llvm::ConstantAsMetadata::get(getConstantInt(1)),
                llvm::ConstantAsMetadata::get(getConstantInt(1000)) };
        llvm::MDNode* branch_weights = llvm::MDNode::get(g.context, llvm::ArrayRef<llvm::Metadata*>(md_vals));
        emitter.getBuilder()->CreateCondBr(osr_test, onramp, normal_target, branch_weights);

        // Emitting the actual OSR:
        emitter.getBuilder()->SetInsertPoint(onramp);
        OSREntryDescriptor* entry = OSREntryDescriptor::create(irstate->getMD(), osr_key, irstate->getExceptionStyle());
        OSRExit* exit = new OSRExit(entry);
        llvm::Value* partial_func = emitter.getBuilder()->CreateCall(g.funcs.compilePartialFunc,
                                                                     embedRelocatablePtr(exit, g.i8->getPointerTo()));

        std::vector<llvm::Value*> llvm_args;
        std::vector<llvm::Type*> llvm_arg_types;
        std::vector<ConcreteCompilerVariable*> converted_args;

        SortedSymbolTable sorted_symbol_table(symbol_table.begin(), symbol_table.end());

        sorted_symbol_table[internString(FRAME_INFO_PTR_NAME)]
            = new ConcreteCompilerVariable(FRAME_INFO, irstate->getFrameInfoVar());

        // For OSR calls, we use the same calling convention as in some other places; namely,
        // arg1, arg2, arg3, argarray [nargs is ommitted]
        // It would be nice to directly pass all variables as arguments, instead of packing them into
        // an array, for a couple reasons (eliminate copies, and allow for a tail call).
        // But this doesn't work if the IR is being interpreted, because the interpreter can't
        // do arbitrary-arity function calls (yet?).  One possibility is to pass them as an
        // array for the interpreter and as all arguments for compilation, but I'd rather avoid
        // having two different calling conventions for the same thing.  Plus, this would
        // prevent us from having two OSR exits point to the same OSR entry; not something that
        // we're doing right now but something that would be nice in the future.

        llvm::Value* arg_array = NULL, * malloc_save = NULL;
        if (sorted_symbol_table.size() > 3) {
            // Leave in the ability to use malloc but I guess don't use it.
            // Maybe if there are a ton of live variables it'd be nice to have them be
            // heap-allocated, or if we don't immediately return the result of the OSR?
            bool use_malloc = false;
            if (use_malloc) {
                llvm::Value* n_bytes = getConstantInt((sorted_symbol_table.size() - 3) * sizeof(Box*), g.i64);
                llvm::Value* l_malloc = embedConstantPtr(
                    (void*)malloc, llvm::FunctionType::get(g.i8->getPointerTo(), g.i64, false)->getPointerTo());
                malloc_save = emitter.getBuilder()->CreateCall(l_malloc, n_bytes);
                arg_array = emitter.getBuilder()->CreateBitCast(malloc_save, g.llvm_value_type_ptr->getPointerTo());
            } else {
                llvm::Value* n_varargs = llvm::ConstantInt::get(g.i64, sorted_symbol_table.size() - 3, false);
                // TODO we have a number of allocas with non-overlapping lifetimes, that end up
                // being redundant.
                arg_array = new llvm::AllocaInst(g.llvm_value_type_ptr, n_varargs, "",
                                                 irstate->getLLVMFunction()->getEntryBlock().getFirstInsertionPt());
            }
        }

        int arg_num = -1;
        for (const auto& p : sorted_symbol_table) {
            arg_num++;

            // This line can never get hit right now since we unnecessarily force every variable to be concrete
            // for a loop, since we generate all potential phis:
            ASSERT(p.second->getType() == p.second->getConcreteType(), "trying to pass through %s\n",
                   p.second->getType()->debugName().c_str());

            ConcreteCompilerVariable* var = p.second->makeConverted(emitter, p.second->getConcreteType());
            converted_args.push_back(var);

            assert(var->getType() != BOXED_INT);
            assert(var->getType() != BOXED_FLOAT
                   && "should probably unbox it, but why is it boxed in the first place?");

            llvm::Value* val = var->getValue();

            if (arg_num < 3) {
                llvm_args.push_back(val);
                llvm_arg_types.push_back(val->getType());
            } else {
                llvm::Value* ptr = emitter.getBuilder()->CreateConstGEP1_32(arg_array, arg_num - 3);

                if (var->getType() == INT || var->getType() == BOOL) {
                    val = emitter.getBuilder()->CreateIntToPtr(val, g.llvm_value_type_ptr);
                } else if (var->getType() == FLOAT) {
                    // val = emitter.getBuilder()->CreateBitCast(val, g.llvm_value_type_ptr);
                    ptr = emitter.getBuilder()->CreateBitCast(ptr, g.double_->getPointerTo());
                } else if (var->getType() == GENERATOR) {
                    ptr = emitter.getBuilder()->CreateBitCast(ptr, g.llvm_generator_type_ptr->getPointerTo());
                } else if (var->getType() == UNDEF) {
                    // TODO if there are any undef variables, we're in 'unreachable' territory.
                    // Do we even need to generate any of this code?

                    // Currently we represent 'undef's as 'i16 undef'
                    val = emitter.getBuilder()->CreateIntToPtr(val, g.llvm_value_type_ptr);
                } else if (var->getType() == CLOSURE) {
                    ptr = emitter.getBuilder()->CreateBitCast(ptr, g.llvm_closure_type_ptr->getPointerTo());
                } else if (var->getType() == FRAME_INFO) {
                    ptr = emitter.getBuilder()->CreateBitCast(ptr,
                                                              g.llvm_frame_info_type->getPointerTo()->getPointerTo());
                } else {
                    assert(val->getType() == g.llvm_value_type_ptr);
                }

                emitter.getBuilder()->CreateStore(val, ptr);
            }

            ConcreteCompilerType*& t = entry->args[p.first];
            if (t == NULL)
                t = var->getType();
            else
                ASSERT(t == var->getType(), "%s %s\n", t->debugName().c_str(), var->getType()->debugName().c_str());
        }

        if (sorted_symbol_table.size() > 3) {
            llvm_args.push_back(arg_array);
            llvm_arg_types.push_back(arg_array->getType());
        }

        llvm::FunctionType* ft
            = llvm::FunctionType::get(irstate->getReturnType()->llvmType(), llvm_arg_types, false /*vararg*/);
        partial_func = emitter.getBuilder()->CreateBitCast(partial_func, ft->getPointerTo());

        llvm::CallInst* rtn = emitter.getBuilder()->CreateCall(partial_func, llvm_args);

        // If we alloca'd the arg array, we can't make this into a tail call:
        if (arg_array == NULL && malloc_save != NULL) {
            rtn->setTailCall(true);
        }

        if (malloc_save != NULL) {
            llvm::Value* l_free = embedConstantPtr(
                (void*)free, llvm::FunctionType::get(g.void_, g.i8->getPointerTo(), false)->getPointerTo());
            emitter.getBuilder()->CreateCall(l_free, malloc_save);
        }

        emitter.getBuilder()->CreateRet(rtn);

        emitter.getBuilder()->SetInsertPoint(starting_block);
    }

    void doJump(AST_Jump* node, const UnwindInfo& unw_info) {
        endBlock(FINISHED);

        llvm::BasicBlock* target = entry_blocks[node->target];

        if (ENABLE_OSR && node->target->idx < myblock->idx && irstate->getEffortLevel() < EffortLevel::MAXIMAL) {
            assert(node->target->predecessors.size() > 1);
            doOSRExit(target, node);
        } else {
            emitter.getBuilder()->CreateBr(target);
        }
    }

    void doRaise(AST_Raise* node, const UnwindInfo& unw_info) {
        // It looks like ommitting the second and third arguments are equivalent to passing None,
        // but ommitting the first argument is *not* the same as passing None.

        ExceptionStyle target_exception_style;

        if (unw_info.hasHandler())
            target_exception_style = CAPI;
        else
            target_exception_style = irstate->getExceptionStyle();

        if (node->arg0 == NULL) {
            assert(!node->arg1);
            assert(!node->arg2);

            llvm::Value* exc_info = emitter.getBuilder()->CreateConstInBoundsGEP2_32(irstate->getFrameInfoVar(), 0, 0);
            if (target_exception_style == CAPI) {
                emitter.createCall(unw_info, g.funcs.raise0_capi, exc_info, CAPI);
                emitter.checkAndPropagateCapiException(unw_info, getNullPtr(g.llvm_value_type_ptr),
                                                       getNullPtr(g.llvm_value_type_ptr));
                emitter.getBuilder()->CreateUnreachable();
            } else {
                emitter.createCall(unw_info, g.funcs.raise0, exc_info);
                emitter.getBuilder()->CreateUnreachable();
            }

            endBlock(DEAD);
            return;
        }

        std::vector<llvm::Value*> args;
        for (auto a : { node->arg0, node->arg1, node->arg2 }) {
            if (a) {
                CompilerVariable* v = evalExpr(a, unw_info);
                ConcreteCompilerVariable* converted = v->makeConverted(emitter, v->getBoxType());
                args.push_back(converted->getValue());
            } else {
                args.push_back(emitter.getNone()->getValue());
            }
        }

        if (target_exception_style == CAPI) {
            emitter.createCall(unw_info, g.funcs.raise3_capi, args, CAPI);
            emitter.checkAndPropagateCapiException(unw_info, getNullPtr(g.llvm_value_type_ptr),
                                                   getNullPtr(g.llvm_value_type_ptr));
        } else {
            emitter.createCall(unw_info, g.funcs.raise3, args, CXX);
        }
        emitter.getBuilder()->CreateUnreachable();

        endBlock(DEAD);
    }

    void doStmt(AST_stmt* node, const UnwindInfo& unw_info) {
        // printf("%d stmt: %d\n", node->type, node->lineno);
        if (node->lineno) {
            emitter.getBuilder()->SetCurrentDebugLocation(
                llvm::DebugLoc::get(node->lineno, 0, irstate->getFuncDbgInfo()));
        }

        switch (node->type) {
            case AST_TYPE::Assert:
                doAssert(ast_cast<AST_Assert>(node), unw_info);
                break;
            case AST_TYPE::Assign:
                doAssign(ast_cast<AST_Assign>(node), unw_info);
                break;
            case AST_TYPE::Delete:
                doDelete(ast_cast<AST_Delete>(node), unw_info);
                break;
            case AST_TYPE::Exec:
                doExec(ast_cast<AST_Exec>(node), unw_info);
                break;
            case AST_TYPE::Expr:
                if ((((AST_Expr*)node)->value)->type != AST_TYPE::Str)
                    doExpr(ast_cast<AST_Expr>(node), unw_info);
                break;
            // case AST_TYPE::If:
            // doIf(ast_cast<AST_If>(node));
            // break;
            // case AST_TYPE::Import:
            //     doImport(ast_cast<AST_Import>(node), unw_info);
            //     break;
            // case AST_TYPE::ImportFrom:
            //     doImportFrom(ast_cast<AST_ImportFrom>(node), unw_info);
            //     break;
            case AST_TYPE::Global:
                // Should have been handled already
                break;
            case AST_TYPE::Pass:
                break;
            case AST_TYPE::Print:
                doPrint(ast_cast<AST_Print>(node), unw_info);
                break;
            case AST_TYPE::Return:
                assert(!unw_info.hasHandler());
                doReturn(ast_cast<AST_Return>(node), unw_info);
                break;
            case AST_TYPE::Branch:
                assert(!unw_info.hasHandler());
                doBranch(ast_cast<AST_Branch>(node), unw_info);
                break;
            case AST_TYPE::Jump:
                assert(!unw_info.hasHandler());
                doJump(ast_cast<AST_Jump>(node), unw_info);
                break;
            case AST_TYPE::Invoke: {
                assert(!unw_info.hasHandler());
                AST_Invoke* invoke = ast_cast<AST_Invoke>(node);

                doStmt(invoke->stmt, UnwindInfo(node, entry_blocks[invoke->exc_dest]));

                assert(state == RUNNING || state == DEAD);
                if (state == RUNNING) {
                    emitter.getBuilder()->CreateBr(entry_blocks[invoke->normal_dest]);
                    endBlock(FINISHED);
                }

                break;
            }
            case AST_TYPE::Raise:
                doRaise(ast_cast<AST_Raise>(node), unw_info);
                break;
            default:
                printf("Unhandled stmt type at " __FILE__ ":" STRINGIFY(__LINE__) ": %d\n", node->type);
                exit(1);
        }
    }

    void loadArgument(InternedString name, ConcreteCompilerType* t, llvm::Value* v, const UnwindInfo& unw_info) {
        assert(name.s() != FRAME_INFO_PTR_NAME);
        CompilerVariable* var = unboxVar(t, v);
        _doSet(name, var, unw_info);
    }

    void loadArgument(AST_expr* name, ConcreteCompilerType* t, llvm::Value* v, const UnwindInfo& unw_info) {
        CompilerVariable* var = unboxVar(t, v);
        _doSet(name, var, unw_info);
    }

    bool allowableFakeEndingSymbol(InternedString name) {
        // TODO this would be a great place to be able to use interned versions of the static names...
        return isIsDefinedName(name.s()) || name.s() == PASSED_CLOSURE_NAME || name.s() == CREATED_CLOSURE_NAME
               || name.s() == PASSED_GENERATOR_NAME;
    }

    void endBlock(State new_state) {
        assert(state == RUNNING);

        // cf->func->dump();

        SourceInfo* source = irstate->getSourceInfo();
        ScopeInfo* scope_info = irstate->getScopeInfo();

        // Sort the names here to make the process deterministic:
        std::map<InternedString, CompilerVariable*> sorted_symbol_table(symbol_table.begin(), symbol_table.end());
        for (const auto& p : sorted_symbol_table) {
            assert(p.first.s() != FRAME_INFO_PTR_NAME);
            assert(p.second->getType()->isUsable());
            if (allowableFakeEndingSymbol(p.first))
                continue;

            // ASSERT(p.first[0] != '!' || isIsDefinedName(p.first), "left a fake variable in the real
            // symbol table? '%s'", p.first.c_str());

            if (!irstate->getLiveness()->isLiveAtEnd(p.first, myblock)) {
                symbol_table.erase(getIsDefinedName(p.first));
                symbol_table.erase(p.first);
            } else if (irstate->getPhis()->isRequiredAfter(p.first, myblock)) {
                assert(scope_info->getScopeTypeOfName(p.first) != ScopeInfo::VarScopeType::GLOBAL);
                ConcreteCompilerType* phi_type = types->getTypeAtBlockEnd(p.first, myblock);
                assert(phi_type->isUsable());
                // printf("Converting %s from %s to %s\n", p.first.c_str(),
                // p.second->getType()->debugName().c_str(), phi_type->debugName().c_str());
                // printf("have to convert %s from %s to %s\n", p.first.c_str(),
                // p.second->getType()->debugName().c_str(), phi_type->debugName().c_str());
                ConcreteCompilerVariable* v = p.second->makeConverted(emitter, phi_type);
                symbol_table[p.first] = v;
            } else {
#ifndef NDEBUG
                if (myblock->successors.size()) {
                    // TODO getTypeAtBlockEnd will automatically convert up to the concrete type, which we don't
                    // want
                    // here, but this is just for debugging so I guess let it happen for now:
                    ConcreteCompilerType* ending_type = types->getTypeAtBlockEnd(p.first, myblock);
                    ASSERT(p.second->canConvertTo(ending_type), "%s is supposed to be %s, but somehow is %s",
                           p.first.c_str(), ending_type->debugName().c_str(), p.second->getType()->debugName().c_str());
                }
#endif
            }
        }

        const PhiAnalysis::RequiredSet& all_phis = irstate->getPhis()->getAllRequiredAfter(myblock);
        for (PhiAnalysis::RequiredSet::const_iterator it = all_phis.begin(), end = all_phis.end(); it != end; ++it) {
            if (VERBOSITY() >= 3)
                printf("phi will be required for %s\n", it->c_str());
            assert(scope_info->getScopeTypeOfName(*it) != ScopeInfo::VarScopeType::GLOBAL);
            CompilerVariable*& cur = symbol_table[*it];

            InternedString defined_name = getIsDefinedName(*it);

            if (cur != NULL) {
                // printf("defined on this path; ");

                ConcreteCompilerVariable* is_defined
                    = static_cast<ConcreteCompilerVariable*>(_popFake(defined_name, true));

                if (irstate->getPhis()->isPotentiallyUndefinedAfter(*it, myblock)) {
                    // printf("is potentially undefined later, so marking it defined\n");
                    if (is_defined) {
                        _setFake(defined_name, is_defined);
                    } else {
                        _setFake(defined_name, makeBool(1));
                    }
                } else {
                    // printf("is defined in all later paths, so not marking\n");
                    assert(!is_defined);
                }
            } else {
                // printf("no st entry, setting undefined\n");
                ConcreteCompilerType* phi_type = types->getTypeAtBlockEnd(*it, myblock);
                assert(phi_type->isUsable());

                // Forward an incref'd None instead of a NULL.
                // TODO Change to using NULL to represent not-defined for boxed types, similar
                // to CPython?
                llvm::Value* v;
                if (phi_type == phi_type->getBoxType()) {
                    v = emitter.getNone()->getValue();
                } else {
                    v = llvm::UndefValue::get(phi_type->llvmType());
                }

                cur = new ConcreteCompilerVariable(phi_type, v);
                _setFake(defined_name, makeBool(0));
            }
        }

        state = new_state;
    }

public:
    void addFrameStackmapArgs(PatchpointInfo* pp, std::vector<llvm::Value*>& stackmap_args) override {
        int initial_args = stackmap_args.size();

        // For deopts we need to add the compiler created names to the stackmap
        if (ENABLE_FRAME_INTROSPECTION && pp->isDeopt()) {
            // TODO: don't need to use a sorted symbol table if we're explicitly recording the names!
            // nice for debugging though.
            typedef std::pair<InternedString, CompilerVariable*> Entry;
            std::vector<Entry> sorted_symbol_table(symbol_table.begin(), symbol_table.end());
            std::sort(sorted_symbol_table.begin(), sorted_symbol_table.end(),
                      [](const Entry& lhs, const Entry& rhs) { return lhs.first < rhs.first; });
            for (const auto& p : sorted_symbol_table) {
                // We never have to include non compiler generated vars because the user visible variables are stored
                // inside the vregs array.
                if (!p.first.isCompilerCreatedName())
                    continue;

                CompilerVariable* v = p.second;
                v->serializeToFrame(stackmap_args);
                pp->addFrameVar(p.first.s(), v->getType());
            }
        }

        int num_frame_args = stackmap_args.size() - initial_args;
        pp->setNumFrameArgs(num_frame_args);
    }

    EndingState getEndingSymbolTable() override {
        assert(state == FINISHED || state == DEAD);

        SourceInfo* source = irstate->getSourceInfo();

        SymbolTable* st = new SymbolTable(symbol_table);
        ConcreteSymbolTable* phi_st = new ConcreteSymbolTable();

        // This should have been consumed:
        assert(incoming_exc_state.empty());

        for (auto&& p : symbol_table) {
            ASSERT(p.second->getType()->isUsable(), "%s", p.first.c_str());
        }

        if (myblock->successors.size() == 0) {
            st->clear();
            symbol_table.clear();
            return EndingState(st, phi_st, curblock, outgoing_exc_state);
        } else if (myblock->successors.size() > 1) {
            // Since there are no critical edges, all successors come directly from this node,
            // so there won't be any required phis.
            return EndingState(st, phi_st, curblock, outgoing_exc_state);
        }

        assert(myblock->successors.size() == 1); // other cases should have been handled

        // In theory this case shouldn't be necessary:
        if (myblock->successors[0]->predecessors.size() == 1) {
            // If the next block has a single predecessor, don't have to
            // emit any phis.
            // Should probably not emit no-op jumps like this though.
            return EndingState(st, phi_st, curblock, outgoing_exc_state);
        }

        // We have one successor, but they have more than one predecessor.
        // We're going to sort out which symbols need to go in phi_st and which belong inst.
        for (SymbolTable::iterator it = st->begin(); it != st->end();) {
            if (allowableFakeEndingSymbol(it->first) || irstate->getPhis()->isRequiredAfter(it->first, myblock)) {
                // this conversion should have already happened... should refactor this.
                ConcreteCompilerType* ending_type;
                if (isIsDefinedName(it->first.s())) {
                    assert(it->second->getType() == BOOL);
                    ending_type = BOOL;
                } else if (it->first.s() == PASSED_CLOSURE_NAME) {
                    ending_type = getPassedClosureType();
                } else if (it->first.s() == CREATED_CLOSURE_NAME) {
                    ending_type = getCreatedClosureType();
                } else if (it->first.s() == PASSED_GENERATOR_NAME) {
                    ending_type = GENERATOR;
                } else if (it->first.s() == FRAME_INFO_PTR_NAME) {
                    ending_type = FRAME_INFO;
                } else {
                    ending_type = types->getTypeAtBlockEnd(it->first, myblock);
                }
                assert(ending_type->isUsable());
                //(*phi_st)[it->first] = it->second->makeConverted(emitter, it->second->getConcreteType());
                (*phi_st)[it->first] = it->second->makeConverted(emitter, ending_type);
                it = st->erase(it);
            } else {
                ++it;
            }
        }
        return EndingState(st, phi_st, curblock, outgoing_exc_state);
    }

    void giveLocalSymbol(InternedString name, CompilerVariable* var) override {
        assert(name.s() != "None");
        assert(name.s() != FRAME_INFO_PTR_NAME);
        ASSERT(irstate->getScopeInfo()->getScopeTypeOfName(name) != ScopeInfo::VarScopeType::GLOBAL, "%s",
               name.c_str());

        ASSERT(var->getType()->isUsable(), "%s", name.c_str());

        CompilerVariable*& cur = symbol_table[name];
        assert(cur == NULL);
        cur = var;
    }

    void copySymbolsFrom(SymbolTable* st) override {
        assert(st);
        DupCache cache;
        for (SymbolTable::iterator it = st->begin(); it != st->end(); ++it) {
            // printf("Copying in %s, a %s\n", it->first.c_str(), it->second->getType()->debugName().c_str());
            symbol_table[it->first] = it->second->dup(cache);
            assert(symbol_table[it->first]->getType()->isUsable());
        }
    }

    ConcreteCompilerType* getPassedClosureType() {
        // TODO could know the exact closure shape
        return CLOSURE;
    }

    ConcreteCompilerType* getCreatedClosureType() {
        // TODO could know the exact closure shape
        return CLOSURE;
    }

    void doFunctionEntry(const ParamNames& param_names, const std::vector<ConcreteCompilerType*>& arg_types) override {
        assert(param_names.totalParameters() == arg_types.size());

        auto scope_info = irstate->getScopeInfo();


        llvm::Function::arg_iterator AI = irstate->getLLVMFunction()->arg_begin();
        llvm::Value* passed_closure = NULL;
        llvm::Value* generator = NULL;
        llvm::Value* globals = NULL;

        if (scope_info->takesClosure()) {
            passed_closure = AI;
            ++AI;
        } else {
            passed_closure = getNullPtr(g.llvm_closure_type_ptr);
            emitter.setType(passed_closure, RefType::BORROWED);
        }

        if (irstate->getSourceInfo()->is_generator) {
            generator = AI;
            ++AI;
        }

        if (!irstate->getSourceInfo()->scoping->areGlobalsFromModule()) {
            globals = AI;
            emitter.setType(globals, RefType::BORROWED);
            ++AI;
        } else {
            BoxedModule* parent_module = irstate->getSourceInfo()->parent_module;
            globals = embedRelocatablePtr(parent_module, g.llvm_value_type_ptr, "cParentModule");
            emitter.setType(globals, RefType::BORROWED);
        }

        irstate->setupFrameInfoVar(passed_closure, globals);

        if (scope_info->takesClosure()) {
            symbol_table[internString(PASSED_CLOSURE_NAME)]
                = new ConcreteCompilerVariable(getPassedClosureType(), passed_closure);
        }

        if (scope_info->createsClosure()) {
            llvm::Value* new_closure = emitter.getBuilder()->CreateCall2(
                g.funcs.createClosure, passed_closure, getConstantInt(scope_info->getClosureSize(), g.i64));
            emitter.setType(new_closure, RefType::OWNED);
            symbol_table[internString(CREATED_CLOSURE_NAME)]
                = new ConcreteCompilerVariable(getCreatedClosureType(), new_closure);
        }

        if (irstate->getSourceInfo()->is_generator)
            symbol_table[internString(PASSED_GENERATOR_NAME)]
                = new ConcreteCompilerVariable(GENERATOR, generator);

        std::vector<llvm::Value*> python_parameters;
        for (int i = 0; i < arg_types.size(); i++) {
            assert(AI != irstate->getLLVMFunction()->arg_end());

            if (i == 3) {
                for (int i = 3; i < arg_types.size(); i++) {
                    llvm::Value* ptr = emitter.getBuilder()->CreateConstGEP1_32(AI, i - 3);
                    llvm::Value* loaded = emitter.getBuilder()->CreateLoad(ptr);

                    if (arg_types[i]->llvmType() == g.i64)
                        loaded = emitter.getBuilder()->CreatePtrToInt(loaded, arg_types[i]->llvmType());
                    else {
                        assert(arg_types[i]->llvmType() == g.llvm_value_type_ptr);
                        emitter.setType(loaded, RefType::BORROWED);
                    }

                    python_parameters.push_back(loaded);
                }
                ++AI;
                break;
            }

            python_parameters.push_back(AI);
            emitter.setType(AI, RefType::BORROWED);
            ++AI;
        }

        assert(AI == irstate->getLLVMFunction()->arg_end());
        assert(python_parameters.size() == param_names.totalParameters());

        int i = 0;
        for (; i < param_names.args.size(); i++) {
            loadArgument(internString(param_names.args[i]), arg_types[i], python_parameters[i],
                         UnwindInfo::cantUnwind());
        }

        if (param_names.vararg.size()) {
            loadArgument(internString(param_names.vararg), arg_types[i], python_parameters[i],
                         UnwindInfo::cantUnwind());
            i++;
        }

        if (param_names.kwarg.size()) {
            llvm::Value* passed_dict = python_parameters[i];
            emitter.setNullable(passed_dict, true);

            llvm::BasicBlock* starting_block = emitter.currentBasicBlock();
            llvm::BasicBlock* isnull_bb = emitter.createBasicBlock("isnull");
            llvm::BasicBlock* continue_bb = emitter.createBasicBlock("kwargs_join");

            llvm::Value* kwargs_null
                = emitter.getBuilder()->CreateICmpEQ(passed_dict, getNullPtr(g.llvm_value_type_ptr));
            llvm::BranchInst* null_check = emitter.getBuilder()->CreateCondBr(kwargs_null, isnull_bb, continue_bb);

            emitter.setCurrentBasicBlock(isnull_bb);
            llvm::Value* created_dict = emitter.getBuilder()->CreateCall(g.funcs.createDict);
            emitter.setType(created_dict, RefType::OWNED);
            auto isnull_terminator = emitter.getBuilder()->CreateBr(continue_bb);

            emitter.setCurrentBasicBlock(continue_bb);
            llvm::PHINode* phi = emitter.getBuilder()->CreatePHI(g.llvm_value_type_ptr, 2);
            phi->addIncoming(passed_dict, starting_block);
            phi->addIncoming(created_dict, isnull_bb);

            emitter.setType(phi, RefType::OWNED);
            emitter.refConsumed(passed_dict, null_check);
            emitter.refConsumed(created_dict, isnull_terminator);

            loadArgument(internString(param_names.kwarg), arg_types[i], phi, UnwindInfo::cantUnwind());
            i++;
        }

        assert(i == arg_types.size());
    }

    void run(const CFGBlock* block) override {
        if (VERBOSITY("irgenerator") >= 2) { // print starting symbol table
            printf("  %d init:", block->idx);
            for (auto it = symbol_table.begin(); it != symbol_table.end(); ++it)
                printf(" %s", it->first.c_str());
            printf("\n");
        }
        for (int i = 0; i < block->body.size(); i++) {
            if (state == DEAD)
                break;
            assert(state != FINISHED);

#if ENABLE_SAMPLING_PROFILER
            auto stmt = block->body[i];
            if (!(i == 0 && stmt->type == AST_TYPE::Assign) && stmt->lineno > 0) // could be a landingpad
                doSafePoint(block->body[i]);
#endif

            doStmt(block->body[i], UnwindInfo(block->body[i], NULL));
        }
        if (VERBOSITY("irgenerator") >= 2) { // print ending symbol table
            printf("  %d fini:", block->idx);
            for (auto it = symbol_table.begin(); it != symbol_table.end(); ++it)
                printf(" %s", it->first.c_str());
            printf("\n");
        }
    }

    void doSafePoint(AST_stmt* next_statement) override {
        // Unwind info is always needed in allowGLReadPreemption if it has any chance of
        // running arbitrary code like finalizers.
        emitter.createCall(UnwindInfo(next_statement, NULL), g.funcs.allowGLReadPreemption, NOEXC);
    }

    // Create a (or reuse an existing) block that will catch a CAPI exception, and then forward
    // it to the "final_dest" block.  ie final_dest is a block corresponding to the IR level
    // LANDINGPAD, and this function will create a helper block that fetches the exception.
    // As a special-case, a NULL value for final_dest means that this helper block should
    // instead propagate the exception out of the function.
    llvm::BasicBlock* getCAPIExcDest(llvm::BasicBlock* from_block, llvm::BasicBlock* final_dest,
                                     AST_stmt* current_stmt) override {
        llvm::BasicBlock*& capi_exc_dest = capi_exc_dests[final_dest];
        llvm::PHINode*& phi_node = capi_phis[final_dest];

        if (!capi_exc_dest) {
            auto orig_block = curblock;

            capi_exc_dest = llvm::BasicBlock::Create(g.context, "capi_exc_dest", irstate->getLLVMFunction());

            emitter.setCurrentBasicBlock(capi_exc_dest);
            assert(!phi_node);
            phi_node = emitter.getBuilder()->CreatePHI(g.llvm_aststmt_type_ptr, 0);

            emitter.createCall(UnwindInfo(current_stmt, NULL), g.funcs.caughtCapiException,
                               { phi_node, embedRelocatablePtr(irstate->getSourceInfo(), g.i8_ptr) });

            if (!final_dest) {
                // Propagate the exception out of the function:
                if (irstate->getExceptionStyle() == CXX) {
                    emitter.getBuilder()->CreateCall(g.funcs.reraiseCapiExcAsCxx);
                    emitter.getBuilder()->CreateUnreachable();
                } else {
                    emitter.createCall(UnwindInfo(current_stmt, NULL), g.funcs.deinitFrame, irstate->getFrameInfoVar());
                    emitter.getBuilder()->CreateRet(getNullPtr(g.llvm_value_type_ptr));
                }
            } else {
                // Catch the exception and forward to final_dest:
                llvm::Value* exc_type_ptr
                    = new llvm::AllocaInst(g.llvm_value_type_ptr, getConstantInt(1, g.i64), "exc_type",
                                           irstate->getLLVMFunction()->getEntryBlock().getFirstInsertionPt());
                llvm::Value* exc_value_ptr
                    = new llvm::AllocaInst(g.llvm_value_type_ptr, getConstantInt(1, g.i64), "exc_value",
                                           irstate->getLLVMFunction()->getEntryBlock().getFirstInsertionPt());
                llvm::Value* exc_traceback_ptr
                    = new llvm::AllocaInst(g.llvm_value_type_ptr, getConstantInt(1, g.i64), "exc_traceback",
                                           irstate->getLLVMFunction()->getEntryBlock().getFirstInsertionPt());
                emitter.getBuilder()->CreateCall3(g.funcs.PyErr_Fetch, exc_type_ptr, exc_value_ptr, exc_traceback_ptr);
                // TODO: I think we should be doing this on a python raise() or when we enter a python catch:
                emitter.getBuilder()->CreateCall3(g.funcs.PyErr_NormalizeException, exc_type_ptr, exc_value_ptr,
                                                  exc_traceback_ptr);
                llvm::Value* exc_type = emitter.getBuilder()->CreateLoad(exc_type_ptr);
                llvm::Value* exc_value = emitter.getBuilder()->CreateLoad(exc_value_ptr);
                llvm::Value* exc_traceback = emitter.getBuilder()->CreateLoad(exc_traceback_ptr);

                // TODO: nullable?
                emitter.setType(exc_type, RefType::OWNED);
                emitter.setType(exc_value, RefType::OWNED);
                emitter.setType(exc_traceback, RefType::OWNED);

                addOutgoingExceptionState(
                    IRGenerator::ExceptionState(capi_exc_dest, new ConcreteCompilerVariable(UNKNOWN, exc_type),
                                                new ConcreteCompilerVariable(UNKNOWN, exc_value),
                                                new ConcreteCompilerVariable(UNKNOWN, exc_traceback)));

                emitter.getBuilder()->CreateBr(final_dest);
            }

            emitter.setCurrentBasicBlock(from_block);
        }

        assert(capi_exc_dest);
        assert(phi_node);

        llvm::BasicBlock* critedge_breaker = llvm::BasicBlock::Create(g.context, "", irstate->getLLVMFunction());
        critedge_breaker->moveBefore(capi_exc_dest);
        llvm::BranchInst::Create(capi_exc_dest, critedge_breaker);

        phi_node->addIncoming(embedRelocatablePtr(current_stmt, g.llvm_aststmt_type_ptr), critedge_breaker);

        return critedge_breaker;
    }

    llvm::BasicBlock* getCXXExcDest(const UnwindInfo& unw_info) override {
        //llvm::BasicBlock*& cxx_exc_dest = cxx_exc_dests[final_dest];
        //if (cxx_exc_dest)
            //return cxx_exc_dest;

        llvm::BasicBlock* final_dest;
        if (unw_info.hasHandler()) {
            final_dest = unw_info.exc_dest;
        } else {
            final_dest = NULL;
        }

        llvm::BasicBlock* orig_block = curblock;

        llvm::BasicBlock* cxx_exc_dest = llvm::BasicBlock::Create(g.context, "cxxwrapper", irstate->getLLVMFunction());

        emitter.getBuilder()->SetInsertPoint(cxx_exc_dest);

        llvm::Function* _personality_func = g.stdlib_module->getFunction("__gxx_personality_v0");
        assert(_personality_func);
        llvm::Value* personality_func
            = g.cur_module->getOrInsertFunction(_personality_func->getName(), _personality_func->getFunctionType());
        assert(personality_func);
        llvm::LandingPadInst* landing_pad = emitter.getBuilder()->CreateLandingPad(
            llvm::StructType::create(std::vector<llvm::Type*>{ g.i8_ptr, g.i64 }), personality_func, 1);
        landing_pad->addClause(getNullPtr(g.i8_ptr));

        llvm::Value* cxaexc_pointer = emitter.getBuilder()->CreateExtractValue(landing_pad, { 0 });

        llvm::Function* std_module_catch = g.stdlib_module->getFunction("__cxa_begin_catch");
        auto begin_catch_func
            = g.cur_module->getOrInsertFunction(std_module_catch->getName(), std_module_catch->getFunctionType());
        assert(begin_catch_func);

        llvm::Value* excinfo_pointer = emitter.getBuilder()->CreateCall(begin_catch_func, cxaexc_pointer);
        llvm::Value* excinfo_pointer_casted
            = emitter.getBuilder()->CreateBitCast(excinfo_pointer, g.llvm_excinfo_type->getPointerTo());

        auto* builder = emitter.getBuilder();
        llvm::Value* exc_type = builder->CreateLoad(builder->CreateConstInBoundsGEP2_32(excinfo_pointer_casted, 0, 0));
        llvm::Value* exc_value = builder->CreateLoad(builder->CreateConstInBoundsGEP2_32(excinfo_pointer_casted, 0, 1));
        llvm::Value* exc_traceback
            = builder->CreateLoad(builder->CreateConstInBoundsGEP2_32(excinfo_pointer_casted, 0, 2));
        emitter.setType(exc_type, RefType::OWNED);
        emitter.setType(exc_value, RefType::OWNED);
        emitter.setType(exc_traceback, RefType::OWNED);

        // final_dest==NULL => propagate the exception out of the function.
        if (final_dest) {
            // Catch the exception and forward to final_dest:
            addOutgoingExceptionState(ExceptionState(cxx_exc_dest,
                                                     new ConcreteCompilerVariable(UNKNOWN, exc_type),
                                                     new ConcreteCompilerVariable(UNKNOWN, exc_value),
                                                     new ConcreteCompilerVariable(UNKNOWN, exc_traceback)));

            builder->CreateBr(final_dest);
        } else if (irstate->getExceptionStyle() == CAPI) {
            auto call_inst = builder->CreateCall3(g.funcs.PyErr_Restore, exc_type, exc_value, exc_traceback);
            irstate->getRefcounts()->refConsumed(exc_type, call_inst);
            irstate->getRefcounts()->refConsumed(exc_value, call_inst);
            irstate->getRefcounts()->refConsumed(exc_traceback, call_inst);
            builder->CreateRet(getNullPtr(g.llvm_value_type_ptr));
        } else {
            //auto call_inst = emitter.createCall3(UnwindInfo(unw_info.current_stmt, NO_CXX_INTERCEPTION),
                                                 //g.funcs.rawThrow, exc_type, exc_value, exc_traceback);
            auto call_inst = emitter.getBuilder()->CreateCall3(g.funcs.rawThrow, exc_type, exc_value, exc_traceback);
            irstate->getRefcounts()->refConsumed(exc_type, call_inst);
            irstate->getRefcounts()->refConsumed(exc_value, call_inst);
            irstate->getRefcounts()->refConsumed(exc_traceback, call_inst);

            builder->CreateUnreachable();
        }

        emitter.setCurrentBasicBlock(orig_block);

        return cxx_exc_dest;
    }

    void addOutgoingExceptionState(ExceptionState exception_state) override {
        this->outgoing_exc_state.push_back(exception_state);
    }

    void setIncomingExceptionState(llvm::SmallVector<ExceptionState, 2> exc_state) override {
        assert(this->incoming_exc_state.empty());
        this->incoming_exc_state = std::move(exc_state);
    }
};

IRGenerator* createIRGenerator(IRGenState* irstate, std::unordered_map<CFGBlock*, llvm::BasicBlock*>& entry_blocks,
                               CFGBlock* myblock, TypeAnalysis* types) {
    return new IRGeneratorImpl(irstate, entry_blocks, myblock, types);
}

FunctionMetadata* wrapFunction(AST* node, AST_arguments* args, const std::vector<AST_stmt*>& body, SourceInfo* source) {
    // Different compilations of the parent scope of a functiondef should lead
    // to the same FunctionMetadata* being used:
    static std::unordered_map<AST*, FunctionMetadata*> made;

    FunctionMetadata*& md = made[node];
    if (md == NULL) {
        std::unique_ptr<SourceInfo> si(
            new SourceInfo(source->parent_module, source->scoping, source->future_flags, node, body, source->getFn()));
        if (args)
            md = new FunctionMetadata(args->args.size(), args->vararg.s().size(), args->kwarg.s().size(),
                                      std::move(si));
        else
            md = new FunctionMetadata(0, false, false, std::move(si));
    }
    return md;
}
}<|MERGE_RESOLUTION|>--- conflicted
+++ resolved
@@ -358,7 +358,10 @@
 
     llvm::CallSite emitCall(const UnwindInfo& unw_info, llvm::Value* callee, const std::vector<llvm::Value*>& args,
                             ExceptionStyle target_exception_style) {
-<<<<<<< HEAD
+        llvm::Value* stmt = unw_info.current_stmt ? embedRelocatablePtr(unw_info.current_stmt, g.llvm_aststmt_type_ptr)
+                                                  : getNullPtr(g.llvm_aststmt_type_ptr);
+        getBuilder()->CreateStore(stmt, irstate->getStmtVar());
+
         bool needs_cxx_interception;
         if (unw_info.exc_dest == NO_CXX_INTERCEPTION) {
             needs_cxx_interception = false;
@@ -369,13 +372,6 @@
         }
 
         if (needs_cxx_interception) {
-=======
-        llvm::Value* stmt = unw_info.current_stmt ? embedRelocatablePtr(unw_info.current_stmt, g.llvm_aststmt_type_ptr)
-                                                  : getNullPtr(g.llvm_aststmt_type_ptr);
-        getBuilder()->CreateStore(stmt, irstate->getStmtVar());
-
-        if (target_exception_style == CXX && (unw_info.hasHandler() || irstate->getExceptionStyle() == CAPI)) {
->>>>>>> 30d4519f
             // Create the invoke:
             llvm::BasicBlock* normal_dest
                 = llvm::BasicBlock::Create(g.context, curblock->getName(), irstate->getLLVMFunction());
@@ -2109,22 +2105,14 @@
 
         ConcreteCompilerVariable* rtn = val->makeConverted(emitter, opt_rtn_type);
 
-<<<<<<< HEAD
+        if (!irstate->getCurFunction()->entry_descriptor)
+            emitter.createCall(unw_info, g.funcs.deinitFrame, irstate->getFrameInfoVar());
+
         assert(rtn->getValue());
         auto ret_inst = emitter.getBuilder()->CreateRet(rtn->getValue());
 
         irstate->getRefcounts()->refConsumed(rtn->getValue(), ret_inst);
 
-=======
-
-        // Don't call deinitFrame when this is a OSR function because the interpreter will call it
-        if (!irstate->getCurFunction()->entry_descriptor)
-            emitter.createCall(unw_info, g.funcs.deinitFrame, irstate->getFrameInfoVar());
-
-        for (auto& p : symbol_table) {
-            p.second->decvref(emitter);
-        }
->>>>>>> 30d4519f
         symbol_table.clear();
 
         endBlock(DEAD);
