// Copyright (c) 2014-2015 Dropbox, Inc.
//
// Licensed under the Apache License, Version 2.0 (the "License");
// you may not use this file except in compliance with the License.
// You may obtain a copy of the License at
//
//    http://www.apache.org/licenses/LICENSE-2.0
//
// Unless required by applicable law or agreed to in writing, software
// distributed under the License is distributed on an "AS IS" BASIS,
// WITHOUT WARRANTIES OR CONDITIONS OF ANY KIND, either express or implied.
// See the License for the specific language governing permissions and
// limitations under the License.

#include "codegen/baseline_jit.h"

#include <llvm/ADT/DenseMap.h>
#include <llvm/ADT/DenseSet.h>

#include "codegen/irgen/hooks.h"
#include "codegen/memmgr.h"
#include "codegen/type_recording.h"
#include "core/cfg.h"
#include "runtime/generator.h"
#include "runtime/import.h"
#include "runtime/inline/list.h"
#include "runtime/objmodel.h"
#include "runtime/set.h"
#include "runtime/types.h"
#include "runtime/util.h"

namespace pyston {

static llvm::DenseSet<CFGBlock*> blocks_aborted;
static llvm::DenseMap<CFGBlock*, std::vector<void*>> block_patch_locations;

// The EH table is copied from the one clang++ generated for:
//
// long foo(char* c);
// void bjit() {
//   asm volatile ("" ::: "r14");
//   asm volatile ("" ::: "r12");
//   char scratch[256+16];
//   foo(scratch);
// }
//
// It omits the frame pointer but saves R12 and R14
const unsigned char eh_info[]
    = { 0x14, 0x00, 0x00, 0x00, 0x00, 0x00, 0x00, 0x00, 0x03, 0x7a, 0x52, 0x00, 0x01, 0x78, 0x10,
        0x01, 0x1b, 0x0c, 0x07, 0x08, 0x90, 0x01, 0x00, 0x00, 0x1c, 0x00, 0x00, 0x00, 0x1c, 0x00,
        0x00, 0x00, 0x00, 0x00, 0x00, 0x00, 0x20, 0x00, 0x00, 0x00, 0x00, 0x42, 0x0e, 0x10, 0x42,
        0x0e, 0x18, 0x47, 0x0e, 0xb0, 0x02, 0x8c, 0x03, 0x8e, 0x02, 0x00, 0x00, 0x00, 0x00, 0x00 };
static_assert(JitCodeBlock::num_stack_args == 2, "have to update EH table!");
static_assert(JitCodeBlock::scratch_size == 256, "have to update EH table!");

constexpr int code_size = JitCodeBlock::memory_size - sizeof(eh_info);

JitCodeBlock::JitCodeBlock(llvm::StringRef name)
    : memory(new uint8_t[memory_size]),
      entry_offset(0),
      a(memory.get() + sizeof(eh_info), code_size),
      is_currently_writing(false),
      asm_failed(false) {
    static StatCounter num_jit_code_blocks("num_baselinejit_code_blocks");
    num_jit_code_blocks.log();
    static StatCounter num_jit_total_bytes("num_baselinejit_total_bytes");
    num_jit_total_bytes.log(memory_size);

    uint8_t* code = a.curInstPointer();

    // emit prolog
    a.push(assembler::R14);
    a.push(assembler::R12);
    static_assert(sp_adjustment % 16 == 8, "stack isn't aligned");
    a.sub(assembler::Immediate(sp_adjustment), assembler::RSP);
    a.mov(assembler::RDI, assembler::R12);                                // interpreter pointer
    a.mov(assembler::RDX, assembler::R14);                                // vreg array
    a.jmp(assembler::Indirect(assembler::RSI, offsetof(CFGBlock, code))); // jump to block

    entry_offset = a.bytesWritten();

    // generate the eh frame...
    const int size = sizeof(eh_info);
    void* eh_frame_addr = memory.get();
    memcpy(eh_frame_addr, eh_info, size);

    int32_t* offset_ptr = (int32_t*)((uint8_t*)eh_frame_addr + 0x20);
    int32_t* size_ptr = (int32_t*)((uint8_t*)eh_frame_addr + 0x24);
    int64_t offset = (int8_t*)code - (int8_t*)offset_ptr;
    assert(offset >= INT_MIN && offset <= INT_MAX);
    *offset_ptr = offset;
    *size_ptr = code_size;

    registerDynamicEhFrame((uint64_t)code, code_size, (uint64_t)eh_frame_addr, size - 4);
    registerEHFrames((uint8_t*)eh_frame_addr, (uint64_t)eh_frame_addr, size);

    g.func_addr_registry.registerFunction(("bjit_" + name).str(), code, code_size, NULL);
}

std::unique_ptr<JitFragmentWriter> JitCodeBlock::newFragment(CFGBlock* block, int patch_jump_offset) {
    if (is_currently_writing || blocks_aborted.count(block))
        return std::unique_ptr<JitFragmentWriter>();

    is_currently_writing = true;

    int scratch_offset = num_stack_args * 8;
    StackInfo stack_info(scratch_size, scratch_offset);
    LiveOutSet live_outs;

    void* fragment_start = a.curInstPointer() - patch_jump_offset;
    long fragment_offset = a.bytesWritten() - patch_jump_offset;
    long bytes_left = a.bytesLeft() + patch_jump_offset;
    std::unique_ptr<ICInfo> ic_info(new ICInfo(fragment_start, nullptr, nullptr, stack_info, 1, bytes_left,
                                               llvm::CallingConv::C, live_outs, assembler::RAX, 0));
    std::unique_ptr<ICSlotRewrite> rewrite(new ICSlotRewrite(ic_info.get(), ""));

    return std::unique_ptr<JitFragmentWriter>(new JitFragmentWriter(
        block, std::move(ic_info), std::move(rewrite), fragment_offset, patch_jump_offset, a.getStartAddr(), *this));
}

void JitCodeBlock::fragmentAbort(bool not_enough_space) {
    asm_failed = not_enough_space;
    is_currently_writing = false;
}

void JitCodeBlock::fragmentFinished(int bytes_written, int num_bytes_overlapping, void* next_fragment_start) {
    assert(next_fragment_start == bytes_written + a.curInstPointer() - num_bytes_overlapping);
    a.setCurInstPointer((uint8_t*)next_fragment_start);

    asm_failed = false;
    is_currently_writing = false;
}


JitFragmentWriter::JitFragmentWriter(CFGBlock* block, std::unique_ptr<ICInfo> ic_info,
                                     std::unique_ptr<ICSlotRewrite> rewrite, int code_offset, int num_bytes_overlapping,
                                     void* entry_code, JitCodeBlock& code_block)
    : Rewriter(std::move(rewrite), 0, {}, /* needs_invalidation_support = */ false),
      block(block),
      code_offset(code_offset),
      exit_info(),
      num_bytes_overlapping(num_bytes_overlapping),
      entry_code(entry_code),
      code_block(code_block),
      interp(0),
      ic_info(std::move(ic_info)) {
    if (LOG_BJIT_ASSEMBLY) comment("BJIT: JitFragmentWriter() start");
    interp = createNewVar();
    addLocationToVar(interp, assembler::R12);
    interp->setAttr(ASTInterpreterJitInterface::getCurrentBlockOffset(), imm(block));

    vregs_array = createNewVar();
    addLocationToVar(vregs_array, assembler::R14);
    addAction([=]() { vregs_array->bumpUse(); }, vregs_array, ActionType::NORMAL);
    if (LOG_BJIT_ASSEMBLY) comment("BJIT: JitFragmentWriter() end");
}

RewriterVar* JitFragmentWriter::getInterp() {
    return interp;
}

RewriterVar* JitFragmentWriter::imm(uint64_t val) {
    return loadConst(val);
}

RewriterVar* JitFragmentWriter::imm(void* val) {
    return loadConst((uint64_t)val);
}

RewriterVar* JitFragmentWriter::emitAugbinop(AST_expr* node, RewriterVar* lhs, RewriterVar* rhs, int op_type) {
    return emitPPCall((void*)augbinop, { lhs, rhs, imm(op_type) }, 2, 320, node)->setType(RefType::OWNED);
}

RewriterVar* JitFragmentWriter::emitBinop(AST_expr* node, RewriterVar* lhs, RewriterVar* rhs, int op_type) {
    /// XXX increase this too much for testing
    return emitPPCall((void*)binop, { lhs, rhs, imm(op_type) }, 2, 640, node)->setType(RefType::OWNED);
}

RewriterVar* JitFragmentWriter::emitCallattr(AST_expr* node, RewriterVar* obj, BoxedString* attr, CallattrFlags flags,
                                             const llvm::ArrayRef<RewriterVar*> args,
                                             std::vector<BoxedString*>* keyword_names) {
    TypeRecorder* type_recorder = getTypeRecorderForNode(node);

#if ENABLE_BASELINEJIT_ICS
    RewriterVar* attr_var = imm(attr);
    RewriterVar* flags_var = imm(flags.asInt());
    RewriterVar::SmallVector call_args;
    call_args.push_back(obj);
    call_args.push_back(attr_var);
    call_args.push_back(flags_var);
    call_args.push_back(args.size() > 0 ? args[0] : imm(0ul));
    call_args.push_back(args.size() > 1 ? args[1] : imm(0ul));
    call_args.push_back(args.size() > 2 ? args[2] : imm(0ul));

    if (args.size() > 3) {
        RewriterVar* scratch = allocate(args.size() - 3);
        for (int i = 0; i < args.size() - 3; ++i)
            scratch->setAttr(i * sizeof(void*), args[i + 3]);
        call_args.push_back(scratch);
    } else if (keyword_names) {
        call_args.push_back(imm(0ul));
    }

    if (keyword_names)
        call_args.push_back(imm(keyword_names));

    return emitPPCall((void*)callattr, call_args, 2, 640, node, type_recorder)->setType(RefType::OWNED);
#else
    // We could make this faster but for now: keep it simple, stupid...
    RewriterVar* attr_var = imm(attr);
    RewriterVar* flags_var = imm(flags.asInt());
    RewriterVar* keyword_names_var = keyword_names ? imm(keyword_names) : nullptr;

    RewriterVar* args_array = nullptr;
    if (args.size())
        args_array = allocArgs(args);
    else
        RELEASE_ASSERT(!keyword_names_var, "0 args but keyword names are set");

    RewriterVar::SmallVector call_args;
    call_args.push_back(obj);
    call_args.push_back(attr_var);
    call_args.push_back(flags_var);

    call_args.push_back(imm(type_recorder));

    if (args_array)
        call_args.push_back(args_array);
    if (keyword_names_var)
        call_args.push_back(keyword_names_var);

    return call(false, (void*)callattrHelper, call_args)->setType(RefType::OWNED);
#endif
}

RewriterVar* JitFragmentWriter::emitCompare(AST_expr* node, RewriterVar* lhs, RewriterVar* rhs, int op_type) {
    // TODO: can directly emit the assembly for Is/IsNot
    return emitPPCall((void*)compare, { lhs, rhs, imm(op_type) }, 2, 240, node)->setType(RefType::OWNED);
}

RewriterVar* JitFragmentWriter::emitCreateDict(const llvm::ArrayRef<RewriterVar*> keys,
                                               const llvm::ArrayRef<RewriterVar*> values) {
    assert(keys.size() == values.size());
    if (keys.empty())
        return call(false, (void*)createDict)->setType(RefType::OWNED);
    else
        return call(false, (void*)createDictHelper, imm(keys.size()), allocArgs(keys), allocArgs(values))->setType(RefType::OWNED);
}

RewriterVar* JitFragmentWriter::emitCreateList(const llvm::ArrayRef<RewriterVar*> values) {
    auto num = values.size();
    if (num == 0)
        return call(false, (void*)createList)->setType(RefType::OWNED);
    else
        return call(false, (void*)createListHelper, imm(num), allocArgs(values))->setType(RefType::OWNED);
}

RewriterVar* JitFragmentWriter::emitCreateSet(const llvm::ArrayRef<RewriterVar*> values) {
    auto num = values.size();
    if (num == 0)
        return call(false, (void*)createSet)->setType(RefType::OWNED);
    else
        return call(false, (void*)createSetHelper, imm(num), allocArgs(values))->setType(RefType::OWNED);
}

RewriterVar* JitFragmentWriter::emitCreateSlice(RewriterVar* start, RewriterVar* stop, RewriterVar* step) {
    return call(false, (void*)createSlice, start, stop, step)->setType(RefType::OWNED);
}

RewriterVar* JitFragmentWriter::emitCreateTuple(const llvm::ArrayRef<RewriterVar*> values) {
    auto num = values.size();
    RewriterVar* r;
    if (num == 0) {
        r = imm(EmptyTuple)->setType(RefType::BORROWED);
    } else if (num == 1)
        r = call(false, (void*)BoxedTuple::create1, values[0])->setType(RefType::OWNED);
    else if (num == 2)
        r = call(false, (void*)BoxedTuple::create2, values[0], values[1])->setType(RefType::OWNED);
    else if (num == 3)
        r = call(false, (void*)BoxedTuple::create3, values[0], values[1], values[2])->setType(RefType::OWNED);
    else
        r = call(false, (void*)createTupleHelper, imm(num), allocArgs(values))->setType(RefType::OWNED);

    return r;
}

RewriterVar* JitFragmentWriter::emitDeref(InternedString s) {
    return call(false, (void*)ASTInterpreterJitInterface::derefHelper, getInterp(),
#ifndef NDEBUG
                imm(asUInt(s).first), imm(asUInt(s).second))
#else
                imm(asUInt(s)))
#endif
        ->setType(RefType::OWNED);
}

RewriterVar* JitFragmentWriter::emitExceptionMatches(RewriterVar* v, RewriterVar* cls) {
    return call(false, (void*)exceptionMatchesHelper, v, cls)->setType(RefType::OWNED);
}

RewriterVar* JitFragmentWriter::emitGetAttr(RewriterVar* obj, BoxedString* s, AST_expr* node) {
    return emitPPCall((void*)getattr, { obj, imm(s) }, 2, 512, node, getTypeRecorderForNode(node))->setType(RefType::OWNED);
}

RewriterVar* JitFragmentWriter::emitGetBlockLocal(InternedString s, int vreg) {
    auto it = local_syms.find(s);
    if (it == local_syms.end())
        return emitGetLocal(s, vreg);
    return it->second;
}

RewriterVar* JitFragmentWriter::emitGetBoxedLocal(BoxedString* s) {
    RewriterVar* boxed_locals = emitGetBoxedLocals();
    RewriterVar* globals = getInterp()->getAttr(ASTInterpreterJitInterface::getGlobalsOffset());
    return call(false, (void*)boxedLocalsGet, boxed_locals, imm(s), globals)->setType(RefType::OWNED);
}

RewriterVar* JitFragmentWriter::emitGetBoxedLocals() {
    return getInterp()->getAttr(ASTInterpreterJitInterface::getBoxedLocalsOffset())->setType(RefType::BORROWED);
}

RewriterVar* JitFragmentWriter::emitGetClsAttr(RewriterVar* obj, BoxedString* s) {
    return emitPPCall((void*)getclsattr, { obj, imm(s) }, 2, 512)->setType(RefType::OWNED);
}

RewriterVar* JitFragmentWriter::emitGetGlobal(Box* global, BoxedString* s) {
    if (s->s() == "None") {
        RewriterVar* r = imm(None)->setType(RefType::BORROWED);
        return r;
    }

    RewriterVar* args[] = { NULL, NULL };
    args[0] = imm(global);
    args[1] = imm(s);
    return emitPPCall((void*)getGlobal, args, 2, 512)->setType(RefType::OWNED);
}

RewriterVar* JitFragmentWriter::emitGetItem(AST_expr* node, RewriterVar* value, RewriterVar* slice) {
    return emitPPCall((void*)getitem, { value, slice }, 2, 512, node)->setType(RefType::OWNED);
}

RewriterVar* JitFragmentWriter::emitGetLocal(InternedString s, int vreg) {
    if (LOG_BJIT_ASSEMBLY) comment("BJIT: emitGetLocal start");
    assert(vreg >= 0);
    // TODO Can we use BORROWED here? Not sure if there are cases when we can't rely on borrowing the ref
    // from the vregs array.  Safer like this.
    RewriterVar* val_var = vregs_array->getAttr(vreg * 8)->setType(RefType::OWNED);
    addAction([=]() { _emitGetLocal(val_var, s.c_str()); }, { val_var }, ActionType::NORMAL);
    if (LOG_BJIT_ASSEMBLY) comment("BJIT: emitGetLocal end");
    return val_var;
}

RewriterVar* JitFragmentWriter::emitGetPystonIter(RewriterVar* v) {
    return call(false, (void*)getPystonIter, v)->setType(RefType::OWNED);
}

RewriterVar* JitFragmentWriter::emitHasnext(RewriterVar* v) {
    return call(false, (void*)hasnextHelper, v)->setType(RefType::OWNED);
}

RewriterVar* JitFragmentWriter::emitImportFrom(RewriterVar* module, BoxedString* name) {
    return call(false, (void*)importFrom, module, imm(name))->setType(RefType::OWNED);
}

RewriterVar* JitFragmentWriter::emitImportName(int level, RewriterVar* from_imports, llvm::StringRef module_name) {
    return call(false, (void*)import, imm(level), from_imports, imm(const_cast<char*>(module_name.data())),
                imm(module_name.size()))->setType(RefType::OWNED);
}

RewriterVar* JitFragmentWriter::emitImportStar(RewriterVar* module) {
    RewriterVar* globals = getInterp()->getAttr(ASTInterpreterJitInterface::getGlobalsOffset());
    return call(false, (void*)importStar, module, globals)->setType(RefType::OWNED);
}

RewriterVar* JitFragmentWriter::emitLandingpad() {
    return call(false, (void*)ASTInterpreterJitInterface::landingpadHelper, getInterp())->setType(RefType::OWNED);
}

RewriterVar* JitFragmentWriter::emitNonzero(RewriterVar* v) {
    // nonzeroHelper returns bool
    return call(false, (void*)nonzeroHelper, v)->setType(RefType::OWNED);
}

RewriterVar* JitFragmentWriter::emitNotNonzero(RewriterVar* v) {
    return call(false, (void*)notHelper, v)->setType(RefType::OWNED);
}

RewriterVar* JitFragmentWriter::emitRepr(RewriterVar* v) {
    return call(false, (void*)repr, v)->setType(RefType::OWNED);
}

RewriterVar* JitFragmentWriter::emitRuntimeCall(AST_expr* node, RewriterVar* obj, ArgPassSpec argspec,
                                                const llvm::ArrayRef<RewriterVar*> args,
                                                std::vector<BoxedString*>* keyword_names) {
    TypeRecorder* type_recorder = getTypeRecorderForNode(node);

#if ENABLE_BASELINEJIT_ICS
    RewriterVar* argspec_var = imm(argspec.asInt());
    RewriterVar::SmallVector call_args;
    call_args.push_back(obj);
    call_args.push_back(argspec_var);
    call_args.push_back(args.size() > 0 ? args[0] : imm(0ul));
    call_args.push_back(args.size() > 1 ? args[1] : imm(0ul));
    call_args.push_back(args.size() > 2 ? args[2] : imm(0ul));

    if (args.size() > 3) {
        RewriterVar* scratch = allocate(args.size() - 3);
        for (int i = 0; i < args.size() - 3; ++i)
            scratch->setAttr(i * sizeof(void*), args[i + 3]);
        call_args.push_back(scratch);
    } else
        call_args.push_back(imm(0ul));
    if (keyword_names)
        call_args.push_back(imm(keyword_names));

    return emitPPCall((void*)runtimeCall, call_args, 2, 640, node, type_recorder)->setType(RefType::OWNED);
#else
    RewriterVar* argspec_var = imm(argspec.asInt());
    RewriterVar* keyword_names_var = keyword_names ? imm(keyword_names) : nullptr;

    RewriterVar* args_array = nullptr;
    if (args.size()) {
        args_array = allocArgs(args);
    } else
        RELEASE_ASSERT(!keyword_names_var, "0 args but keyword names are set");

    RewriterVar::SmallVector call_args;
    call_args.push_back(obj);
    call_args.push_back(argspec_var);
    call_args.push_back(imm(type_recorder));
    if (args_array)
        call_args.push_back(args_array);
    if (keyword_names_var)
        call_args.push_back(keyword_names_var);

    return call(false, (void*)runtimeCallHelper, call_args)->setType(RefType::OWNED);
#endif
}

RewriterVar* JitFragmentWriter::emitUnaryop(RewriterVar* v, int op_type) {
    return emitPPCall((void*)unaryop, { v, imm(op_type) }, 2, 160)->setType(RefType::OWNED);
}

RewriterVar* JitFragmentWriter::emitUnpackIntoArray(RewriterVar* v, uint64_t num) {
    RewriterVar* array = call(false, (void*)unpackIntoArray, v, imm(num));
    return array;
}

RewriterVar* JitFragmentWriter::emitYield(RewriterVar* v) {
    RewriterVar* generator = getInterp()->getAttr(ASTInterpreterJitInterface::getGeneratorOffset());
    return call(false, (void*)yield, generator, v);
}

void JitFragmentWriter::emitDelAttr(RewriterVar* target, BoxedString* attr) {
    emitPPCall((void*)delattr, { target, imm(attr) }, 1, 512)->setType(RefType::OWNED);
}

void JitFragmentWriter::emitDelGlobal(BoxedString* name) {
    RewriterVar* globals = getInterp()->getAttr(ASTInterpreterJitInterface::getGlobalsOffset());
    emitPPCall((void*)delGlobal, { globals, imm(name) }, 1, 512)->setType(RefType::OWNED);
}

void JitFragmentWriter::emitDelItem(RewriterVar* target, RewriterVar* slice) {
    emitPPCall((void*)delitem, { target, slice }, 1, 512)->setType(RefType::OWNED);
}

void JitFragmentWriter::emitDelName(InternedString name) {
    call(false, (void*)ASTInterpreterJitInterface::delNameHelper, getInterp(),
#ifndef NDEBUG
         imm(asUInt(name).first), imm(asUInt(name).second));
#else
         imm(asUInt(name)));
#endif
}

void JitFragmentWriter::emitExec(RewriterVar* code, RewriterVar* globals, RewriterVar* locals, FutureFlags flags) {
    if (!globals)
        globals = imm(0ul);
    if (!locals)
        locals = imm(0ul);
    call(false, (void*)exec, code, globals, locals, imm(flags));
}

void JitFragmentWriter::emitJump(CFGBlock* b) {
    if (LOG_BJIT_ASSEMBLY) comment("BJIT: emitJump() start");

    RewriterVar* next = imm(b);
    addAction([=]() { _emitJump(b, next, exit_info); }, { next }, ActionType::NORMAL);
    if (LOG_BJIT_ASSEMBLY) comment("BJIT: emitJump() end");
}

void JitFragmentWriter::emitOSRPoint(AST_Jump* node) {
    if (LOG_BJIT_ASSEMBLY) comment("BJIT: emitOSRPoint() start");
    RewriterVar* node_var = imm(node);
    RewriterVar* result = createNewVar();
    addAction([=]() { _emitOSRPoint(result, node_var); }, { result, node_var, getInterp() }, ActionType::NORMAL);
    if (LOG_BJIT_ASSEMBLY) comment("BJIT: emitOSRPoint() end");
}

void JitFragmentWriter::emitPendingCallsCheck() {
    call(false, (void*)ASTInterpreterJitInterface::pendingCallsCheckHelper);
}

void JitFragmentWriter::emitPrint(RewriterVar* dest, RewriterVar* var, bool nl) {
    if (LOG_BJIT_ASSEMBLY) comment("BJIT: emitPrint() start");
    if (!dest)
        dest = call(false, (void*)getSysStdout)->setType(RefType::BORROWED);
    if (!var)
        var = imm(0ul);
    call(false, (void*)printHelper, dest, var, imm(nl));
    if (LOG_BJIT_ASSEMBLY) comment("BJIT: emitPrint() end");
}

void JitFragmentWriter::emitRaise0() {
    call(false, (void*)ASTInterpreterJitInterface::raise0Helper, getInterp());
}

void JitFragmentWriter::emitRaise3(RewriterVar* arg0, RewriterVar* arg1, RewriterVar* arg2) {
    call(false, (void*)raise3, arg0, arg1, arg2);
}

void JitFragmentWriter::emitEndBlock() {
    // XXX remove
}

void JitFragmentWriter::emitReturn(RewriterVar* v) {
    addAction([=]() { _emitReturn(v); }, { v }, ActionType::NORMAL);
    v->refConsumed();
}

void JitFragmentWriter::emitSetAttr(AST_expr* node, RewriterVar* obj, BoxedString* s, STOLEN(RewriterVar*) attr) {
    emitPPCall((void*)setattr, { obj, imm(s), attr }, 2, 512, node);
    attr->refConsumed();
}

void JitFragmentWriter::emitSetBlockLocal(InternedString s, STOLEN(RewriterVar*) v) {
    if (LOG_BJIT_ASSEMBLY) comment("BJIT: emitSetBlockLocal() start");
    RewriterVar* prev = local_syms[s];
    local_syms[s] = v;
    if (LOG_BJIT_ASSEMBLY) comment("BJIT: emitSetBlockLocal() end");
}

void JitFragmentWriter::emitSetCurrentInst(AST_stmt* node) {
    getInterp()->setAttr(ASTInterpreterJitInterface::getCurrentInstOffset(), imm(node));
}

void JitFragmentWriter::emitSetExcInfo(RewriterVar* type, RewriterVar* value, RewriterVar* traceback) {
    call(false, (void*)ASTInterpreterJitInterface::setExcInfoHelper, getInterp(), type, value, traceback);
}

void JitFragmentWriter::emitSetGlobal(Box* global, BoxedString* s, STOLEN(RewriterVar*) v) {
    emitPPCall((void*)setGlobal, { imm(global), imm(s), v }, 2, 512);
    v->refConsumed();
}

void JitFragmentWriter::emitSetItem(RewriterVar* target, RewriterVar* slice, RewriterVar* value) {
    emitPPCall((void*)setitem, { target, slice, value }, 2, 512);
}

void JitFragmentWriter::emitSetItemName(BoxedString* s, RewriterVar* v) {
    emitSetItem(emitGetBoxedLocals(), imm(s), v);
}

void JitFragmentWriter::emitSetLocal(InternedString s, int vreg, bool set_closure, STOLEN(RewriterVar*) v) {
    if (LOG_BJIT_ASSEMBLY) comment("BJIT: emitSetLocal() start");
    assert(vreg >= 0);
    if (set_closure) {
        call(false, (void*)ASTInterpreterJitInterface::setLocalClosureHelper, getInterp(), imm(vreg),
#ifndef NDEBUG
             imm(asUInt(s).first), imm(asUInt(s).second),
#else
             imm(asUInt(s)),
#endif
             v);
        v->refConsumed();
    } else {
        RewriterVar* prev = vregs_array->getAttr(8 * vreg);
        vregs_array->setAttr(8 * vreg, v);
        v->refConsumed();

        // TODO With definedness analysis, we could know whether we can skip this check (definitely defined)
        // or not even load the previous value (definitely undefined).
        // The issue is that definedness analysis is somewhat expensive to compute, so we don't compute it
        // for the bjit.  We could try calculating it (which would require some re-plumbing), which might help
        // but I suspect is not that big a deal as long as the llvm jit implements this kind of optimization.
        prev->xdecref();
    }
    if (LOG_BJIT_ASSEMBLY) comment("BJIT: emitSetLocal() end");
}

void JitFragmentWriter::emitSideExit(STOLEN(RewriterVar*) v, Box* cmp_value, CFGBlock* next_block) {
    if (LOG_BJIT_ASSEMBLY) comment("BJIT: emitSideExit start");
    RewriterVar* var = imm(cmp_value);
    RewriterVar* next_block_var = imm(next_block);

    llvm::SmallVector<RewriterVar*, 16> vars;
    vars.push_back(v);
    vars.push_back(var);
    vars.push_back(next_block_var);

    addAction([=]() { _emitSideExit(v, var, next_block, next_block_var); }, { v, var, next_block_var },
              ActionType::NORMAL);
    if (LOG_BJIT_ASSEMBLY) comment("BJIT: emitSideExit end");
}

void JitFragmentWriter::emitUncacheExcInfo() {
    call(false, (void*)ASTInterpreterJitInterface::uncacheExcInfoHelper, getInterp());
}


void JitFragmentWriter::abortCompilation() {
    blocks_aborted.insert(block);
    code_block.fragmentAbort(false);
    abort();
}

int JitFragmentWriter::finishCompilation() {
    RELEASE_ASSERT(!assembler->hasFailed(), "");

    commit();
    if (failed) {
        blocks_aborted.insert(block);
        code_block.fragmentAbort(false);
        return 0;
    }

    if (assembler->hasFailed()) {
        int bytes_written = assembler->bytesWritten();

        // don't retry JITing very large blocks
        const auto large_block_threshold = code_size - 4096;
        if (bytes_written > large_block_threshold) {
            static StatCounter num_jit_large_blocks("num_baselinejit_skipped_large_blocks");
            num_jit_large_blocks.log();

            blocks_aborted.insert(block);
            code_block.fragmentAbort(false);
        } else {
            // we ran out of space - we allow a retry and set shouldCreateNewBlock to true in order to allocate a new
            // block for the next attempt.
            code_block.fragmentAbort(true /* not_enough_space */);
        }
        return 0;
    }

    block->code = (void*)((uint64_t)entry_code + code_offset);
    block->entry_code = (decltype(block->entry_code))entry_code;

    if (LOG_BJIT_ASSEMBLY) {
        printf("\n");
        printf("Successfully bjit'd code for cfg block %d\n", block->idx);
        printf("Code goes from %p-%p\n", block->code, (char*)block->code + assembler->bytesWritten());
    }

    // if any side exits point to this block patch them to a direct jump to this block
    auto it = block_patch_locations.find(block);
    if (it != block_patch_locations.end()) {
        for (void* patch_location : it->second) {
            assembler::Assembler patch_asm((uint8_t*)patch_location, min_patch_size);
            int64_t offset = (uint64_t)block->code - (uint64_t)patch_location;
            if (isLargeConstant(offset)) {
                patch_asm.mov(assembler::Immediate(block->code), assembler::R11);
                patch_asm.jmpq(assembler::R11);
            } else
                patch_asm.jmp(assembler::JumpDestination::fromStart(offset));
            RELEASE_ASSERT(!patch_asm.hasFailed(), "you may have to increase 'min_patch_size'");
        }
        block_patch_locations.erase(it);
    }

    // if we have a side exit, remember its location for patching
    if (side_exit_patch_location.first) {
        void* patch_location = (uint8_t*)block->code + side_exit_patch_location.second;
        block_patch_locations[side_exit_patch_location.first].push_back(patch_location);
    }

    for (auto&& pp_info : pp_infos) {
        SpillMap _spill_map;
        uint8_t* start_addr = pp_info.start_addr;
        uint8_t* end_addr = pp_info.end_addr;
        PatchpointInitializationInfo initialization_info
            = initializePatchpoint3(pp_info.func_addr, start_addr, end_addr, 0 /* scratch_offset */,
                                    0 /* scratch_size */, LiveOutSet(), _spill_map);
        uint8_t* slowpath_start = initialization_info.slowpath_start;
        uint8_t* slowpath_rtn_addr = initialization_info.slowpath_rtn_addr;

        std::unique_ptr<ICInfo> pp
            = registerCompiledPatchpoint(start_addr, slowpath_start, initialization_info.continue_addr,
                                         slowpath_rtn_addr, pp_info.ic.get(), pp_info.stack_info, LiveOutSet());
        pp->associateNodeWithICInfo(pp_info.node);
        pp.release();
    }

#ifndef NDEBUG
    if (LOG_BJIT_ASSEMBLY) {
        auto s = assembler->dump((uint8_t*)block->code/*, (uint8_t*)block->code + assembler->bytesWritten()*/);
        printf("%s\n", s.c_str());
    }
#endif

    void* next_fragment_start = (uint8_t*)block->code + assembler->bytesWritten();
    if (exit_info.num_bytes)
        ASSERT(assembler->curInstPointer() == (uint8_t*)exit_info.exit_start + exit_info.num_bytes,
               "Error! wrote more bytes out after the 'retq' that we thought was going to be the end of the assembly.  "
               "We will end up overwriting those instructions.");
    code_block.fragmentFinished(assembler->bytesWritten(), num_bytes_overlapping, next_fragment_start);

#if MOVING_GC
    // If JitFragmentWriter is destroyed, we don't necessarily want the ICInfo to be destroyed also,
    // because it may contain a list of references to pointers in generated code that still exists
    // and we need to keep those around.
    // TODO: When should these ICInfo be freed?
    registerGCTrackedICInfo(ic_info.release());
#endif

    return exit_info.num_bytes;
}

bool JitFragmentWriter::finishAssembly(int continue_offset) {
    return !assembler->hasFailed();
}


RewriterVar* JitFragmentWriter::allocArgs(const llvm::ArrayRef<RewriterVar*> args) {
    auto num = args.size();
    assert(num);
    RewriterVar* array = allocate(num);
    for (int i = 0; i < num; ++i)
        array->setAttr(sizeof(void*) * i, args[i]);
    return array;
}

#ifndef NDEBUG
std::pair<uint64_t, uint64_t> JitFragmentWriter::asUInt(InternedString s) {
    static_assert(sizeof(InternedString) == sizeof(uint64_t) * 2, "");
    union U {
        U(InternedString is) : is(is) {}
        InternedString is;
        uint64_t u[2];
    } u(s);
    return std::make_pair(u.u[0], u.u[1]);
}
#else
uint64_t JitFragmentWriter::asUInt(InternedString s) {
    static_assert(sizeof(InternedString) == sizeof(uint64_t), "");
    union U {
        U(InternedString is) : is(is) {}
        InternedString is;
        uint64_t u;
    } u(s);
    return u.u;
}
#endif

RewriterVar* JitFragmentWriter::emitPPCall(void* func_addr, llvm::ArrayRef<RewriterVar*> args, int num_slots,
                                           int slot_size, AST* ast_node, TypeRecorder* type_recorder) {
    if (LOG_BJIT_ASSEMBLY) comment("BJIT: emitPPCall() start");
    RewriterVar::SmallVector args_vec(args.begin(), args.end());
#if ENABLE_BASELINEJIT_ICS
    RewriterVar* result = createNewVar();

    int args_size = args.size();
    RewriterVar** _args = (RewriterVar**)regionAlloc(sizeof(RewriterVar*) * args_size);
    memcpy(_args, args.begin(), sizeof(RewriterVar*) * args_size);

    addAction([=]() {
        this->_emitPPCall(result, func_addr, llvm::ArrayRef<RewriterVar*>(_args, args_size), num_slots, slot_size,
                          ast_node);
    }, args, ActionType::NORMAL);

    if (type_recorder) {
        RewriterVar* type_recorder_var = imm(type_recorder);
        RewriterVar* obj_cls_var = result->getAttr(offsetof(Box, cls));
        addAction([=]() { _emitRecordType(type_recorder_var, obj_cls_var); }, { type_recorder_var, obj_cls_var },
                  ActionType::NORMAL);

        emitPendingCallsCheck();
        return result;
    }
<<<<<<< HEAD
    if (LOG_BJIT_ASSEMBLY) comment("BJIT: emitPPCall() end");
    return result;
#else
    assert(args_vec.size() < 7);
    auto result = call(false, func_addr, args_vec);
    if (LOG_BJIT_ASSEMBLY) comment("BJIT: emitPPCall() end");
=======
    emitPendingCallsCheck();
    return result;
#else
    assert(args_vec.size() < 7);
    RewriterVar* result = call(false, func_addr, args_vec);
    emitPendingCallsCheck();
>>>>>>> dc91299a
    return result;
#endif
}

void JitFragmentWriter::assertNameDefinedHelper(const char* id) {
    assertNameDefined(0, id, UnboundLocalError, true);
}

Box* JitFragmentWriter::callattrHelper(Box* obj, BoxedString* attr, CallattrFlags flags, TypeRecorder* type_recorder,
                                       Box** args, std::vector<BoxedString*>* keyword_names) {
    auto arg_tuple = getTupleFromArgsArray(&args[0], flags.argspec.totalPassed());
    Box* r = callattr(obj, attr, flags, std::get<0>(arg_tuple), std::get<1>(arg_tuple), std::get<2>(arg_tuple),
                      std::get<3>(arg_tuple), keyword_names);
    return recordType(type_recorder, r);
}

Box* JitFragmentWriter::createDictHelper(uint64_t num, Box** keys, Box** values) {
    BoxedDict* dict = (BoxedDict*)createDict();
    for (uint64_t i = 0; i < num; ++i) {
        dict->d[keys[i]] = values[i];
    }
    return dict;
}

Box* JitFragmentWriter::createListHelper(uint64_t num, Box** data) {
    BoxedList* list = (BoxedList*)createList();
    list->ensure(num);
    for (uint64_t i = 0; i < num; ++i) {
        listAppendInternalStolen(list, data[i]);
    }
    return list;
}

Box* JitFragmentWriter::createSetHelper(uint64_t num, Box** data) {
    BoxedSet* set = (BoxedSet*)createSet();
    for (int i = 0; i < num; ++i)
        set->s.insert(data[i]);
    return set;
}

Box* JitFragmentWriter::createTupleHelper(uint64_t num, Box** data) {
    return BoxedTuple::create(num, data);
}

Box* JitFragmentWriter::exceptionMatchesHelper(Box* obj, Box* cls) {
    return boxBool(exceptionMatches(obj, cls));
}

Box* JitFragmentWriter::hasnextHelper(Box* b) {
    return boxBool(pyston::hasnext(b));
}

Box* JitFragmentWriter::nonzeroHelper(Box* b) {
    return boxBool(b->nonzeroIC());
}

Box* JitFragmentWriter::notHelper(Box* b) {
    return boxBool(!b->nonzeroIC());
}

Box* JitFragmentWriter::runtimeCallHelper(Box* obj, ArgPassSpec argspec, TypeRecorder* type_recorder, Box** args,
                                          std::vector<BoxedString*>* keyword_names) {
    auto arg_tuple = getTupleFromArgsArray(&args[0], argspec.totalPassed());
    Box* r = runtimeCall(obj, argspec, std::get<0>(arg_tuple), std::get<1>(arg_tuple), std::get<2>(arg_tuple),
                         std::get<3>(arg_tuple), keyword_names);
    return recordType(type_recorder, r);
}

void JitFragmentWriter::_emitGetLocal(RewriterVar* val_var, const char* name) {
    assembler::Register var_reg = val_var->getInReg();
    assembler->test(var_reg, var_reg);
    val_var->bumpUse();

    {
        assembler::ForwardJump jnz(*assembler, assembler::COND_NOT_ZERO);
        assembler->mov(assembler::Immediate((uint64_t)name), assembler::RDI);
        assembler->mov(assembler::Immediate((void*)assertNameDefinedHelper), assembler::R11);
        assembler->callq(assembler::R11);
    }

    _incref(val_var);
}

void JitFragmentWriter::_emitJump(CFGBlock* b, RewriterVar* block_next, ExitInfo& exit_info) {
    assert(exit_info.num_bytes == 0);
    assert(exit_info.exit_start == NULL);
    if (b->code) {
        int64_t offset = (uint64_t)b->code - ((uint64_t)entry_code + code_offset);
        if (isLargeConstant(offset)) {
            assembler->mov(assembler::Immediate(b->code), assembler::R11);
            assembler->jmpq(assembler::R11);
        } else
            assembler->jmp(assembler::JumpDestination::fromStart(offset));
    } else {
        int num_bytes = assembler->bytesWritten();
        exit_info.exit_start = assembler->curInstPointer();
        block_next->getInReg(assembler::RAX, true);
        assembler->add(assembler::Immediate(JitCodeBlock::sp_adjustment), assembler::RSP);
        assembler->pop(assembler::R12);
        assembler->pop(assembler::R14);
        assembler->retq();

        // make sure we have at least 'min_patch_size' of bytes available.
        for (int i = assembler->bytesWritten() - num_bytes; i < min_patch_size; ++i)
            assembler->trap(); // we could use nops but traps may help if something goes wrong

        exit_info.num_bytes = assembler->bytesWritten() - num_bytes;
        assert(assembler->hasFailed() || exit_info.num_bytes >= min_patch_size);
    }
    block_next->bumpUse();
}

void JitFragmentWriter::_emitOSRPoint(RewriterVar* result, RewriterVar* node_var) {
    RewriterVar::SmallVector args;
    args.push_back(getInterp());
    args.push_back(node_var);
    _call(result, false, (void*)ASTInterpreterJitInterface::doOSRHelper, args, RewriterVar::SmallVector());
    auto result_reg = result->getInReg(assembler::RDX);
    result->bumpUse();
    for (auto a : args)
        a->bumpUse();

    assembler->test(result_reg, result_reg);
    {
        assembler::ForwardJump je(*assembler, assembler::COND_EQUAL);
        assembler->clear_reg(assembler::RAX);
        assembler->add(assembler::Immediate(JitCodeBlock::sp_adjustment), assembler::RSP);
        assembler->pop(assembler::R12);
        assembler->pop(assembler::R14);
        assembler->retq();
    }

    assertConsistent();
}

void JitFragmentWriter::_emitPPCall(RewriterVar* result, void* func_addr, llvm::ArrayRef<RewriterVar*> args,
                                    int num_slots, int slot_size, AST* ast_node) {
    assembler::Register r = allocReg(assembler::R11);

    if (args.size() > 6) { // only 6 args can get passed in registers.
        assert(args.size() <= 6 + JitCodeBlock::num_stack_args);
        for (int i = 6; i < args.size(); ++i) {
            assembler::Register reg = args[i]->getInReg(Location::any(), true);
            assembler->mov(reg, assembler::Indirect(assembler::RSP, sizeof(void*) * (i - 6)));
        }
        RewriterVar::SmallVector reg_args(args.begin(), args.begin() + 6);
        assert(reg_args.size() == 6);
        _setupCall(false, reg_args, RewriterVar::SmallVector());
    } else
        _setupCall(false, args, RewriterVar::SmallVector());

    if (failed)
        return;

    // make sure setupCall doesn't use R11
    assert(vars_by_location.count(assembler::R11) == 0);

    int pp_size = slot_size * num_slots;

    // make space for patchpoint
    uint8_t* pp_start = rewrite->getSlotStart() + assembler->bytesWritten();
    constexpr int call_size = 13;
    assembler->skipBytes(pp_size + call_size);
    uint8_t* pp_end = rewrite->getSlotStart() + assembler->bytesWritten();
    assert(assembler->hasFailed() || (pp_start + pp_size + call_size == pp_end));

    std::unique_ptr<ICSetupInfo> setup_info(
        ICSetupInfo::initialize(true, num_slots, slot_size, ICSetupInfo::Generic, NULL));

    // calculate available scratch space
    int pp_scratch_size = 0;
    int pp_scratch_location = rewrite->getScratchRspOffset() + rewrite->getScratchSize();
    for (int i = rewrite->getScratchSize() - 8; i >= 0; i -= 8) {
        Location l(Location::Scratch, i);
        if (vars_by_location.count(l))
            break;

        pp_scratch_size += 8;
        pp_scratch_location -= 8;
    }

    assertConsistent();

    StackInfo stack_info(pp_scratch_size, pp_scratch_location);
    pp_infos.emplace_back(PPInfo{ func_addr, pp_start, pp_end, std::move(setup_info), stack_info, ast_node });

    assert(vars_by_location.count(assembler::RAX) == 0);
    result->initializeInReg(assembler::RAX);
    assertConsistent();

    result->releaseIfNoUses();

    // TODO: it would be nice to be able to bumpUse on these earlier so that we could potentially avoid spilling
    // the args across the call if we don't need to.
    // This had to get moved to the very end of this function due to the fact that bumpUse can cause refcounting
    // operations to happen.
    // I'm not sure though that just moving this earlier is good enough though -- we also might need to teach setupCall
    // that the args might not be needed afterwards?
    // Anyway this feels like micro-optimizations at the moment and we can figure it out later.
    for (RewriterVar* arg : args) {
        arg->bumpUse();
    }
}

void JitFragmentWriter::_emitRecordType(RewriterVar* type_recorder_var, RewriterVar* obj_cls_var) {
    // This directly emits the instructions of the recordType() function.

    assembler::Register obj_cls_reg = obj_cls_var->getInReg();
    assembler::Register type_recorder_reg = type_recorder_var->getInReg(Location::any(), true, obj_cls_reg);
    assembler::Indirect last_seen_count = assembler::Indirect(type_recorder_reg, offsetof(TypeRecorder, last_count));
    assembler::Indirect last_seen_indirect = assembler::Indirect(type_recorder_reg, offsetof(TypeRecorder, last_seen));

    assembler->cmp(last_seen_indirect, obj_cls_reg);
    {
        assembler::ForwardJump je(*assembler, assembler::COND_EQUAL);
        assembler->mov(obj_cls_reg, last_seen_indirect);
        assembler->movq(assembler::Immediate(0ul), last_seen_count);
    }
    assembler->incq(last_seen_count);

    type_recorder_var->bumpUse();
    obj_cls_var->bumpUse();
}

void JitFragmentWriter::_emitReturn(RewriterVar* return_val) {
    return_val->getInReg(assembler::RDX, true);
    assembler->clear_reg(assembler::RAX);
    assembler->add(assembler::Immediate(JitCodeBlock::sp_adjustment), assembler::RSP);
    assembler->pop(assembler::R12);
    assembler->pop(assembler::R14);
    assembler->retq();
    return_val->bumpUse();
}

void JitFragmentWriter::_emitSideExit(STOLEN(RewriterVar*) var, RewriterVar* val_constant, CFGBlock* next_block,
                                      RewriterVar* next_block_var) {
    assert(val_constant->is_constant);
    assert(next_block_var->is_constant);
    uint64_t val = val_constant->constant_value;

    assert(val == (uint64_t)True || val == (uint64_t)False);

    // HAXX ahead:
    // Override the automatic refcounting system, to force a decref to happen before the jump.
    // Really, we should probably do a decref on either side post-jump.
    // But the automatic refcounter doesn't support that, and since the value is either True or False,
    // we can get away with doing the decref early.
    // TODO: better solution is to just make NONZERO return a borrowed ref, so we don't have to decref at all.
    _decref(var);
    // Hax: override the automatic refcount system
    assert(var->reftype == RefType::OWNED);
    assert(var->num_refs_consumed == 0);
    var->reftype = RefType::BORROWED;

    assembler::Register var_reg = var->getInReg();
    if (isLargeConstant(val)) {
        assembler::Register reg = val_constant->getInReg(Location::any(), true, /* otherThan */ var_reg);
        assembler->cmp(var_reg, reg);
    } else {
        assembler->cmp(var_reg, assembler::Immediate(val));
    }

    {
        assembler::ForwardJump jne(*assembler, assembler::COND_EQUAL);

        ExitInfo exit_info;
        _emitJump(next_block, next_block_var, exit_info);
        if (exit_info.num_bytes) {
            assert(assembler->curInstPointer() == (uint8_t*)exit_info.exit_start + exit_info.num_bytes);
            RELEASE_ASSERT(!side_exit_patch_location.first,
                           "if we start to emit more than one side exit we should make this a vector");
            side_exit_patch_location = std::make_pair(next_block, assembler->bytesWritten() - exit_info.num_bytes);
        }
    }

    var->bumpUse();
    val_constant->bumpUse();

    assertConsistent();
}
}<|MERGE_RESOLUTION|>--- conflicted
+++ resolved
@@ -777,21 +777,14 @@
         emitPendingCallsCheck();
         return result;
     }
-<<<<<<< HEAD
+    emitPendingCallsCheck();
     if (LOG_BJIT_ASSEMBLY) comment("BJIT: emitPPCall() end");
-    return result;
-#else
-    assert(args_vec.size() < 7);
-    auto result = call(false, func_addr, args_vec);
-    if (LOG_BJIT_ASSEMBLY) comment("BJIT: emitPPCall() end");
-=======
-    emitPendingCallsCheck();
     return result;
 #else
     assert(args_vec.size() < 7);
     RewriterVar* result = call(false, func_addr, args_vec);
     emitPendingCallsCheck();
->>>>>>> dc91299a
+    if (LOG_BJIT_ASSEMBLY) comment("BJIT: emitPPCall() end");
     return result;
 #endif
 }
