--- conflicted
+++ resolved
@@ -502,15 +502,9 @@
 }
 
 void JitFragmentWriter::emitOSRPoint(AST_Jump* node) {
-<<<<<<< HEAD
     if (LOG_BJIT_ASSEMBLY) comment("BJIT: emitOSRPoint() start");
-    RewriterVar* node_var = imm(node);
-    RewriterVar* result = createNewVar();
-    addAction([=]() { _emitOSRPoint(result, node_var); }, { result, node_var, getInterp() }, ActionType::NORMAL);
+    addAction([=]() { _emitOSRPoint(); }, { getInterp() }, ActionType::NORMAL);
     if (LOG_BJIT_ASSEMBLY) comment("BJIT: emitOSRPoint() end");
-=======
-    addAction([=]() { _emitOSRPoint(); }, { getInterp() }, ActionType::NORMAL);
->>>>>>> 82c676a1
 }
 
 void JitFragmentWriter::emitPendingCallsCheck() {
@@ -913,19 +907,6 @@
     block_next->bumpUse();
 }
 
-<<<<<<< HEAD
-void JitFragmentWriter::_emitOSRPoint(RewriterVar* result, RewriterVar* node_var) {
-    RewriterVar::SmallVector args;
-    args.push_back(getInterp());
-    args.push_back(node_var);
-    _call(result, false, (void*)ASTInterpreterJitInterface::doOSRHelper, args, RewriterVar::SmallVector());
-    auto result_reg = result->getInReg(assembler::RDX);
-    result->bumpUse();
-    for (auto a : args)
-        a->bumpUse();
-
-    assembler->test(result_reg, result_reg);
-=======
 void JitFragmentWriter::_emitOSRPoint() {
     // We can't directly do OSR from the bjit frame because it will cause issues with exception handling.
     // Reason is that the bjit and the OSRed code share the same python frame and the way invokes are implemented in the
@@ -940,7 +921,6 @@
     assembler::Indirect edgecount = assembler::Indirect(interp_reg, ASTInterpreterJitInterface::getEdgeCountOffset());
     assembler->incl(edgecount);                                               // 32bit inc
     assembler->cmpl(edgecount, assembler::Immediate(OSR_THRESHOLD_BASELINE)); // 32bit cmp
->>>>>>> 82c676a1
     {
         assembler::ForwardJump jl(*assembler, assembler::COND_BELOW);
         assembler->clear_reg(assembler::RAX); // = next block to execute
