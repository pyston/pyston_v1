// Copyright (c) 2014-2015 Dropbox, Inc.
//
// Licensed under the Apache License, Version 2.0 (the "License");
// you may not use this file except in compliance with the License.
// You may obtain a copy of the License at
//
//    http://www.apache.org/licenses/LICENSE-2.0
//
// Unless required by applicable law or agreed to in writing, software
// distributed under the License is distributed on an "AS IS" BASIS,
// WITHOUT WARRANTIES OR CONDITIONS OF ANY KIND, either express or implied.
// See the License for the specific language governing permissions and
// limitations under the License.

#include "codegen/compvars.h"

#include <cstdio>
#include <sstream>

#include "llvm/IR/IntrinsicInst.h"
#include "llvm/IR/Module.h"
#include "llvm/Support/raw_ostream.h"

#include "codegen/codegen.h"
#include "codegen/gcbuilder.h"
#include "codegen/irgen.h"
#include "codegen/irgen/util.h"
#include "codegen/patchpoints.h"
#include "core/options.h"
#include "core/types.h"
#include "runtime/float.h"
#include "runtime/int.h"
#include "runtime/objmodel.h"
#include "runtime/types.h"
#include "runtime/util.h"

namespace pyston {

CompilerType* CompilerType::getPystonIterType() {
    static BoxedString* iter_str = getStaticString("__iter__");
    static BoxedString* hasnext_str = getStaticString("__hasnext__");
    if (hasattr(iter_str) == Yes) {
        CompilerType* iter_type = getattrType(iter_str, true)->callType(ArgPassSpec(0), {}, NULL);
        if (iter_type->hasattr(hasnext_str) == Yes)
            return iter_type;
        // if iter_type->hasattr(hasnext_str) == No we know this is going to be a BoxedIterWrapper
        // we could optimize this case but it looks like this is very uncommon
    }
    return UNKNOWN;
}

CompilerType::Result CompilerType::hasattr(BoxedString* attr) {
    CompilerType* type = getattrType(attr, true);
    if (type == UNKNOWN)
        return Result::Maybe;
    else if (type == UNDEF)
        return Result::No;
    return Result::Yes;
}

std::vector<CompilerType*> CompilerType::unpackTypes(int num_into) {
    assert((CompilerType*)this != UNKNOWN);

    return UNKNOWN->unpackTypes(num_into);
}

void ConcreteCompilerType::serializeToFrame(VAR* var, std::vector<llvm::Value*>& stackmap_args) {
#ifndef NDEBUG
    if (llvmType() == g.i1) {
        var->getValue()->dump();
        ASSERT(llvmType() != g.i1, "due to an llvm limitation cannot add these to stackmaps yet");
    }
#endif
    stackmap_args.push_back(var->getValue());
}

std::string ValuedCompilerType<llvm::Value*>::debugName() {
    std::string rtn;
    llvm::raw_string_ostream os(rtn);
    llvmType()->print(os);
    return rtn;
}

struct RawInstanceMethod {
    CompilerVariable* obj, *func, *im_class;

    RawInstanceMethod(CompilerVariable* obj, CompilerVariable* func, CompilerVariable* im_class)
        : obj(obj), func(func), im_class(im_class) {}
};

class InstanceMethodType : public ValuedCompilerType<RawInstanceMethod*> {
private:
    static std::unordered_map<std::pair<CompilerType*, CompilerType*>, InstanceMethodType*> made;

    CompilerType* obj_type, *function_type;
    InstanceMethodType(CompilerType* obj_type, CompilerType* function_type)
        : obj_type(obj_type), function_type(function_type) {}

    void checkVar(VAR* var) {
#ifndef NDEBUG
        RawInstanceMethod* val = var->getValue();
        assert(val->obj->getType() == obj_type);
        assert(val->func->getType() == function_type);
#endif
    }

public:
    void assertMatches(RawInstanceMethod* im) override {
        assert(obj_type == im->obj->getType() && function_type == im->func->getType());
    }

    static InstanceMethodType* get(CompilerType* obj_type, CompilerType* function_type) {
        InstanceMethodType* rtn = made[std::make_pair(obj_type, function_type)];
        if (rtn == NULL)
            rtn = new InstanceMethodType(obj_type, function_type);
        return rtn;
    }

    static CompilerVariable* makeIM(CompilerVariable* obj, CompilerVariable* func, CompilerVariable* im_class) {
        CompilerVariable* rtn = new ValuedCompilerVariable<RawInstanceMethod*>(
            InstanceMethodType::get(obj->getType(), func->getType()), new RawInstanceMethod(obj, func, im_class));
        return rtn;
    }

    CompilerType* callType(ArgPassSpec argspec, const std::vector<CompilerType*>& arg_types,
                           const std::vector<llvm::StringRef>* keyword_names) override {
        std::vector<CompilerType*> new_args(arg_types);
        new_args.insert(new_args.begin(), obj_type);

        ArgPassSpec new_argspec(argspec.num_args + 1u, argspec.num_keywords, argspec.has_starargs, argspec.has_kwargs);
        return function_type->callType(new_argspec, new_args, keyword_names);
    }

    std::string debugName() override {
        return "instanceMethod(" + obj_type->debugName() + " ; " + function_type->debugName() + ")";
    }

    CompilerVariable* call(IREmitter& emitter, const OpInfo& info, ValuedCompilerVariable<RawInstanceMethod*>* var,
                           ArgPassSpec argspec, const std::vector<CompilerVariable*>& args,
                           const std::vector<BoxedString*>* keyword_names) override {
        std::vector<CompilerVariable*> new_args;
        new_args.push_back(var->getValue()->obj);
        new_args.insert(new_args.end(), args.begin(), args.end());

        ArgPassSpec new_argspec(argspec.num_args + 1u, argspec.num_keywords, argspec.has_starargs, argspec.has_kwargs);
        return var->getValue()->func->call(emitter, info, new_argspec, new_args, keyword_names);
    }

    bool canConvertTo(CompilerType* other_type) override { return other_type == UNKNOWN; }
    ConcreteCompilerType* getConcreteType() override { return typeFromClass(instancemethod_cls); }
    ConcreteCompilerType* getBoxType() override { return getConcreteType(); }
    ConcreteCompilerVariable* makeConverted(IREmitter& emitter, VAR* var, ConcreteCompilerType* other_type) override {
        checkVar(var);
        assert(other_type == UNKNOWN || other_type == typeFromClass(instancemethod_cls));

        RawInstanceMethod* im = var->getValue();
        assert(im->obj);
        assert(im->func);
        ConcreteCompilerVariable* obj = im->obj->makeConverted(emitter, UNKNOWN);
        ConcreteCompilerVariable* func = im->func->makeConverted(emitter, UNKNOWN);
        ConcreteCompilerVariable* im_class = im->im_class->makeConverted(emitter, UNKNOWN);

        llvm::Value* boxed = emitter.getBuilder()->CreateCall3(g.funcs.boxInstanceMethod, obj->getValue(),
                                                               func->getValue(), im_class->getValue());

        return new ConcreteCompilerVariable(other_type, boxed);
    }
    CompilerVariable* dup(VAR* var, DupCache& cache) override {
        checkVar(var);

        CompilerVariable* rtn = cache[var];
        if (rtn == NULL) {
            RawInstanceMethod* im = var->getValue();
            RawInstanceMethod* new_im
                = new RawInstanceMethod(im->obj->dup(cache), im->func->dup(cache), im->im_class->dup(cache));
            rtn = new VAR(this, new_im);
        }
        return rtn;
    }

    void serializeToFrame(VAR* var, std::vector<llvm::Value*>& stackmap_args) override {
        var->getValue()->obj->serializeToFrame(stackmap_args);
        var->getValue()->func->serializeToFrame(stackmap_args);
    }

    Box* deserializeFromFrame(const FrameVals& vals) override {
        assert(vals.size() == numFrameArgs());
        abort();
    }

    int numFrameArgs() override { return obj_type->numFrameArgs() + function_type->numFrameArgs(); }
};
std::unordered_map<std::pair<CompilerType*, CompilerType*>, InstanceMethodType*> InstanceMethodType::made;

ConcreteCompilerVariable* ConcreteCompilerType::makeConverted(IREmitter& emitter, ConcreteCompilerVariable* var,
                                                              ConcreteCompilerType* other_type) {
    if (other_type == this) {
        return var;
    }
    printf("makeConverted not defined for %s\n", debugName().c_str());
    abort();
}
CompilerVariable* ConcreteCompilerType::dup(ConcreteCompilerVariable* v, DupCache& cache) {
    auto& rtn = cache[v];
    if (rtn == NULL) {
        rtn = new ConcreteCompilerVariable(this, v->getValue());
    }
    return rtn;
}

class UnknownType : public ConcreteCompilerType {
public:
    llvm::Type* llvmType() override { return g.llvm_value_type_ptr; }

    std::string debugName() override { return "AnyBox"; }

    bool isFitBy(BoxedClass* c) override { return true; }

    CompilerVariable* getattr(IREmitter& emitter, const OpInfo& info, ConcreteCompilerVariable* var, BoxedString* attr,
                              bool cls_only) override;
    CompilerVariable* call(IREmitter& emitter, const OpInfo& info, ConcreteCompilerVariable* var, ArgPassSpec argspec,
                           const std::vector<CompilerVariable*>& args,
                           const std::vector<BoxedString*>* keyword_names) override;
    CompilerVariable* callattr(IREmitter& emitter, const OpInfo& info, ConcreteCompilerVariable* var, BoxedString* attr,
                               CallattrFlags flags, const std::vector<CompilerVariable*>& args,
                               const std::vector<BoxedString*>* keyword_names) override;
    ConcreteCompilerVariable* nonzero(IREmitter& emitter, const OpInfo& info, ConcreteCompilerVariable* var) override;
    ConcreteCompilerVariable* unaryop(IREmitter& emitter, const OpInfo& info, ConcreteCompilerVariable* var,
                                      AST_TYPE::AST_TYPE op_type) override;
    ConcreteCompilerVariable* hasnext(IREmitter& emitter, const OpInfo& info, ConcreteCompilerVariable* var) override;

    void setattr(IREmitter& emitter, const OpInfo& info, ConcreteCompilerVariable* var, BoxedString* attr,
                 CompilerVariable* v) override {
        llvm::Constant* ptr = embedRelocatablePtr(attr, g.llvm_boxedstring_type_ptr);
        emitter.setType(ptr, RefType::BORROWED);
        ConcreteCompilerVariable* converted = v->makeConverted(emitter, UNKNOWN);
        // g.funcs.setattr->dump();
        // var->getValue()->dump(); llvm::errs() << '\n';
        // ptr->dump(); llvm::errs() << '\n';
        // converted->getValue()->dump(); llvm::errs() << '\n';
        bool do_patchpoint = ENABLE_ICSETATTRS;
        llvm::Instruction* inst;
        if (do_patchpoint) {
            ICSetupInfo* pp = createSetattrIC(info.getTypeRecorder(), info.getBJitICInfo());

            std::vector<llvm::Value*> llvm_args;
            llvm_args.push_back(var->getValue());
            llvm_args.push_back(ptr);
            llvm_args.push_back(converted->getValue());

            inst = emitter.createIC(pp, (void*)pyston::setattr, llvm_args, info.unw_info);
        } else {
            inst = emitter.createCall3(info.unw_info, g.funcs.setattr, var->getValue(), ptr, converted->getValue());
        }
        emitter.refConsumed(converted->getValue(), inst);
    }

    void delattr(IREmitter& emitter, const OpInfo& info, ConcreteCompilerVariable* var, BoxedString* attr) override {
        llvm::Constant* ptr = embedRelocatablePtr(attr, g.llvm_boxedstring_type_ptr);
        emitter.setType(ptr, RefType::BORROWED);

        // TODO
        // bool do_patchpoint = ENABLE_ICDELATTRS;
        bool do_patchpoint = false;

        if (do_patchpoint) {
            ICSetupInfo* pp = createDelattrIC(info.getTypeRecorder());

            std::vector<llvm::Value*> llvm_args;
            llvm_args.push_back(var->getValue());
            llvm_args.push_back(ptr);

            emitter.createIC(pp, (void*)pyston::delattr, llvm_args, info.unw_info);
        } else {
            emitter.createCall2(info.unw_info, g.funcs.delattr, var->getValue(), ptr);
        }
    }

    llvm::Value* makeClassCheck(IREmitter& emitter, ConcreteCompilerVariable* var, BoxedClass* cls) override {
        assert(var->getValue()->getType() == g.llvm_value_type_ptr);

        static_assert(offsetof(Box, cls) % sizeof(void*) == 0, "");
        llvm::Value* cls_ptr
            = emitter.getBuilder()->CreateConstInBoundsGEP2_32(var->getValue(), 0, offsetof(Box, cls) / sizeof(void*));

        llvm::Value* cls_value = emitter.getBuilder()->CreateLoad(cls_ptr);
        assert(cls_value->getType() == g.llvm_class_type_ptr);
        llvm::Value* rtn = emitter.getBuilder()->CreateICmpEQ(
            cls_value, emitter.setType(embedRelocatablePtr(cls, g.llvm_class_type_ptr), RefType::BORROWED));
        return rtn;
    }

    CompilerType* getattrType(BoxedString* attr, bool cls_only) override { return UNKNOWN; }
    CompilerType* callType(ArgPassSpec argspec, const std::vector<CompilerType*>& arg_types,
                           const std::vector<llvm::StringRef>* keyword_names) override {
        return UNKNOWN;
    }
    BoxedClass* guaranteedClass() override { return NULL; }
    ConcreteCompilerType* getBoxType() override { return this; }
    ConcreteCompilerVariable* makeConverted(IREmitter& emitter, ConcreteCompilerVariable* var,
                                            ConcreteCompilerType* other_type) override {
        if (other_type == this) {
            return var;
        }
        fprintf(stderr, "Can't convert unknown to %s...\n", other_type->debugName().c_str());
        abort();
    }

    CompilerVariable* len(IREmitter& emitter, const OpInfo& info, ConcreteCompilerVariable* var) override {
        bool do_patchpoint = ENABLE_ICGENERICS;
        llvm::Value* rtn;
        if (do_patchpoint) {
            ICSetupInfo* pp = createGenericIC(info.getTypeRecorder(), true, 256);

            std::vector<llvm::Value*> llvm_args;
            llvm_args.push_back(var->getValue());

            rtn = emitter.createIC(pp, (void*)pyston::unboxedLen, llvm_args, info.unw_info);
        } else {
            rtn = emitter.createCall(info.unw_info, g.funcs.unboxedLen, var->getValue());
        }
        assert(rtn->getType() == g.i64);
        return makeInt(rtn);
    }

    CompilerVariable* getitem(IREmitter& emitter, const OpInfo& info, ConcreteCompilerVariable* var,
                              CompilerVariable* slice) override {
        if (slice->getType() == UNBOXED_SLICE) {
            UnboxedSlice slice_val = extractSlice(slice);

            if (slice_val.step == NULL) {
                static BoxedString* attr = getStaticString("__getitem__");
                CompilerType* return_type
                    = var->getType()->getattrType(attr, true)->callType(ArgPassSpec(1), { SLICE }, NULL);
                assert(return_type->getConcreteType() == return_type);

                llvm::Value* cstart, *cstop;
                cstart = slice_val.start ? slice_val.start->makeConverted(emitter, UNKNOWN)->getValue()
                                         : getNullPtr(g.llvm_value_type_ptr);
                cstop = slice_val.stop ? slice_val.stop->makeConverted(emitter, UNKNOWN)->getValue()
                                       : getNullPtr(g.llvm_value_type_ptr);

                llvm::Value* r
                    = emitter.createCall3(info.unw_info, g.funcs.apply_slice, var->getValue(), cstart, cstop);
                emitter.checkAndPropagateCapiException(info.unw_info, r, getNullPtr(g.llvm_value_type_ptr));


                return new ConcreteCompilerVariable(static_cast<ConcreteCompilerType*>(return_type), r);
            }
        }

        ConcreteCompilerVariable* converted_slice = slice->makeConverted(emitter, slice->getBoxType());

        ExceptionStyle target_exception_style = info.preferredExceptionStyle();

        bool do_patchpoint = ENABLE_ICGETITEMS;
        llvm::Value* rtn;
        if (do_patchpoint) {
            ICSetupInfo* pp = createGetitemIC(info.getTypeRecorder(), info.getBJitICInfo());

            std::vector<llvm::Value*> llvm_args;
            llvm_args.push_back(var->getValue());
            llvm_args.push_back(converted_slice->getValue());

            llvm::Value* uncasted
                = emitter.createIC(pp, (void*)(target_exception_style == CAPI ? pyston::getitem_capi : pyston::getitem),
                                   llvm_args, info.unw_info, target_exception_style);
            rtn = emitter.getBuilder()->CreateIntToPtr(uncasted, g.llvm_value_type_ptr);
        } else {
            rtn = emitter.createCall2(info.unw_info,
                                      target_exception_style == CAPI ? g.funcs.getitem_capi : g.funcs.getitem,
                                      var->getValue(), converted_slice->getValue(), target_exception_style);
        }

        if (target_exception_style == CAPI)
            emitter.checkAndPropagateCapiException(info.unw_info, rtn, getNullPtr(g.llvm_value_type_ptr));

        return new ConcreteCompilerVariable(UNKNOWN, rtn);
    }

    CompilerVariable* getPystonIter(IREmitter& emitter, const OpInfo& info, ConcreteCompilerVariable* var) override {
        static BoxedString* iter_box = getStaticString("__iter__");

        CallattrFlags flags = {.cls_only = true, .null_on_nonexistent = true, .argspec = ArgPassSpec(0) };
        CompilerVariable* iter_call = var->callattr(emitter, info, iter_box, flags, {}, 0);
        ConcreteCompilerVariable* converted_iter_call = iter_call->makeConverted(emitter, iter_call->getBoxType());

        // If the type analysis could determine the iter type is a valid pyston iter (has 'hasnext') we are finished.
        CompilerType* iter_type = var->getType()->getPystonIterType();
        if (iter_type != UNKNOWN) {
            return converted_iter_call;
        }

        // We don't know the type so we have to check at runtime if __iter__ is implemented
        llvm::Value* cmp
            = emitter.getBuilder()->CreateICmpNE(converted_iter_call->getValue(), getNullPtr(g.llvm_value_type_ptr));

        llvm::BasicBlock* bb_has_iter = emitter.createBasicBlock("has_iter");
        bb_has_iter->moveAfter(emitter.currentBasicBlock());
        llvm::BasicBlock* bb_no_iter = emitter.createBasicBlock("no_iter");
        bb_no_iter->moveAfter(bb_has_iter);
        llvm::BasicBlock* bb_join = emitter.createBasicBlock("join_after_getiter");
        emitter.getBuilder()->CreateCondBr(cmp, bb_has_iter, bb_no_iter);

        // var has __iter__()
        emitter.setCurrentBasicBlock(bb_has_iter);
        ICSetupInfo* pp = createGenericIC(info.getTypeRecorder(), true, 128);
        llvm::Value* uncasted = emitter.createIC(pp, (void*)pyston::createBoxedIterWrapperIfNeeded,
                                                 { converted_iter_call->getValue() }, info.unw_info);
        llvm::Value* value_has_iter = emitter.getBuilder()->CreateIntToPtr(uncasted, g.llvm_value_type_ptr);
        emitter.setType(value_has_iter, RefType::OWNED);
        llvm::BasicBlock* value_has_iter_bb = emitter.currentBasicBlock();
        auto has_iter_terminator = emitter.getBuilder()->CreateBr(bb_join);

        // var has no __iter__()
        // TODO: we could create a patchpoint if this turns out to be hot
        emitter.setCurrentBasicBlock(bb_no_iter);
        llvm::Value* value_no_iter = emitter.createCall(info.unw_info, g.funcs.getiterHelper, var->getValue());
        emitter.setType(value_no_iter, RefType::OWNED);
        llvm::BasicBlock* value_no_iter_bb = emitter.currentBasicBlock();
        auto no_iter_terminator = emitter.getBuilder()->CreateBr(bb_join);

        // join
        emitter.setCurrentBasicBlock(bb_join);
        auto phi = emitter.getBuilder()->CreatePHI(g.llvm_value_type_ptr, 2, "iter");
        phi->addIncoming(value_has_iter, value_has_iter_bb);
        phi->addIncoming(value_no_iter, value_no_iter_bb);

        emitter.refConsumed(value_has_iter, has_iter_terminator);
        emitter.refConsumed(value_no_iter, no_iter_terminator);
        emitter.setType(phi, RefType::OWNED);

        return new ConcreteCompilerVariable(UNKNOWN, phi);
    }

    CompilerVariable* binexp(IREmitter& emitter, const OpInfo& info, VAR* var, CompilerVariable* rhs,
                             AST_TYPE::AST_TYPE op_type, BinExpType exp_type) override {
        ConcreteCompilerVariable* converted_rhs = rhs->makeConverted(emitter, rhs->getBoxType());

        llvm::Value* rtn;
        bool do_patchpoint = ENABLE_ICBINEXPS;

        llvm::Value* rt_func;
        void* rt_func_addr;
        if (exp_type == BinOp) {
            rt_func = g.funcs.binop;
            rt_func_addr = (void*)binop;
        } else if (exp_type == AugBinOp) {
            rt_func = g.funcs.augbinop;
            rt_func_addr = (void*)augbinop;
        } else {
            rt_func = g.funcs.compare;
            rt_func_addr = (void*)compare;
        }

        if (do_patchpoint) {
            ICSetupInfo* pp = createBinexpIC(info.getTypeRecorder(), info.getBJitICInfo());

            std::vector<llvm::Value*> llvm_args;
            llvm_args.push_back(var->getValue());
            llvm_args.push_back(converted_rhs->getValue());
            llvm_args.push_back(getConstantInt(op_type, g.i32));

            llvm::Value* uncasted = emitter.createIC(pp, rt_func_addr, llvm_args, info.unw_info);
            rtn = emitter.getBuilder()->CreateIntToPtr(uncasted, g.llvm_value_type_ptr);
        } else {
            rtn = emitter.createCall3(info.unw_info, rt_func, var->getValue(), converted_rhs->getValue(),
                                      getConstantInt(op_type, g.i32));
        }
        emitter.setType(rtn, RefType::OWNED);

        if (op_type == AST_TYPE::In || op_type == AST_TYPE::NotIn || op_type == AST_TYPE::Is
            || op_type == AST_TYPE::IsNot) {
            llvm::Value* unboxed = emitter.getBuilder()->CreateCall(g.funcs.unboxBool, rtn);
            return boolFromI1(emitter, unboxed);
        }

        return new ConcreteCompilerVariable(UNKNOWN, rtn);
    }

    CompilerVariable* contains(IREmitter& emitter, const OpInfo& info, VAR* var, CompilerVariable* lhs) override {
        return lhs->binexp(emitter, info, var, AST_TYPE::In, Compare);
    }

    Box* deserializeFromFrame(const FrameVals& vals) override {
        assert(vals.size() == 1);
        return reinterpret_cast<Box*>(vals[0]);
    }

    std::vector<CompilerVariable*> unpack(IREmitter& emitter, const OpInfo& info, VAR* var, int num_into) override {
        llvm::Value* unpacked = emitter.createCall2(info.unw_info, g.funcs.unpackIntoArray, var->getValue(),
                                                    getConstantInt(num_into, g.i64));
        assert(unpacked->getType() == g.llvm_value_type_ptr->getPointerTo());

        std::vector<CompilerVariable*> rtn;
        for (int i = 0; i < num_into; i++) {
            llvm::Value* ptr = emitter.getBuilder()->CreateConstGEP1_32(unpacked, i);
            llvm::Value* val = emitter.getBuilder()->CreateLoad(ptr);
            assert(val->getType() == g.llvm_value_type_ptr);

            rtn.push_back(new ConcreteCompilerVariable(UNKNOWN, val));
        }
        return rtn;
    }

    std::vector<CompilerType*> unpackTypes(int num_into) override {
        return std::vector<CompilerType*>(num_into, UNKNOWN);
    }
};

ConcreteCompilerType* UNKNOWN = new UnknownType();

CompilerVariable* UnknownType::getattr(IREmitter& emitter, const OpInfo& info, ConcreteCompilerVariable* var,
                                       BoxedString* attr, bool cls_only) {
    llvm::Constant* ptr = embedRelocatablePtr(attr, g.llvm_boxedstring_type_ptr);
    emitter.setType(ptr, RefType::BORROWED);

    llvm::Value* rtn_val = NULL;

    ExceptionStyle target_exception_style = cls_only ? CXX : info.preferredExceptionStyle();

    llvm::Value* llvm_func;
    void* raw_func;
    if (cls_only) {
        assert(target_exception_style == CXX);
        llvm_func = g.funcs.getclsattr;
        raw_func = (void*)pyston::getclsattr;
    } else {
        if (target_exception_style == CXX) {
            llvm_func = g.funcs.getattr;
            raw_func = (void*)pyston::getattr;
        } else {
            llvm_func = g.funcs.getattr_capi;
            raw_func = (void*)pyston::getattr_capi;
        }
    }

    bool do_patchpoint = ENABLE_ICGETATTRS;
    if (do_patchpoint) {
        ICSetupInfo* pp = createGetattrIC(info.getTypeRecorder(), info.getBJitICInfo());

        std::vector<llvm::Value*> llvm_args;
        llvm_args.push_back(var->getValue());
        llvm_args.push_back(ptr);

        llvm::Value* uncasted = emitter.createIC(pp, raw_func, llvm_args, info.unw_info, target_exception_style);
        rtn_val = emitter.getBuilder()->CreateIntToPtr(uncasted, g.llvm_value_type_ptr);
    } else {
        rtn_val = emitter.createCall2(info.unw_info, llvm_func, var->getValue(), ptr, target_exception_style);
    }
    emitter.setType(rtn_val, RefType::OWNED);

    if (target_exception_style == CAPI)
        emitter.checkAndPropagateCapiException(info.unw_info, rtn_val, getNullPtr(g.llvm_value_type_ptr));

    return new ConcreteCompilerVariable(UNKNOWN, rtn_val);
}

static ConcreteCompilerVariable* _call(IREmitter& emitter, const OpInfo& info, llvm::Value* func,
                                       ExceptionStyle target_exception_style, void* func_addr,
                                       const std::vector<llvm::Value*>& other_args, ArgPassSpec argspec,
                                       const std::vector<CompilerVariable*>& args,
                                       const std::vector<BoxedString*>* keyword_names, ConcreteCompilerType* rtn_type) {
    bool pass_keyword_names = (keyword_names != nullptr);
    assert(pass_keyword_names == (argspec.num_keywords > 0));

    std::vector<BoxedClass*> guaranteed_classes;
    std::vector<ConcreteCompilerVariable*> converted_args;
    for (int i = 0; i < args.size(); i++) {
        assert(args[i]);
        converted_args.push_back(args[i]->makeConverted(emitter, args[i]->getBoxType()));
        guaranteed_classes.push_back(converted_args.back()->guaranteedClass());
    }

    std::vector<llvm::Value*> llvm_args;
    llvm_args.insert(llvm_args.end(), other_args.begin(), other_args.end());

    if (args.size() >= 1) {
        llvm_args.push_back(converted_args[0]->getValue());
    } else if (pass_keyword_names) {
        llvm_args.push_back(getNullPtr(g.llvm_value_type_ptr));
    }

    if (args.size() >= 2) {
        llvm_args.push_back(converted_args[1]->getValue());
    } else if (pass_keyword_names) {
        llvm_args.push_back(getNullPtr(g.llvm_value_type_ptr));
    }

    if (args.size() >= 3) {
        llvm_args.push_back(converted_args[2]->getValue());
    } else if (pass_keyword_names) {
        llvm_args.push_back(getNullPtr(g.llvm_value_type_ptr));
    }

    if (args.size() >= 4) {
        llvm::Value* arg_array;

        llvm::Value* n_varargs = getConstantInt(args.size() - 3, g.i64);

        // Don't use the IRBuilder since we want to specifically put this in the entry block so it only gets called
        // once.
        // TODO we could take this further and use the same alloca for all function calls?
        llvm::Instruction* insertion_point = emitter.currentFunction()->func->getEntryBlock().getFirstInsertionPt();
        arg_array = new llvm::AllocaInst(g.llvm_value_type_ptr, n_varargs, "arg_scratch", insertion_point);

        for (int i = 3; i < args.size(); i++) {
            llvm::Value* ptr = emitter.getBuilder()->CreateConstGEP1_32(arg_array, i - 3);
            emitter.getBuilder()->CreateStore(converted_args[i]->getValue(), ptr);
        }
        llvm_args.push_back(arg_array);

        if (pass_keyword_names)
            llvm_args.push_back(embedRelocatablePtr(keyword_names, g.vector_ptr));
    } else if (pass_keyword_names) {
        llvm_args.push_back(getNullPtr(g.llvm_value_type_ptr->getPointerTo()));
        llvm_args.push_back(embedRelocatablePtr(keyword_names, g.vector_ptr));
    }

    // f->dump();
    // for (int i = 0; i < llvm_args.size(); i++) {
    // llvm_args[i]->dump();
    // llvm::errs() << '\n';
    //}

    llvm::Value* rtn;

    // func->dump();
    // for (auto a : llvm_args)
    // a->dump();

    bool do_patchpoint = ENABLE_ICCALLSITES && (func_addr == runtimeCall || func_addr == runtimeCallCapi
                                                || func_addr == pyston::callattr || func_addr == callattrCapi);
    if (do_patchpoint) {
        assert(func_addr);

        ICSetupInfo* pp = createCallsiteIC(info.getTypeRecorder(), args.size(), info.getBJitICInfo());

        llvm::Value* uncasted = emitter.createIC(pp, func_addr, llvm_args, info.unw_info, target_exception_style);

        assert(llvm::cast<llvm::FunctionType>(llvm::cast<llvm::PointerType>(func->getType())->getElementType())
                   ->getReturnType() == g.llvm_value_type_ptr);
        rtn = emitter.getBuilder()->CreateIntToPtr(uncasted, g.llvm_value_type_ptr);
    } else {
        // printf("\n");
        // func->dump();
        // printf("\n");
        // for (auto a : llvm_args) {
        // a->dump();
        //}
        // printf("%ld %ld\n", llvm_args.size(), args.size());
        // printf("\n");
        rtn = emitter.createCall(info.unw_info, func, llvm_args, target_exception_style);
    }

    if (rtn_type->getBoxType() == rtn_type)
        emitter.setType(rtn, RefType::OWNED);
    assert(rtn->getType() == rtn_type->llvmType());

    if (target_exception_style == CAPI) {
        emitter.checkAndPropagateCapiException(info.unw_info, rtn, getNullPtr(g.llvm_value_type_ptr));
    }

    return new ConcreteCompilerVariable(rtn_type, rtn);
}

CompilerVariable* UnknownType::call(IREmitter& emitter, const OpInfo& info, ConcreteCompilerVariable* var,
                                    ArgPassSpec argspec, const std::vector<CompilerVariable*>& args,
                                    const std::vector<BoxedString*>* keyword_names) {
    bool pass_keywords = (argspec.num_keywords != 0);
    int npassed_args = argspec.totalPassed();

    ExceptionStyle exception_style = info.preferredExceptionStyle();

    llvm::Value* func;
    if (pass_keywords)
        func = g.funcs.runtimeCall.get(exception_style);
    else if (npassed_args == 0)
        func = g.funcs.runtimeCall0.get(exception_style);
    else if (npassed_args == 1)
        func = g.funcs.runtimeCall1.get(exception_style);
    else if (npassed_args == 2)
        func = g.funcs.runtimeCall2.get(exception_style);
    else if (npassed_args == 3)
        func = g.funcs.runtimeCall3.get(exception_style);
    else
        func = g.funcs.runtimeCallN.get(exception_style);

    void* func_ptr = (exception_style == ExceptionStyle::CXX) ? (void*)runtimeCall : (void*)runtimeCallCapi;

    std::vector<llvm::Value*> other_args;
    other_args.push_back(var->getValue());

    llvm::Value* llvm_argspec = llvm::ConstantInt::get(g.i32, argspec.asInt(), false);
    other_args.push_back(llvm_argspec);
    return _call(emitter, info, func, exception_style, func_ptr, other_args, argspec, args, keyword_names, UNKNOWN);
}

CompilerVariable* UnknownType::callattr(IREmitter& emitter, const OpInfo& info, ConcreteCompilerVariable* var,
                                        BoxedString* attr, CallattrFlags flags,
                                        const std::vector<CompilerVariable*>& args,
                                        const std::vector<BoxedString*>* keyword_names) {
    bool pass_keywords = (flags.argspec.num_keywords != 0);
    int npassed_args = flags.argspec.totalPassed();

    ExceptionStyle exception_style = flags.null_on_nonexistent ? CXX : info.preferredExceptionStyle();

    if (exception_style == CAPI)
        assert(!flags.null_on_nonexistent); // Will conflict with CAPI's null-on-exception

    llvm::Value* func;
    if (pass_keywords)
        func = g.funcs.callattr.get(exception_style);
    else if (npassed_args == 0)
        func = g.funcs.callattr0.get(exception_style);
    else if (npassed_args == 1)
        func = g.funcs.callattr1.get(exception_style);
    else if (npassed_args == 2)
        func = g.funcs.callattr2.get(exception_style);
    else if (npassed_args == 3)
        func = g.funcs.callattr3.get(exception_style);
    else
        func = g.funcs.callattrN.get(exception_style);

    void* func_ptr = (exception_style == ExceptionStyle::CXX) ? (void*)pyston::callattr : (void*)callattrCapi;

    std::vector<llvm::Value*> other_args;
    other_args.push_back(var->getValue());
    other_args.push_back(emitter.setType(embedRelocatablePtr(attr, g.llvm_boxedstring_type_ptr), RefType::BORROWED));
    other_args.push_back(getConstantInt(flags.asInt(), g.i64));
    return _call(emitter, info, func, exception_style, func_ptr, other_args, flags.argspec, args, keyword_names,
                 UNKNOWN);
}

ConcreteCompilerVariable* UnknownType::nonzero(IREmitter& emitter, const OpInfo& info, ConcreteCompilerVariable* var) {
    bool do_patchpoint = ENABLE_ICNONZEROS;
    llvm::Value* rtn_val;
    if (do_patchpoint) {
        ICSetupInfo* pp = createNonzeroIC(info.getTypeRecorder());

        std::vector<llvm::Value*> llvm_args;
        llvm_args.push_back(var->getValue());

        llvm::Value* uncasted = emitter.createIC(pp, (void*)pyston::nonzero, llvm_args, info.unw_info);
        rtn_val = emitter.getBuilder()->CreateTrunc(uncasted, g.i1);
    } else {
        rtn_val = emitter.createCall(info.unw_info, g.funcs.nonzero, var->getValue());
    }
    return boolFromI1(emitter, rtn_val);
}

ConcreteCompilerVariable* UnknownType::unaryop(IREmitter& emitter, const OpInfo& info, ConcreteCompilerVariable* var,
                                               AST_TYPE::AST_TYPE op_type) {
    ConcreteCompilerVariable* converted = var->makeConverted(emitter, var->getBoxType());

    llvm::Value* rtn = NULL;
    bool do_patchpoint = ENABLE_ICGENERICS;
    if (do_patchpoint) {
        ICSetupInfo* pp = createGenericIC(info.getTypeRecorder(), true, 256);

        std::vector<llvm::Value*> llvm_args;
        llvm_args.push_back(converted->getValue());
        llvm_args.push_back(getConstantInt(op_type, g.i32));

        llvm::Value* uncasted = emitter.createIC(pp, (void*)pyston::unaryop, llvm_args, info.unw_info);
        rtn = emitter.getBuilder()->CreateIntToPtr(uncasted, g.llvm_value_type_ptr);
    } else {
        rtn = emitter.createCall2(info.unw_info, g.funcs.unaryop, converted->getValue(),
                                  getConstantInt(op_type, g.i32));
    }

    return new ConcreteCompilerVariable(UNKNOWN, rtn);
}

ConcreteCompilerVariable* UnknownType::hasnext(IREmitter& emitter, const OpInfo& info, ConcreteCompilerVariable* var) {
    bool do_patchpoint = ENABLE_ICS;
    do_patchpoint = false; // we are currently using runtime ics for this
    llvm::Value* rtn_val;
    if (do_patchpoint) {
        ICSetupInfo* pp = createHasnextIC(info.getTypeRecorder());

        std::vector<llvm::Value*> llvm_args;
        llvm_args.push_back(var->getValue());

        llvm::Value* uncasted = emitter.createIC(pp, (void*)pyston::hasnext, llvm_args, info.unw_info);
        rtn_val = emitter.getBuilder()->CreateTrunc(uncasted, g.i1);
    } else {
        rtn_val = emitter.createCall(info.unw_info, g.funcs.hasnext, var->getValue());
    }
    return boolFromI1(emitter, rtn_val);
}

CompilerVariable* makeFunction(IREmitter& emitter, FunctionMetadata* f, CompilerVariable* closure, llvm::Value* globals,
                               const std::vector<ConcreteCompilerVariable*>& defaults) {
    // Unlike the FunctionMetadata*, which can be shared between recompilations, the Box* around it
    // should be created anew every time the functiondef is encountered

    llvm::Value* closure_v;
    ConcreteCompilerVariable* convertedClosure = NULL;
    if (closure) {
        convertedClosure = closure->makeConverted(emitter, closure->getConcreteType());
        closure_v = convertedClosure->getValue();
    } else {
        closure_v = getNullPtr(g.llvm_closure_type_ptr);
        emitter.setType(closure_v, RefType::BORROWED);
    }

    llvm::Value* scratch;
    if (defaults.size()) {
        scratch = emitter.getScratch(defaults.size() * sizeof(Box*));
        scratch = emitter.getBuilder()->CreateBitCast(scratch, g.llvm_value_type_ptr_ptr);
        int i = 0;
        for (auto d : defaults) {
            llvm::Value* v = d->getValue();
            llvm::Value* p = emitter.getBuilder()->CreateConstGEP1_32(scratch, i);
            emitter.getBuilder()->CreateStore(v, p);
            i++;
        }
    } else {
        scratch = getNullPtr(g.llvm_value_type_ptr_ptr);
    }

    assert(globals);

    // We know this function call can't throw, so it's safe to use emitter.getBuilder()->CreateCall() rather than
    // emitter.createCall().
    llvm::Value* boxed = emitter.getBuilder()->CreateCall(
        g.funcs.createFunctionFromMetadata,
        std::vector<llvm::Value*>{ embedRelocatablePtr(f, g.llvm_functionmetadata_type_ptr), closure_v, globals,
                                   scratch, getConstantInt(defaults.size(), g.i64) });
    emitter.setType(boxed, RefType::OWNED);

    return new ConcreteCompilerVariable(typeFromClass(function_cls), boxed);
}

class AbstractFunctionType : public CompilerType {
public:
    struct Sig {
        std::vector<ConcreteCompilerType*> arg_types;
        CompilerType* rtn_type;
        int ndefaults = 0;
        bool takes_varargs = false;
        bool takes_kwargs = false;
    };

private:
    std::vector<Sig*> sigs;
    AbstractFunctionType(const std::vector<Sig*>& sigs) : sigs(sigs) {}

public:
    std::string debugName() override { return "<AbstractFunctionType>"; }

    ConcreteCompilerType* getConcreteType() override { return UNKNOWN; }

    ConcreteCompilerType* getBoxType() override { return UNKNOWN; }

    bool canConvertTo(CompilerType* other_type) override { return other_type == UNKNOWN; }

    CompilerType* getattrType(BoxedString* attr, bool cls_only) override { return UNDEF; }

    CompilerType* callType(ArgPassSpec argspec, const std::vector<CompilerType*>& arg_types,
                           const std::vector<llvm::StringRef>* keyword_names) override {
        RELEASE_ASSERT(!argspec.has_starargs, "");
        RELEASE_ASSERT(!argspec.has_kwargs, "");
        RELEASE_ASSERT(argspec.num_keywords == 0, "");
        RELEASE_ASSERT(!keyword_names || keyword_names->empty() == 0, "");

        for (int i = 0; i < sigs.size(); i++) {
            Sig* sig = sigs[i];
            int num_normal_args = sig->arg_types.size() - ((sig->takes_varargs ? 1 : 0) + (sig->takes_kwargs ? 1 : 0));
            if (arg_types.size() < num_normal_args - sig->ndefaults)
                continue;
            if (!sig->takes_varargs && arg_types.size() > sig->arg_types.size())
                continue;

            bool works = true;
            for (int j = 0; j < arg_types.size(); j++) {
                if (j == num_normal_args)
                    break;
                if (!arg_types[j]->canConvertTo(sig->arg_types[j])) {
                    works = false;
                    break;
                }
            }

            if (!works)
                continue;

            return sig->rtn_type;
        }
        return UNDEF;
    }

    BoxedClass* guaranteedClass() override { return NULL; }

    static CompilerType* fromRT(BoxedFunction* rtfunc, bool stripfirst) {
        std::vector<Sig*> sigs;
        FunctionMetadata* md = rtfunc->md;

        assert(!rtfunc->can_change_defaults);

        for (int i = 0; i < md->versions.size(); i++) {
            CompiledFunction* cf = md->versions[i];

            FunctionSpecialization* fspec = cf->spec;

            Sig* type_sig = new Sig();
            auto paramspec = rtfunc->getParamspec();
            type_sig->rtn_type = fspec->rtn_type->getUsableType();
            type_sig->ndefaults = paramspec.num_defaults;
            type_sig->takes_varargs = paramspec.takes_varargs;
            type_sig->takes_kwargs = paramspec.takes_kwargs;

            if (stripfirst) {
                assert(fspec->arg_types.size() >= 1);
                type_sig->arg_types.insert(type_sig->arg_types.end(), fspec->arg_types.begin() + 1,
                                           fspec->arg_types.end());
            } else {
                type_sig->arg_types.insert(type_sig->arg_types.end(), fspec->arg_types.begin(), fspec->arg_types.end());
            }
            sigs.push_back(type_sig);
        }
        return get(sigs);
    }

    static CompilerType* get(const std::vector<Sig*>& sigs) { return new AbstractFunctionType(sigs); }

    Box* deserializeFromFrame(const FrameVals& vals) override {
        assert(vals.size() == numFrameArgs());
        abort();
    }

    int numFrameArgs() override { abort(); }
};

template <typename T> struct UnboxedVal {
    T val;
    ConcreteCompilerVariable* boxed;

    UnboxedVal(T val, ConcreteCompilerVariable* boxed) : val(std::move(val)), boxed(boxed) {}
};

template <typename T, typename D> class UnboxedType : public ValuedCompilerType<std::shared_ptr<UnboxedVal<T>>> {
public:
    // Subclasses need to implement:
    //   _makeConverted
    //   _dup
    //   _numFrameArgs
    //   _serializeToFrame
    //   _deserializeFromFrame
    typedef UnboxedVal<T> Unboxed;
    typedef typename ValuedCompilerType<std::shared_ptr<UnboxedVal<T>>>::VAR VAR;

    void assertMatches(std::shared_ptr<Unboxed> val) override final {
        static_cast<D*>(this)->_assertMatches(val->val);
        assert(!val->boxed || val->boxed->getType() == static_cast<D*>(this)->getBoxType());
    }

    CompilerVariable* dup(VAR* var, DupCache& cache) override final {
        CompilerVariable*& rtn = cache[var];

        if (rtn == NULL) {
            auto orig_v = var->getValue();

            T val_duped = static_cast<D*>(this)->_dup(orig_v->val, cache);

            CompilerVariable* box_duped = orig_v->boxed ? orig_v->boxed->dup(cache) : NULL;
            assert(!box_duped || box_duped->getType() == box_duped->getType()->getBoxType());

            auto val
                = std::make_shared<Unboxed>(std::move(val_duped), static_cast<ConcreteCompilerVariable*>(box_duped));
            rtn = new VAR(this, val);
        }
        return rtn;
    }

    ConcreteCompilerType* getConcreteType() override final { return this->getBoxType(); }

    bool canConvertTo(CompilerType* other_type) override final {
        return (other_type == this || other_type == UNKNOWN || other_type == this->getBoxType());
    }

    ConcreteCompilerVariable* makeConverted(IREmitter& emitter, VAR* var,
                                            ConcreteCompilerType* other_type) override final {
        assert(canConvertTo(other_type));

        auto val = var->getValue();
        ConcreteCompilerVariable* boxed = val->boxed;

        if (!boxed) {
            boxed = static_cast<D*>(this)->_makeConverted(emitter, val->val, this->getBoxType());
            ASSERT(boxed->getType() == this->getBoxType(), "%s %s", boxed->getType()->debugName().c_str(),
                   this->getBoxType()->debugName().c_str());

            val->boxed = boxed;
        }

        if (boxed->getType() != other_type) {
            assert(other_type == UNKNOWN);
            return boxed->makeConverted(emitter, other_type);
        }

        return boxed;
    }

    // Serialization strategy is a bit silly for now: we will emit a bool saying whether we emitted the
    // boxed or unboxed value.  There's no reason that has to be in the serialization though (it could
    // be in the metadata), and we shouldn't have to pad the smaller version to the size of the larger one.
    int numFrameArgs() override final {
        return 1 + std::max(static_cast<D*>(this)->_numFrameArgs(), this->getBoxType()->numFrameArgs());
    }

    void serializeToFrame(VAR* var, std::vector<llvm::Value*>& stackmap_args) override final {
        auto v = var->getValue();

        int total_args = numFrameArgs();
        int needed_args = stackmap_args.size() + total_args;

        if (v->boxed) {
            stackmap_args.push_back(getConstantInt(1, g.i64));
            v->boxed->serializeToFrame(stackmap_args);
        } else {
            stackmap_args.push_back(getConstantInt(0, g.i64));
            static_cast<D*>(this)->_serializeToFrame(v->val, stackmap_args);
        }

        while (stackmap_args.size() < needed_args)
            stackmap_args.push_back(getConstantInt(0, g.i64));
    }

    Box* deserializeFromFrame(const FrameVals& vals) override final {
        assert(vals.size() == numFrameArgs());


        bool is_boxed = vals[0];

        if (is_boxed) {
            // TODO: inefficient
            FrameVals sub_vals(vals.begin() + 1, vals.begin() + 1 + this->getBoxType()->numFrameArgs());
            return this->getBoxType()->deserializeFromFrame(sub_vals);
        } else {
            FrameVals sub_vals(vals.begin() + 1, vals.begin() + 1 + static_cast<D*>(this)->_numFrameArgs());
            return static_cast<D*>(this)->_deserializeFromFrame(sub_vals);
        }
    }
};

class IntType : public UnboxedType<llvm::Value*, IntType> {
public:
    IntType() {}

    llvm::Value* _dup(llvm::Value* v, DupCache& cache) { return v; }

    void _assertMatches(llvm::Value* v) { assert(v->getType() == g.i64); }

    std::string debugName() override { return "int"; }

    CompilerType* getattrType(BoxedString* attr, bool cls_only) override {
        /*
        static std::vector<AbstractFunctionType::Sig*> sigs;
        if (sigs.size() == 0) {
            AbstractFunctionType::Sig* int_sig = new AbstractFunctionType::Sig();
            int_sig->rtn_type = INT;
            int_sig->arg_types.push_back(INT);
            sigs.push_back(int_sig);

            AbstractFunctionType::Sig* unknown_sig = new AbstractFunctionType::Sig();
            unknown_sig->rtn_type = UNKNOWN;
            unknown_sig->arg_types.push_back(UNKNOWN);
            sigs.push_back(unknown_sig);
        }

        if (*attr == "__add__" || *attr == "__sub__" || *attr == "__mod__" || *attr == "__mul__"
            || *attr == "__lshift__" || *attr == "__rshift__" || *attr == "__div__" || *attr == "__pow__"
            || *attr == "__floordiv__" || *attr == "__and__" || *attr == "__or__" || *attr == "__xor__") {
            return AbstractFunctionType::get(sigs);
        }

        if (*attr == "__iadd__" || *attr == "__isub__" || *attr == "__imod__" || *attr == "__imul__"
            || *attr == "__ilshift__" || *attr == "__irshift__" || *attr == "__idiv__" || *attr == "__ipow__"
            || *attr == "__ifloordiv__" || *attr == "__iand__" || *attr == "__ior__" || *attr == "__ixor__") {
            return AbstractFunctionType::get(sigs);
        }
        */

        static std::vector<AbstractFunctionType::Sig*> sigs;
        if (sigs.size() == 0) {
            AbstractFunctionType::Sig* int__float_sig = new AbstractFunctionType::Sig();
            int__float_sig->rtn_type = UNBOXED_FLOAT;
            int__float_sig->arg_types.push_back(UNBOXED_FLOAT);
            sigs.push_back(int__float_sig);

            AbstractFunctionType::Sig* unknown_sig = new AbstractFunctionType::Sig();
            unknown_sig->rtn_type = UNKNOWN;
            unknown_sig->arg_types.push_back(UNKNOWN);
            sigs.push_back(unknown_sig);
        }

        // we can handle those operations when the rhs is a float
        if (attr->s() == "__add__" || attr->s() == "__sub__" || attr->s() == "__mul__" || attr->s() == "__div__"
            || attr->s() == "__pow__" || attr->s() == "__floordiv__" || attr->s() == "__mod__"
            || attr->s() == "__pow__") {
            return AbstractFunctionType::get(sigs);
        }
        return BOXED_INT->getattrType(attr, cls_only);
    }

    CompilerVariable* callattr(IREmitter& emitter, const OpInfo& info, VAR* var, BoxedString* attr, CallattrFlags flags,
                               const std::vector<CompilerVariable*>& args,
                               const std::vector<BoxedString*>* keyword_names) override {
        ConcreteCompilerVariable* converted = var->makeConverted(emitter, BOXED_INT);
        CompilerVariable* rtn = converted->callattr(emitter, info, attr, flags, args, keyword_names);
        return rtn;
    }

    CompilerVariable* getattr(IREmitter& emitter, const OpInfo& info, VAR* var, BoxedString* attr,
                              bool cls_only) override {
        ConcreteCompilerVariable* converted = var->makeConverted(emitter, BOXED_INT);
        CompilerVariable* rtn = converted->getattr(emitter, info, attr, cls_only);
        return rtn;
    }

    void setattr(IREmitter& emitter, const OpInfo& info, VAR* var, BoxedString* attr, CompilerVariable* v) override {
        llvm::CallSite call
            = emitter.createCall3(info.unw_info, g.funcs.raiseAttributeErrorStr, embedConstantPtr("int", g.i8_ptr),
                                  embedConstantPtr(attr->data(), g.i8_ptr), getConstantInt(attr->size(), g.i64));
        call.setDoesNotReturn();
    }

    void delattr(IREmitter& emitter, const OpInfo& info, VAR* var, BoxedString* attr) override {
        llvm::CallSite call
            = emitter.createCall3(info.unw_info, g.funcs.raiseAttributeErrorStr, embedConstantPtr("int", g.i8_ptr),
                                  embedConstantPtr(attr->data(), g.i8_ptr), getConstantInt(attr->size(), g.i64));
        call.setDoesNotReturn();
    }

    ConcreteCompilerVariable* _makeConverted(IREmitter& emitter, llvm::Value* unboxed,
                                             ConcreteCompilerType* other_type) {
        assert(other_type == BOXED_INT);
        llvm::Value* boxed;
        if (llvm::ConstantInt* llvm_val = llvm::dyn_cast<llvm::ConstantInt>(unboxed)) {
            boxed = embedRelocatablePtr(emitter.getIntConstant(llvm_val->getSExtValue()), g.llvm_value_type_ptr);
            emitter.setType(boxed, RefType::BORROWED);
        } else {
            boxed = emitter.getBuilder()->CreateCall(g.funcs.boxInt, unboxed);
            emitter.setType(boxed, RefType::OWNED);
        }
        return new ConcreteCompilerVariable(other_type, boxed);
    }

    CompilerVariable* getitem(IREmitter& emitter, const OpInfo& info, VAR* var, CompilerVariable* slice) override {
        ConcreteCompilerVariable* converted = var->makeConverted(emitter, BOXED_INT);
        CompilerVariable* rtn = converted->getitem(emitter, info, slice);
        return rtn;
    }

    CompilerVariable* len(IREmitter& emitter, const OpInfo& info, VAR* var) override {
        llvm::CallSite call
            = emitter.createCall(info.unw_info, g.funcs.raiseNotIterableError, embedConstantPtr("int", g.i8_ptr));
        call.setDoesNotReturn();
        return makeInt(llvm::UndefValue::get(g.i64));
    }

    ConcreteCompilerVariable* nonzero(IREmitter& emitter, const OpInfo& info, VAR* var) override {
        llvm::Value* cmp
            = emitter.getBuilder()->CreateICmpNE(var->getValue()->val, llvm::ConstantInt::get(g.i64, 0, false));
        return boolFromI1(emitter, cmp);
    }

    CompilerVariable* unaryop(IREmitter& emitter, const OpInfo& info, VAR* var, AST_TYPE::AST_TYPE op_type) override {
        llvm::Value* unboxed = var->getValue()->val;
        if (op_type == AST_TYPE::USub) {
            if (llvm::ConstantInt* llvm_val = llvm::dyn_cast<llvm::ConstantInt>(unboxed)) {
                int64_t val = llvm_val->getSExtValue();
                if (val != PYSTON_INT_MIN) {
                    return makeInt(-val);
                }
            }
            // Not safe to emit a simple negation in the general case since val could be INT_MIN.
            // Could emit a check though.
        }

        ConcreteCompilerVariable* converted = var->makeConverted(emitter, BOXED_INT);
        auto rtn = converted->unaryop(emitter, info, op_type);
        return rtn;
    }

    CompilerVariable* binexp(IREmitter& emitter, const OpInfo& info, VAR* var, CompilerVariable* rhs,
                             AST_TYPE::AST_TYPE op_type, BinExpType exp_type) override {
        bool can_lower = (rhs->getType() == INT && exp_type == Compare);
        if (!can_lower) {
            // if the rhs is a float convert the lhs to a float and do the operation on it.
            if (rhs->getType() == FLOAT) {
                if (op_type == AST_TYPE::IsNot || op_type == AST_TYPE::Is)
                    return makeBool(op_type == AST_TYPE::IsNot);

                llvm::Value* conv = emitter.getBuilder()->CreateSIToFP(var->getValue()->val, g.double_);
                auto converted_left = makeFloat(conv);
                return converted_left->binexp(emitter, info, rhs, op_type, exp_type);
            }

            ConcreteCompilerVariable* converted = var->makeConverted(emitter, BOXED_INT);
            CompilerVariable* rtn = converted->binexp(emitter, info, rhs, op_type, exp_type);
            return rtn;
        }

        assert(rhs->getType() == INT);
        llvm::Value* right_val = static_cast<VAR*>(rhs)->getValue()->val;
        llvm::Value* v;
        /*if (op_type == AST_TYPE::Mod) {
            v = emitter.createCall2(info.unw_info, g.funcs.mod_i64_i64, var->getValue(), converted_right->getValue())
                    ;
        } else if (op_type == AST_TYPE::Div || op_type == AST_TYPE::FloorDiv) {
            v = emitter.createCall2(info.unw_info, g.funcs.div_i64_i64, var->getValue(), converted_right->getValue())
                    ;
        } else if (op_type == AST_TYPE::Pow) {
            v = emitter.createCall2(info.unw_info, g.funcs.pow_i64_i64, var->getValue(), converted_right->getValue())
                    ;
        } else if (exp_type == BinOp || exp_type == AugBinOp) {
            llvm::Instruction::BinaryOps binopcode;
            switch (op_type) {
                case AST_TYPE::Add:
                    binopcode = llvm::Instruction::Add;
                    break;
                case AST_TYPE::BitAnd:
                    binopcode = llvm::Instruction::And;
                    break;
                case AST_TYPE::BitOr:
                    binopcode = llvm::Instruction::Or;
                    break;
                case AST_TYPE::BitXor:
                    binopcode = llvm::Instruction::Xor;
                    break;
                case AST_TYPE::LShift:
                    binopcode = llvm::Instruction::Shl;
                    break;
                case AST_TYPE::RShift:
                    binopcode = llvm::Instruction::AShr;
                    break;
                case AST_TYPE::Mult:
                    binopcode = llvm::Instruction::Mul;
                    break;
                case AST_TYPE::Sub:
                    binopcode = llvm::Instruction::Sub;
                    break;
                default:
                    ASSERT(0, "%s", getOpName(op_type).c_str());
                    abort();
                    break;
            }
            v = emitter.getBuilder()->CreateBinOp(binopcode, var->getValue(), converted_right->getValue());
        } else */ {
            assert(exp_type == Compare);
            llvm::CmpInst::Predicate cmp_pred;
            switch (op_type) {
                case AST_TYPE::Eq:
                case AST_TYPE::Is:
                    cmp_pred = llvm::CmpInst::ICMP_EQ;
                    break;
                case AST_TYPE::Lt:
                    cmp_pred = llvm::CmpInst::ICMP_SLT;
                    break;
                case AST_TYPE::LtE:
                    cmp_pred = llvm::CmpInst::ICMP_SLE;
                    break;
                case AST_TYPE::Gt:
                    cmp_pred = llvm::CmpInst::ICMP_SGT;
                    break;
                case AST_TYPE::GtE:
                    cmp_pred = llvm::CmpInst::ICMP_SGE;
                    break;
                case AST_TYPE::NotEq:
                case AST_TYPE::IsNot:
                    cmp_pred = llvm::CmpInst::ICMP_NE;
                    break;
                default:
                    ASSERT(0, "%s", getOpName(op_type)->c_str());
                    abort();
                    break;
            }
            v = emitter.getBuilder()->CreateICmp(cmp_pred, var->getValue()->val, right_val);
        }
        assert(v->getType() == g.i1);
        return boolFromI1(emitter, v);
    }

    CompilerVariable* contains(IREmitter& emitter, const OpInfo& info, VAR* var, CompilerVariable* lhs) override {
        llvm::CallSite call
            = emitter.createCall(info.unw_info, g.funcs.raiseNotIterableError, embedConstantPtr("int", g.i8_ptr));
        call.setDoesNotReturn();
        return new ConcreteCompilerVariable(BOOL, llvm::UndefValue::get(BOOL->llvmType()));
    }

    ConcreteCompilerType* getBoxType() override { return BOXED_INT; }

    int _numFrameArgs() { return 1; }

    Box* _deserializeFromFrame(const FrameVals& vals) {
        assert(vals.size() == 1);

        return boxInt(vals[0]);
    }

    void _serializeToFrame(llvm::Value* val, std::vector<llvm::Value*>& stackmap_args) { stackmap_args.push_back(val); }

    static llvm::Value* extractInt(CompilerVariable* v) {
        assert(v->getType() == INT);
        return static_cast<VAR*>(v)->getValue()->val;
    }
} _INT;
CompilerType* INT = &_INT;

CompilerVariable* makeInt(llvm::Value* n) {
    assert(n->getType() == g.i64);
    return new IntType::VAR(&_INT, std::make_shared<IntType::Unboxed>(n, nullptr));
}

CompilerVariable* makeInt(int64_t n) {
    return makeInt(llvm::ConstantInt::get(g.i64, n, true));
}

CompilerVariable* makeUnboxedInt(IREmitter& emitter, ConcreteCompilerVariable* v) {
    assert(v->getType() == BOXED_INT);
    llvm::Value* unboxed = emitter.getBuilder()->CreateCall(g.funcs.unboxInt, v->getValue());
    return new IntType::VAR(&_INT, std::make_shared<IntType::Unboxed>(unboxed, v));
}

CompilerVariable* makeUnboxedInt(IREmitter& emitter, llvm::Value* v) {
    assert(v->getType() == g.llvm_value_type_ptr);
    return makeUnboxedInt(emitter, new ConcreteCompilerVariable(BOXED_INT, v));
}

class FloatType : public UnboxedType<llvm::Value*, FloatType> {
public:
    FloatType() {}

    std::string debugName() override { return "float"; }

    void _assertMatches(llvm::Value* v) { assert(v->getType() == g.double_); }

    llvm::Value* _dup(llvm::Value* v, DupCache& cache) { return v; }

    CompilerType* getattrType(BoxedString* attr, bool cls_only) override {
        static std::vector<AbstractFunctionType::Sig*> sigs;
        if (sigs.size() == 0) {
            AbstractFunctionType::Sig* float_sig = new AbstractFunctionType::Sig();
            float_sig->rtn_type = UNBOXED_FLOAT;
            float_sig->arg_types.push_back(UNBOXED_FLOAT);
            sigs.push_back(float_sig);

            AbstractFunctionType::Sig* int_sig = new AbstractFunctionType::Sig();
            int_sig->rtn_type = UNBOXED_FLOAT;
            int_sig->arg_types.push_back(UNBOXED_INT);
            sigs.push_back(int_sig);

            AbstractFunctionType::Sig* unknown_sig = new AbstractFunctionType::Sig();
            unknown_sig->rtn_type = UNKNOWN;
            unknown_sig->arg_types.push_back(UNKNOWN);
            sigs.push_back(unknown_sig);
        }

        if (attr->s() == "__add__" || attr->s() == "__sub__" || attr->s() == "__mul__" || attr->s() == "__div__"
            || attr->s() == "__pow__" || attr->s() == "__floordiv__" || attr->s() == "__mod__"
            || attr->s() == "__pow__") {
            return AbstractFunctionType::get(sigs);
        }

        if (attr->s() == "__iadd__" || attr->s() == "__isub__" || attr->s() == "__imul__" || attr->s() == "__idiv__"
            || attr->s() == "__ipow__" || attr->s() == "__ifloordiv__" || attr->s() == "__imod__"
            || attr->s() == "__ipow__") {
            return AbstractFunctionType::get(sigs);
        }

        return BOXED_FLOAT->getattrType(attr, cls_only);
    }

    CompilerVariable* getattr(IREmitter& emitter, const OpInfo& info, VAR* var, BoxedString* attr,
                              bool cls_only) override {
        ConcreteCompilerVariable* converted = var->makeConverted(emitter, BOXED_FLOAT);
        CompilerVariable* rtn = converted->getattr(emitter, info, attr, cls_only);
        return rtn;
    }

    CompilerVariable* callattr(IREmitter& emitter, const OpInfo& info, VAR* var, BoxedString* attr, CallattrFlags flags,
                               const std::vector<CompilerVariable*>& args,
                               const std::vector<BoxedString*>* keyword_names) override {
        ConcreteCompilerVariable* converted = var->makeConverted(emitter, BOXED_FLOAT);
        CompilerVariable* rtn = converted->callattr(emitter, info, attr, flags, args, keyword_names);
        return rtn;
    }

    void setattr(IREmitter& emitter, const OpInfo& info, VAR* var, BoxedString* attr, CompilerVariable* v) override {
        llvm::CallSite call
            = emitter.createCall3(info.unw_info, g.funcs.raiseAttributeErrorStr, embedConstantPtr("float", g.i8_ptr),
                                  embedConstantPtr(attr->data(), g.i8_ptr), getConstantInt(attr->size(), g.i64));
        call.setDoesNotReturn();
    }

    void delattr(IREmitter& emitter, const OpInfo& info, VAR* var, BoxedString* attr) override {
        llvm::CallSite call
            = emitter.createCall3(info.unw_info, g.funcs.raiseAttributeErrorStr, embedConstantPtr("float", g.i8_ptr),
                                  embedConstantPtr(attr->data(), g.i8_ptr), getConstantInt(attr->size(), g.i64));
        call.setDoesNotReturn();
    }

    ConcreteCompilerVariable* _makeConverted(IREmitter& emitter, llvm::Value* unboxed,
                                             ConcreteCompilerType* other_type) {
        assert(other_type == BOXED_FLOAT);
        llvm::Value* boxed;
        if (llvm::ConstantFP* llvm_val = llvm::dyn_cast<llvm::ConstantFP>(unboxed)) {
            // Will this ever hit the cache?
            boxed = embedRelocatablePtr(emitter.getFloatConstant(llvm_val->getValueAPF().convertToDouble()),
                                        g.llvm_value_type_ptr);
            emitter.setType(boxed, RefType::BORROWED);
        } else {
            boxed = emitter.getBuilder()->CreateCall(g.funcs.boxFloat, unboxed);
            emitter.setType(boxed, RefType::OWNED);
        }
        return new ConcreteCompilerVariable(other_type, boxed);
    }

    ConcreteCompilerVariable* nonzero(IREmitter& emitter, const OpInfo& info, VAR* var) override {
        llvm::Value* cmp
            = emitter.getBuilder()->CreateFCmpUNE(var->getValue()->val, llvm::ConstantFP::get(g.double_, 0));
        return boolFromI1(emitter, cmp);
    }

    CompilerVariable* unaryop(IREmitter& emitter, const OpInfo& info, VAR* var, AST_TYPE::AST_TYPE op_type) override {
        ConcreteCompilerVariable* converted = var->makeConverted(emitter, BOXED_FLOAT);
        auto rtn = converted->unaryop(emitter, info, op_type);
        return rtn;
    }

    CompilerVariable* getitem(IREmitter& emitter, const OpInfo& info, VAR* var, CompilerVariable* slice) override {
        ConcreteCompilerVariable* converted = var->makeConverted(emitter, BOXED_FLOAT);
        CompilerVariable* rtn = converted->getitem(emitter, info, slice);
        return rtn;
    }

    CompilerVariable* binexp(IREmitter& emitter, const OpInfo& info, VAR* var, CompilerVariable* rhs,
                             AST_TYPE::AST_TYPE op_type, BinExpType exp_type) override {
        assert(rhs->getType() != UNBOXED_FLOAT); // we could handle this here but it shouldn't happen

        if (rhs->getType() != INT && rhs->getType() != FLOAT) {
            ConcreteCompilerVariable* converted = var->makeConverted(emitter, BOXED_FLOAT);
            CompilerVariable* rtn = converted->binexp(emitter, info, rhs, op_type, exp_type);
            return rtn;
        }

        llvm::Value* rhs_val;
        if (rhs->getType() == FLOAT) {
            rhs_val = static_cast<FloatType::VAR*>(rhs)->getValue()->val;
        } else {
            if (op_type == AST_TYPE::IsNot || op_type == AST_TYPE::Is)
                return makeBool(op_type == AST_TYPE::IsNot);

            assert(rhs->getType() == INT);
            llvm::Value* right_val = IntType::extractInt(rhs);
            rhs_val = emitter.getBuilder()->CreateSIToFP(right_val, g.double_);
        }

        llvm::Value* v;
        bool succeeded = true;
        if (op_type == AST_TYPE::Mod) {
            v = emitter.createCall2(info.unw_info, g.funcs.mod_float_float, var->getValue()->val, rhs_val);
        } else if (op_type == AST_TYPE::Div || op_type == AST_TYPE::TrueDiv) {
            v = emitter.createCall2(info.unw_info, g.funcs.div_float_float, var->getValue()->val, rhs_val);
        } else if (op_type == AST_TYPE::FloorDiv) {
            v = emitter.createCall2(info.unw_info, g.funcs.floordiv_float_float, var->getValue()->val, rhs_val);
        } else if (op_type == AST_TYPE::Pow) {
            v = emitter.createCall2(info.unw_info, g.funcs.pow_float_float, var->getValue()->val, rhs_val);
        } else if (exp_type == BinOp || exp_type == AugBinOp) {
            llvm::Instruction::BinaryOps binopcode;
            switch (op_type) {
                case AST_TYPE::Add:
                    binopcode = llvm::Instruction::FAdd;
                    break;
                case AST_TYPE::Mult:
                    binopcode = llvm::Instruction::FMul;
                    break;
                case AST_TYPE::Sub:
                    binopcode = llvm::Instruction::FSub;
                    break;
                case AST_TYPE::BitAnd:
                case AST_TYPE::BitOr:
                case AST_TYPE::BitXor:
                case AST_TYPE::LShift:
                case AST_TYPE::RShift:
                    succeeded = false;
                    break;
                default:
                    ASSERT(0, "%s", getOpName(op_type)->c_str());
                    abort();
                    break;
            }

            if (succeeded) {
                v = emitter.getBuilder()->CreateBinOp(binopcode, var->getValue()->val, rhs_val);
            }
        } else {
            assert(exp_type == Compare);
            llvm::CmpInst::Predicate cmp_pred;
            switch (op_type) {
                case AST_TYPE::Eq:
                case AST_TYPE::Is:
                    cmp_pred = llvm::CmpInst::FCMP_OEQ;
                    break;
                case AST_TYPE::Lt:
                    cmp_pred = llvm::CmpInst::FCMP_OLT;
                    break;
                case AST_TYPE::LtE:
                    cmp_pred = llvm::CmpInst::FCMP_OLE;
                    break;
                case AST_TYPE::Gt:
                    cmp_pred = llvm::CmpInst::FCMP_OGT;
                    break;
                case AST_TYPE::GtE:
                    cmp_pred = llvm::CmpInst::FCMP_OGE;
                    break;
                case AST_TYPE::NotEq:
                case AST_TYPE::IsNot:
                    cmp_pred = llvm::CmpInst::FCMP_UNE;
                    break;
                default:
                    ASSERT(0, "%s", getOpName(op_type)->c_str());
                    abort();
                    break;
            }
            v = emitter.getBuilder()->CreateFCmp(cmp_pred, var->getValue()->val, rhs_val);
        }

        if (succeeded) {
            if (v->getType() == g.double_) {
                return makeFloat(v);
            } else {
                return boolFromI1(emitter, v);
            }
        }

        // TODO duplication with top of function, other functions, etc
        ConcreteCompilerVariable* converted = var->makeConverted(emitter, BOXED_FLOAT);
        CompilerVariable* rtn = converted->binexp(emitter, info, rhs, op_type, exp_type);
        return rtn;
    }

    CompilerVariable* contains(IREmitter& emitter, const OpInfo& info, VAR* var, CompilerVariable* lhs) override {
        llvm::CallSite call
            = emitter.createCall(info.unw_info, g.funcs.raiseNotIterableError, embedConstantPtr("float", g.i8_ptr));
        call.setDoesNotReturn();
        return new ConcreteCompilerVariable(BOOL, llvm::UndefValue::get(BOOL->llvmType()));
    }

    ConcreteCompilerType* getBoxType() override { return BOXED_FLOAT; }

    int _numFrameArgs() { return 1; }

    void _serializeToFrame(llvm::Value* v, std::vector<llvm::Value*>& stackmap_args) { stackmap_args.push_back(v); }

    Box* _deserializeFromFrame(const FrameVals& vals) {
        assert(vals.size() == 1);

        double d = *reinterpret_cast<const double*>(&vals[0]);
        return boxFloat(d);
    }
} _FLOAT;
CompilerType* FLOAT = &_FLOAT;

class PhonyUnboxedType : public ConcreteCompilerType {
private:
    llvm::Type* t;
    CompilerType* usable_type;

public:
    PhonyUnboxedType(llvm::Type* t, CompilerType* usable_type) : t(t), usable_type(usable_type) {}

    std::string debugName() override { return "phony(" + ConcreteCompilerType::debugName() + ")"; }

    CompilerType* getUsableType() override { return usable_type; }

    llvm::Type* llvmType() override { return t; }

    Box* deserializeFromFrame(const FrameVals& vals) override { RELEASE_ASSERT(0, "unavailable for phony types"); }
};

ConcreteCompilerType* UNBOXED_INT = new PhonyUnboxedType(llvm::Type::getInt64Ty(llvm::getGlobalContext()), INT);
ConcreteCompilerType* UNBOXED_FLOAT = new PhonyUnboxedType(llvm::Type::getDoubleTy(llvm::getGlobalContext()), FLOAT);

CompilerVariable* makeFloat(llvm::Value* n) {
    assert(n->getType() == g.double_);
    return new FloatType::VAR(&_FLOAT, std::make_shared<FloatType::Unboxed>(n, nullptr));
}

CompilerVariable* makeFloat(double n) {
    return makeFloat(llvm::ConstantFP::get(g.double_, n));
}

CompilerVariable* makeUnboxedFloat(IREmitter& emitter, ConcreteCompilerVariable* v) {
    assert(v->getType() == BOXED_FLOAT);
    llvm::Value* unboxed = emitter.getBuilder()->CreateCall(g.funcs.unboxFloat, v->getValue());
    return new FloatType::VAR(&_FLOAT, std::make_shared<FloatType::Unboxed>(unboxed, v));
}

CompilerVariable* makeUnboxedFloat(IREmitter& emitter, llvm::Value* v) {
    assert(v->getType() == g.llvm_value_type_ptr);
    return makeUnboxedFloat(emitter, new ConcreteCompilerVariable(BOXED_FLOAT, v));
}


ConcreteCompilerVariable* makeLong(IREmitter& emitter, Box* v) {
    return new ConcreteCompilerVariable(
        LONG, emitter.setType(embedRelocatablePtr(v, g.llvm_value_type_ptr), RefType::BORROWED));
}

ConcreteCompilerVariable* makePureImaginary(IREmitter& emitter, Box* v) {
    return new ConcreteCompilerVariable(
        BOXED_COMPLEX, emitter.setType(embedRelocatablePtr(v, g.llvm_value_type_ptr), RefType::BORROWED));
}

class KnownClassobjType : public ValuedCompilerType<BoxedClass*> {
private:
    BoxedClass* cls;

    static std::unordered_map<BoxedClass*, KnownClassobjType*> made;

    KnownClassobjType(BoxedClass* cls) : cls(cls) { assert(cls); }

public:
    std::string debugName() override { return "class '" + std::string(getNameOfClass(cls)) + "'"; }

    void assertMatches(BoxedClass* cls) override { assert(cls == this->cls); }

    static KnownClassobjType* fromClass(BoxedClass* cls) {
        KnownClassobjType*& rtn = made[cls];
        if (rtn == NULL) {
            rtn = new KnownClassobjType(cls);
        }
        return rtn;
    }

    CompilerType* callType(ArgPassSpec argspec, const std::vector<CompilerType*>& arg_types,
                           const std::vector<llvm::StringRef>* keyword_names) override {
        RELEASE_ASSERT(!argspec.has_starargs, "");
        RELEASE_ASSERT(!argspec.has_kwargs, "");
        RELEASE_ASSERT(argspec.num_keywords == 0, "");

        bool is_well_defined = (cls == xrange_cls);
        assert(is_well_defined);
        return typeFromClass(cls);
    }

    void serializeToFrame(VAR* var, std::vector<llvm::Value*>& stackmap_args) override { abort(); }

    Box* deserializeFromFrame(const FrameVals& vals) override {
        assert(vals.size() == numFrameArgs());
        abort();
    }

    int numFrameArgs() override { return 0; }
};
std::unordered_map<BoxedClass*, KnownClassobjType*> KnownClassobjType::made;

CompilerType* typeOfClassobj(BoxedClass* cls) {
    return KnownClassobjType::fromClass(cls);
}

class NormalObjectType : public ConcreteCompilerType {
private:
    BoxedClass* cls;

    static std::unordered_map<BoxedClass*, NormalObjectType*> made;

    NormalObjectType(BoxedClass* cls) : cls(cls) { assert(cls); }

public:
    llvm::Type* llvmType() override { return g.llvm_value_type_ptr; }
    std::string debugName() override {
        assert(cls);
        // TODO add getTypeName

        return "NormalType(" + std::string(getNameOfClass(cls)) + ")";
    }
    ConcreteCompilerVariable* makeConverted(IREmitter& emitter, ConcreteCompilerVariable* var,
                                            ConcreteCompilerType* other_type) override {
        if (other_type == this) {
            return var;
        }
        ASSERT(other_type == UNKNOWN, "%s", other_type->debugName().c_str());
        return new ConcreteCompilerVariable(UNKNOWN, var->getValue());
    }

    bool isFitBy(BoxedClass* c) override {
        // I don't think it's ok to accept subclasses
        return c == cls;
    }

    bool canStaticallyResolveGetattrs() {
        return (cls->is_constant && !cls->instancesHaveHCAttrs() && !cls->instancesHaveDictAttrs()
                && cls->hasGenericGetattr());
    }

    CompilerType* getattrType(BoxedString* attr, bool cls_only) override {
        // Any changes here need to be mirrored in getattr()
        if (canStaticallyResolveGetattrs()) {
            Box* rtattr = typeLookup(cls, attr);
            if (rtattr == NULL)
                return UNDEF;

            if (rtattr->cls == function_cls) {
                return AbstractFunctionType::fromRT(static_cast<BoxedFunction*>(rtattr), true);
                // return typeFromClass(instancemethod_cls);
            } else {
                // Have to follow the descriptor protocol here
                return UNKNOWN;
            }
        }

        return UNKNOWN;
    }

    CompilerType* callType(ArgPassSpec argspec, const std::vector<CompilerType*>& arg_types,
                           const std::vector<llvm::StringRef>* keyword_names) override {
        return UNKNOWN;
    }

    CompilerVariable* getattr(IREmitter& emitter, const OpInfo& info, ConcreteCompilerVariable* var, BoxedString* attr,
                              bool cls_only) override {
        // Any changes here need to be mirrored in getattrType()
        if (canStaticallyResolveGetattrs()) {
            Box* rtattr = typeLookup(cls, attr);
            if (rtattr == NULL) {
                ExceptionStyle exception_style = info.preferredExceptionStyle();
                llvm::Value* raise_func = exception_style == CXX ? g.funcs.raiseAttributeErrorStr
                                                                 : g.funcs.raiseAttributeErrorStrCapi;
                llvm::CallSite call = emitter.createCall3(
                    info.unw_info, raise_func, embedRelocatablePtr(cls->tp_name, g.i8_ptr),
                    embedRelocatablePtr(attr->data(), g.i8_ptr), getConstantInt(attr->size(), g.i64), exception_style);
                if (exception_style == CAPI) {
                    emitter.checkAndPropagateCapiException(info.unw_info, getNullPtr(g.llvm_value_type_ptr),
                                                           getNullPtr(g.llvm_value_type_ptr));
                } else {
                    call.setDoesNotReturn();
                }
                return undefVariable();
            }

            ASSERT(rtattr, "%s.%s", debugName().c_str(), attr->data());
            if (rtattr->cls == function_cls) {
                CompilerVariable* clattr = new ConcreteCompilerVariable(
                    typeFromClass(function_cls),
                    emitter.setType(embedRelocatablePtr(rtattr, g.llvm_value_type_ptr), RefType::BORROWED));

                return InstanceMethodType::makeIM(
                    var, clattr,
                    new ConcreteCompilerVariable(
                        UNKNOWN, emitter.setType(embedRelocatablePtr(cls, g.llvm_value_type_ptr), RefType::BORROWED)));
            }
        }

        // TODO could specialize more since we know the class already
        return UNKNOWN->getattr(emitter, info, var, attr, cls_only);
    }

    void setattr(IREmitter& emitter, const OpInfo& info, ConcreteCompilerVariable* var, BoxedString* attr,
                 CompilerVariable* v) override {
        return UNKNOWN->setattr(emitter, info, var, attr, v);
    }

    void delattr(IREmitter& emitter, const OpInfo& info, ConcreteCompilerVariable* var, BoxedString* attr) override {
        return UNKNOWN->delattr(emitter, info, var, attr);
    }

    CompilerVariable* call(IREmitter& emitter, const OpInfo& info, ConcreteCompilerVariable* var, ArgPassSpec argspec,
                           const std::vector<CompilerVariable*>& args,
                           const std::vector<BoxedString*>* keyword_names) override {
        ConcreteCompilerVariable* converted = var->makeConverted(emitter, UNKNOWN);
        CompilerVariable* rtn = converted->call(emitter, info, argspec, args, keyword_names);
        return rtn;
    }

    CompilerVariable* tryCallattrConstant(IREmitter& emitter, const OpInfo& info, ConcreteCompilerVariable* var,
                                          BoxedString* attr, bool clsonly, ArgPassSpec argspec,
                                          const std::vector<CompilerVariable*>& args,
                                          const std::vector<BoxedString*>* keyword_names, bool* no_attribute = NULL,
                                          ExceptionStyle exception_style = CXX) {
        if (!canStaticallyResolveGetattrs())
            return NULL;

        Box* rtattr = cls->getattr(attr);
        if (rtattr == NULL) {
            if (no_attribute) {
                *no_attribute = true;
            } else {
                llvm::Value* raise_func = exception_style == CXX ? g.funcs.raiseAttributeErrorStr
                                                                 : g.funcs.raiseAttributeErrorStrCapi;

                llvm::CallSite call = emitter.createCall3(
                    info.unw_info, raise_func, embedRelocatablePtr(cls->tp_name, g.i8_ptr),
                    emitter.setType(embedRelocatablePtr(attr->data(), g.i8_ptr), RefType::BORROWED),
                    getConstantInt(attr->size(), g.i64), exception_style);
                if (exception_style == CAPI) {
                    emitter.checkAndPropagateCapiException(info.unw_info, getNullPtr(g.llvm_value_type_ptr),
                                                           getNullPtr(g.llvm_value_type_ptr));
                } else {
                    call.setDoesNotReturn();
                }
            }
            return undefVariable();
        }

        if (rtattr->cls != function_cls)
            return NULL;
        BoxedFunction* rtattr_func = static_cast<BoxedFunction*>(rtattr);

        if (argspec.num_keywords || argspec.has_starargs || argspec.has_kwargs)
            return NULL;

        // We can handle can_change_defaults=true functions by just returning NULL here,
        // but I don't think we should be running into that case.
        RELEASE_ASSERT(!rtattr_func->can_change_defaults, "could handle this but unexpected");

        FunctionMetadata* md = rtattr_func->md;
        assert(md);

        ParamReceiveSpec paramspec = rtattr_func->getParamspec();
        if (md->takes_varargs || paramspec.takes_kwargs)
            return NULL;

        RELEASE_ASSERT(paramspec.num_args == md->numReceivedArgs(), "");
        RELEASE_ASSERT(args.size() + 1 >= paramspec.num_args - paramspec.num_defaults
                           && args.size() + 1 <= paramspec.num_args,
                       "%d", info.unw_info.current_stmt->lineno);

        CompiledFunction* cf = NULL;
        CompiledFunction* best_exception_mismatch = NULL;
        bool found = false;
        // TODO have to find the right version.. similar to resolveclfunc?
        for (int i = 0; i < md->versions.size(); i++) {
            cf = md->versions[i];
            assert(cf->spec->arg_types.size() == md->numReceivedArgs());

            bool fits = true;
            for (int j = 0; j < args.size(); j++) {
                if (!args[j]->canConvertTo(cf->spec->arg_types[j + 1])) {
                    fits = false;
                    break;
                }
            }
            if (!fits)
                continue;

            if (cf->exception_style != exception_style) {
                if (!best_exception_mismatch)
                    best_exception_mismatch = cf;
                continue;
            }

            found = true;
            break;
        }

        if (!found) {
            assert(best_exception_mismatch);
            cf = best_exception_mismatch;
            found = true;
        }

        RELEASE_ASSERT(found, "");
        RELEASE_ASSERT(cf->code, "");

        std::vector<llvm::Type*> arg_types;
        RELEASE_ASSERT(paramspec.num_args == md->numReceivedArgs(), "");
        for (int i = 0; i < paramspec.num_args; i++) {
            // TODO support passing unboxed values as arguments
            assert(cf->spec->arg_types[i]->llvmType() == g.llvm_value_type_ptr);

            if (i == 3) {
                arg_types.push_back(g.llvm_value_type_ptr->getPointerTo());
                break;
            } else {
                arg_types.push_back(g.llvm_value_type_ptr);
            }
        }
        llvm::FunctionType* ft = llvm::FunctionType::get(cf->spec->rtn_type->llvmType(), arg_types, false);

        llvm::Value* linked_function;
        if (cf->func) // for JITed functions we need to make the desination address relocatable.
            linked_function = embedRelocatablePtr(cf->code, ft->getPointerTo());
        else
            linked_function = embedConstantPtr(cf->code, ft->getPointerTo());

        std::vector<CompilerVariable*> new_args;
        new_args.push_back(var);
        new_args.insert(new_args.end(), args.begin(), args.end());

        RELEASE_ASSERT(!rtattr_func->can_change_defaults, "");
        for (int i = args.size() + 1; i < paramspec.num_args; i++) {
            // TODO should _call() be able to take llvm::Value's directly?
            auto value = rtattr_func->defaults->elts[i - paramspec.num_args + paramspec.num_defaults];
            llvm::Value* llvm_value;
            if (value)
                llvm_value = embedRelocatablePtr(value, g.llvm_value_type_ptr);
            else
                llvm_value = getNullPtr(g.llvm_value_type_ptr);
            emitter.setType(llvm_value, RefType::BORROWED);

            new_args.push_back(new ConcreteCompilerVariable(UNKNOWN, llvm_value));
        }

        std::vector<llvm::Value*> other_args;

        ConcreteCompilerVariable* rtn = _call(emitter, info, linked_function, cf->exception_style, cf->code, other_args,
                                              argspec, new_args, keyword_names, cf->spec->rtn_type);
        assert(rtn->getType() == cf->spec->rtn_type);
        ConcreteCompilerType* rtn_type = rtn->getType();

        assert(rtn_type != UNDEF);

        // We should provide unboxed versions of these rather than boxing then unboxing:
        // TODO is it more efficient to unbox here, or should we leave it boxed?
        if (rtn_type == BOXED_BOOL) {
            llvm::Value* unboxed = emitter.getBuilder()->CreateCall(g.funcs.unboxBool, rtn->getValue());
            return boolFromI1(emitter, unboxed);
        }
        if (rtn_type == BOXED_INT) {
            return makeUnboxedInt(emitter, rtn);
        }
        if (rtn_type == UNBOXED_INT) {
            return makeInt(rtn->getValue());
        }
        if (rtn_type == BOXED_FLOAT) {
            return makeUnboxedFloat(emitter, rtn);
        }

        return rtn;
    }

    CompilerVariable* callattr(IREmitter& emitter, const OpInfo& info, ConcreteCompilerVariable* var, BoxedString* attr,
                               CallattrFlags flags, const std::vector<CompilerVariable*>& args,
                               const std::vector<BoxedString*>* keyword_names) override {
        ExceptionStyle exception_style = info.preferredExceptionStyle();

        CompilerVariable* called_constant = tryCallattrConstant(emitter, info, var, attr, flags.cls_only, flags.argspec,
                                                                args, keyword_names, NULL, exception_style);

        if (called_constant)
            return called_constant;

        ConcreteCompilerVariable* converted = var->makeConverted(emitter, UNKNOWN);
        CompilerVariable* rtn = converted->callattr(emitter, info, attr, flags, args, keyword_names);
        return rtn;
    }

    CompilerVariable* binexp(IREmitter& emitter, const OpInfo& info, VAR* var, CompilerVariable* rhs,
                             AST_TYPE::AST_TYPE op_type, BinExpType exp_type) override {
        ConcreteCompilerVariable* converted_rhs = rhs->makeConverted(emitter, rhs->getBoxType());

        BoxedClass* rhs_cls = converted_rhs->guaranteedClass();
        if (rhs_cls && rhs_cls->is_constant && !rhs_cls->is_user_defined) {
            // Ugly, but for now special-case the set of type-pairs that we know will always work
            if (exp_type == BinOp
                && ((cls == int_cls && rhs_cls == int_cls) || (cls == float_cls && rhs_cls == float_cls)
                    || (cls == list_cls && rhs_cls == int_cls) || (cls == str_cls))) {

                BoxedString* left_side_name = getOpName(op_type);

                bool no_attribute = false;

                CompilerVariable* called_constant
                    = tryCallattrConstant(emitter, info, var, left_side_name, true, ArgPassSpec(1, 0, 0, 0),
                                          { converted_rhs }, NULL, &no_attribute);

                if (no_attribute) {
                    assert(called_constant->getType() == UNDEF);

                    // Kind of hacky, but just call into getitem like normal.  except...
                    auto r = UNKNOWN->binexp(emitter, info, var, converted_rhs, op_type, exp_type);
                    // ... return the undef value, since that matches what the type analyzer thought we would do.
                    return called_constant;
                }

                if (called_constant) {
                    return called_constant;
                }
            }
        }

        auto rtn = UNKNOWN->binexp(emitter, info, var, converted_rhs, op_type, exp_type);
        return rtn;
    }

    CompilerVariable* contains(IREmitter& emitter, const OpInfo& info, VAR* var, CompilerVariable* lhs) override {
        return UNKNOWN->contains(emitter, info, var, lhs);
    }

    CompilerVariable* getitem(IREmitter& emitter, const OpInfo& info, VAR* var, CompilerVariable* slice) override {
        static BoxedString* attr = getStaticString("__getitem__");
        bool no_attribute = false;

        if (slice->getType() == UNBOXED_SLICE) {
            UnboxedSlice slice_val = extractSlice(slice);

            // This corresponds to the case in apply_slice that calls into PySequence_GetSlice.
            // Other cases will get handled by UNKNOWN.getitem
            if (!slice_val.step && canStaticallyResolveGetattrs() && cls->tp_as_sequence
                && cls->tp_as_sequence->sq_slice) {
                if ((!slice_val.start || slice_val.start->getType() == INT || slice_val.start->getType() == BOXED_INT)
                    && (!slice_val.stop || slice_val.stop->getType() == INT
                        || slice_val.stop->getType() == BOXED_INT)) {

                    CompilerType* return_type = getattrType(attr, true)->callType(ArgPassSpec(1), { SLICE }, NULL);
                    assert(return_type->getConcreteType() == return_type);

                    llvm::Value* start = NULL;
                    if (!slice_val.start)
                        start = getConstantInt(0, g.i64);
                    else {
                        if (slice_val.start->getType() == BOXED_INT)
                            slice_val.start
                                = makeUnboxedInt(emitter, static_cast<ConcreteCompilerVariable*>(slice_val.start));
                        start = IntType::extractInt(slice_val.start);
                    }

                    llvm::Value* stop = NULL;
                    if (!slice_val.stop)
                        stop = getConstantInt(PY_SSIZE_T_MAX, g.i64);
                    else {
                        if (slice_val.stop->getType() == BOXED_INT)
                            slice_val.stop
                                = makeUnboxedInt(emitter, static_cast<ConcreteCompilerVariable*>(slice_val.stop));
                        stop = IntType::extractInt(slice_val.stop);
                    }

                    static llvm::FunctionType* ft = llvm::FunctionType::get(
                        g.llvm_value_type_ptr, { g.llvm_value_type_ptr, g.i64, g.i64 }, false);
                    llvm::Value* r = emitter.createCall3(
                        info.unw_info, embedConstantPtr((void*)PySequence_GetSlice, ft->getPointerTo()),
                        var->getValue(), start, stop);
                    emitter.checkAndPropagateCapiException(info.unw_info, r, getNullPtr(g.llvm_value_type_ptr));

                    return new ConcreteCompilerVariable(static_cast<ConcreteCompilerType*>(return_type), r);
                }
            }
        }

        // Only try calling getitem if it's not a slice.  For the slice case, defer to UNKNOWN->getitem, which will
        // call into apply_slice
        if (slice->getType() != UNBOXED_SLICE || extractSlice(slice).step != NULL) {
            ExceptionStyle exception_style = info.preferredExceptionStyle();

            CompilerVariable* called_constant
                = tryCallattrConstant(emitter, info, var, attr, true, ArgPassSpec(1, 0, 0, 0), { slice }, NULL,
                                      &no_attribute, exception_style);

            if (no_attribute) {
                assert(called_constant->getType() == UNDEF);

                // Kind of hacky, but just call into getitem like normal.  except...
                auto r = UNKNOWN->getitem(emitter, info, var, slice);
                // ... return the undef value, since that matches what the type analyzer thought we would do.
                return called_constant;
            }

            if (called_constant)
                return called_constant;
        }

        return UNKNOWN->getitem(emitter, info, var, slice);
    }

    CompilerVariable* getPystonIter(IREmitter& emitter, const OpInfo& info, VAR* var) override {
        return UNKNOWN->getPystonIter(emitter, info, var);
    }

    CompilerVariable* len(IREmitter& emitter, const OpInfo& info, VAR* var) override {
        static BoxedString* attr = getStaticString("__len__");
        CompilerVariable* called_constant
            = tryCallattrConstant(emitter, info, var, attr, true, ArgPassSpec(0, 0, 0, 0), {}, NULL);
        if (called_constant)
            return called_constant;

        return UNKNOWN->len(emitter, info, var);
    }

    CompilerVariable* nonzero(IREmitter& emitter, const OpInfo& info, ConcreteCompilerVariable* var) override {
        if (cls == None->cls)
            return makeBool(false);

        static BoxedString* attr = getStaticString("__nonzero__");
        bool no_attribute = false;
        CompilerVariable* called_constant
            = tryCallattrConstant(emitter, info, var, attr, true, ArgPassSpec(0, 0, 0, 0), {}, NULL, &no_attribute);

        // TODO: if no_attribute, we could optimize by continuing the dispatch process and trying
        // to call __len__ (and if that doesn't exist, returning a static true).
        // For now, I'd rather not duplicate the dispatch behavior between here and objmodel.cpp::nonzero.

        if (called_constant && !no_attribute)
            return called_constant;

        if (cls == bool_cls) {
            assert(0 && "should have been caught by above case");
            llvm::Value* unboxed = emitter.getBuilder()->CreateCall(g.funcs.unboxBool, var->getValue());
            assert(unboxed->getType() == g.i1);
            return boolFromI1(emitter, unboxed);
        }

        return UNKNOWN->nonzero(emitter, info, var);
    }

    CompilerVariable* unaryop(IREmitter& emitter, const OpInfo& info, ConcreteCompilerVariable* var,
                              AST_TYPE::AST_TYPE op_type) override {
        BoxedString* attr = getOpName(op_type);

        bool no_attribute = false;
        CompilerVariable* called_constant
            = tryCallattrConstant(emitter, info, var, attr, true, ArgPassSpec(0, 0, 0, 0), {}, NULL, &no_attribute);

        if (called_constant && !no_attribute)
            return called_constant;

        return UNKNOWN->unaryop(emitter, info, var, op_type);
    }

    CompilerVariable* hasnext(IREmitter& emitter, const OpInfo& info, ConcreteCompilerVariable* var) override {
        static BoxedString* attr = getStaticString("__hasnext__");

        CompilerVariable* called_constant
            = tryCallattrConstant(emitter, info, var, attr, true, ArgPassSpec(0, 0, 0, 0), {}, NULL, NULL);

        if (called_constant)
            return called_constant;

        return UNKNOWN->hasnext(emitter, info, var);
    }

    static NormalObjectType* fromClass(BoxedClass* cls) {
        NormalObjectType*& rtn = made[cls];
        if (rtn == NULL) {
            rtn = new NormalObjectType(cls);
        }
        return rtn;
    }

    BoxedClass* guaranteedClass() override { return cls; }

    ConcreteCompilerType* getBoxType() override { return this; }

    Box* deserializeFromFrame(const FrameVals& vals) override {
        assert(vals.size() == 1);
        return reinterpret_cast<Box*>(vals[0]);
    }
};
std::unordered_map<BoxedClass*, NormalObjectType*> NormalObjectType::made;
ConcreteCompilerType* STR, *BOXED_INT, *BOXED_FLOAT, *BOXED_BOOL, *NONE;

class ClosureType : public ConcreteCompilerType {
public:
    llvm::Type* llvmType() override { return g.llvm_closure_type_ptr; }
    std::string debugName() override { return "closure"; }

    CompilerVariable* getattr(IREmitter& emitter, const OpInfo& info, ConcreteCompilerVariable* var, BoxedString* attr,
                              bool cls_only) override {
        RELEASE_ASSERT(0, "should not be called\n");
        /*
        assert(!cls_only);
        llvm::Value* bitcast = emitter.getBuilder()->CreateBitCast(var->getValue(), g.llvm_value_type_ptr);
        return ConcreteCompilerVariable(UNKNOWN, bitcast, true).getattr(emitter, info, attr, cls_only);
        */
    }

    void setattr(IREmitter& emitter, const OpInfo& info, ConcreteCompilerVariable* var, BoxedString* attr,
                 CompilerVariable* v) override {
        RELEASE_ASSERT(0, "should not be called\n");
    }

    ConcreteCompilerType* getConcreteType() override { return this; }
    ConcreteCompilerType* getBoxType() override { return this; }

    Box* deserializeFromFrame(const FrameVals& vals) override {
        assert(vals.size() == 1);
        return reinterpret_cast<Box*>(vals[0]);
    }
} _CLOSURE;
ConcreteCompilerType* CLOSURE = &_CLOSURE;

class GeneratorType : public ConcreteCompilerType {
public:
    llvm::Type* llvmType() override { return g.llvm_generator_type_ptr; }
    std::string debugName() override { return "generator"; }

    ConcreteCompilerType* getConcreteType() override { return this; }
    ConcreteCompilerType* getBoxType() override { return GENERATOR; }

    Box* deserializeFromFrame(const FrameVals& vals) override {
        assert(vals.size() == numFrameArgs());
        return reinterpret_cast<Box*>(vals[0]);
    }
} _GENERATOR;
ConcreteCompilerType* GENERATOR = &_GENERATOR;

class FrameInfoType : public ConcreteCompilerType {
public:
    llvm::Type* llvmType() override { return g.llvm_frame_info_type->getPointerTo(); }
    std::string debugName() override { return "FrameInfo"; }

    ConcreteCompilerType* getConcreteType() override { return this; }
    ConcreteCompilerType* getBoxType() override { return FRAME_INFO; }

    Box* deserializeFromFrame(const FrameVals& vals) override {
        RELEASE_ASSERT(false, "should not be called"); // This function shouldn't be called.
    }
} _FRAME_INFO;
ConcreteCompilerType* FRAME_INFO = &_FRAME_INFO;

class StrConstantType : public ValuedCompilerType<BoxedString*> {
public:
    std::string debugName() override { return "str_constant"; }

    void assertMatches(BoxedString* v) override {}

    ConcreteCompilerType* getConcreteType() override { return STR; }

    ConcreteCompilerType* getBoxType() override { return STR; }

    ConcreteCompilerVariable* makeConverted(IREmitter& emitter, VAR* var, ConcreteCompilerType* other_type) override {
        assert(other_type == STR || other_type == UNKNOWN);
        llvm::Value* boxed = embedRelocatablePtr(var->getValue(), g.llvm_value_type_ptr);
        emitter.setType(boxed, RefType::BORROWED);
        return new ConcreteCompilerVariable(other_type, boxed);
    }

    bool canConvertTo(CompilerType* other) override { return (other == STR || other == UNKNOWN); }

    CompilerVariable* getattr(IREmitter& emitter, const OpInfo& info, VAR* var, BoxedString* attr,
                              bool cls_only) override {
        ConcreteCompilerVariable* converted = var->makeConverted(emitter, STR);
        CompilerVariable* rtn = converted->getattr(emitter, info, attr, cls_only);
        return rtn;
    }

    CompilerVariable* callattr(IREmitter& emitter, const OpInfo& info, VAR* var, BoxedString* attr, CallattrFlags flags,
                               const std::vector<CompilerVariable*>& args,
                               const std::vector<BoxedString*>* keyword_names) override {
        ConcreteCompilerVariable* converted = var->makeConverted(emitter, STR);
        CompilerVariable* rtn = converted->callattr(emitter, info, attr, flags, args, keyword_names);
        return rtn;
    }

    CompilerVariable* getitem(IREmitter& emitter, const OpInfo& info, VAR* var, CompilerVariable* slice) override {
        ConcreteCompilerVariable* converted = var->makeConverted(emitter, STR);
        CompilerVariable* rtn = converted->getitem(emitter, info, slice);
        return rtn;
    }

    CompilerVariable* binexp(IREmitter& emitter, const OpInfo& info, VAR* var, CompilerVariable* rhs,
                             AST_TYPE::AST_TYPE op_type, BinExpType exp_type) override {
        ConcreteCompilerVariable* converted = var->makeConverted(emitter, STR);
        CompilerVariable* rtn = converted->binexp(emitter, info, rhs, op_type, exp_type);
        return rtn;
    }

    CompilerVariable* contains(IREmitter& emitter, const OpInfo& info, VAR* var, CompilerVariable* lhs) override {
        ConcreteCompilerVariable* converted = var->makeConverted(emitter, STR);
        CompilerVariable* rtn = converted->contains(emitter, info, lhs);
        return rtn;
    }

    ConcreteCompilerVariable* nonzero(IREmitter& emitter, const OpInfo& info, VAR* var) override {
        return makeBool(var->getValue()->size() != 0);
    }

    CompilerVariable* dup(VAR* var, DupCache& cache) override {
        CompilerVariable*& rtn = cache[var];

        if (rtn == NULL) {
            rtn = new VAR(this, var->getValue());
        }
        return rtn;
    }

    void serializeToFrame(VAR* var, std::vector<llvm::Value*>& stackmap_args) override {
        RELEASE_ASSERT(0, "shouldn't serialize/deserialize non-concrete types?");
        /*
        stackmap_args.push_back(embedRelocatablePtr(var->getValue().data(), g.i8_ptr));
        stackmap_args.push_back(embedRelocatablePtr(var->getValue().size(), g.i64));
        */
    }

    Box* deserializeFromFrame(const FrameVals& vals) override {
        RELEASE_ASSERT(0, "shouldn't serialize/deserialize non-concrete types?");
        /*
        assert(vals.size() == numFrameArgs());

        return boxStringPtr(reinterpret_cast<std::string*>(vals[0]));
        */
    }

    int numFrameArgs() override {
        RELEASE_ASSERT(0, "shouldn't serialize/deserialize non-concrete types?");
        return 2;
    }
};
static ValuedCompilerType<BoxedString*>* STR_CONSTANT = new StrConstantType();

CompilerVariable* makeStr(BoxedString* s) {
    return new ValuedCompilerVariable<BoxedString*>(STR_CONSTANT, s);
}

ConcreteCompilerType* typeFromClass(BoxedClass* c) {
    assert(c);
    return NormalObjectType::fromClass(c);
}

class BoolType : public ConcreteCompilerType {
public:
    std::string debugName() override { return "bool"; }
    llvm::Type* llvmType() override {
        if (BOOLS_AS_I64)
            return g.i64;
        else
            return g.i1;
    }

    bool isFitBy(BoxedClass* c) override { return false; }

    ConcreteCompilerVariable* nonzero(IREmitter& emitter, const OpInfo& info, ConcreteCompilerVariable* var) override {
        return var;
    }

    bool canConvertTo(CompilerType* other_type) override {
        return (other_type == UNKNOWN || other_type == BOXED_BOOL || other_type == BOOL);
    }

    ConcreteCompilerVariable* makeConverted(IREmitter& emitter, ConcreteCompilerVariable* var,
                                            ConcreteCompilerType* other_type) override {
        if (other_type == BOOL) {
            return var;
        }

        ASSERT(other_type == UNKNOWN || other_type == BOXED_BOOL, "%s", other_type->debugName().c_str());
        llvm::Value* boxed = emitter.getBuilder()->CreateSelect(
            i1FromBool(emitter, var), emitter.setType(embedConstantPtr(True, g.llvm_value_type_ptr), RefType::BORROWED),
            emitter.setType(embedConstantPtr(False, g.llvm_value_type_ptr), RefType::BORROWED));
        emitter.setType(boxed, RefType::BORROWED);
        return new ConcreteCompilerVariable(other_type, boxed);
    }

    CompilerType* getattrType(BoxedString* attr, bool cls_only) override {
        return BOXED_BOOL->getattrType(attr, cls_only);
    }

    CompilerVariable* getattr(IREmitter& emitter, const OpInfo& info, VAR* var, BoxedString* attr,
                              bool cls_only) override {
        ConcreteCompilerVariable* converted = var->makeConverted(emitter, BOXED_BOOL);
        CompilerVariable* rtn = converted->getattr(emitter, info, attr, cls_only);
        return rtn;
    }

    CompilerVariable* callattr(IREmitter& emitter, const OpInfo& info, ConcreteCompilerVariable* var, BoxedString* attr,
                               CallattrFlags flags, const std::vector<CompilerVariable*>& args,
                               const std::vector<BoxedString*>* keyword_names) override {
        ConcreteCompilerVariable* converted = var->makeConverted(emitter, BOXED_BOOL);
        CompilerVariable* rtn = converted->callattr(emitter, info, attr, flags, args, keyword_names);
        return rtn;
    }

    CompilerVariable* binexp(IREmitter& emitter, const OpInfo& info, VAR* var, CompilerVariable* rhs,
                             AST_TYPE::AST_TYPE op_type, BinExpType exp_type) override {
        ConcreteCompilerVariable* converted = var->makeConverted(emitter, UNKNOWN);
        CompilerVariable* rtn = converted->binexp(emitter, info, rhs, op_type, exp_type);
        return rtn;
    }

    CompilerVariable* contains(IREmitter& emitter, const OpInfo& info, VAR* var, CompilerVariable* lhs) override {
        llvm::CallSite call
            = emitter.createCall(info.unw_info, g.funcs.raiseNotIterableError, embedConstantPtr("bool", g.i8_ptr));
        call.setDoesNotReturn();
        return new ConcreteCompilerVariable(BOOL, llvm::UndefValue::get(BOOL->llvmType()));
    }

    ConcreteCompilerType* getBoxType() override { return BOXED_BOOL; }

    Box* deserializeFromFrame(const FrameVals& vals) override {
        assert(vals.size() == 1);
        assert(llvmType() == g.i64);
        bool b = (bool)vals[0];
        return boxBool(b);
    }
};
ConcreteCompilerType* BOOL = new BoolType();
ConcreteCompilerVariable* makeBool(bool b) {
    return new ConcreteCompilerVariable(BOOL, llvm::ConstantInt::get(BOOL->llvmType(), b, false));
}

ConcreteCompilerVariable* doIs(IREmitter& emitter, CompilerVariable* lhs, CompilerVariable* rhs, bool negate) {
    // TODO: I think we can do better here and not force the types to box themselves

    ConcreteCompilerVariable* converted_left = lhs->makeConverted(emitter, UNKNOWN);
    ConcreteCompilerVariable* converted_right = rhs->makeConverted(emitter, UNKNOWN);
    llvm::Value* cmp;
    if (!negate)
        cmp = emitter.getBuilder()->CreateICmpEQ(converted_left->getValue(), converted_right->getValue());
    else
        cmp = emitter.getBuilder()->CreateICmpNE(converted_left->getValue(), converted_right->getValue());

    return boolFromI1(emitter, cmp);
}

ConcreteCompilerType* BOXED_TUPLE;
class TupleType : public UnboxedType<const std::vector<CompilerVariable*>, TupleType> {
private:
    std::string name;
    const std::vector<CompilerType*> elt_types;

    TupleType(const std::vector<CompilerType*>& elt_types) : elt_types(elt_types) {
        std::ostringstream os("");
        os << "tuple(";
        for (int i = 0; i < elt_types.size(); i++) {
            if (i)
                os << ", ";
            os << elt_types[i]->debugName();
        }
        os << ")";
        name = os.str();
    }

public:
    typedef const std::vector<CompilerVariable*> VEC;

    void _assertMatches(const VEC& v) {
        assert(v.size() == elt_types.size());

        for (int i = 0; i < v.size(); i++) {
            assert(v[i]->getType() == elt_types[i]);
        }
    }

    std::string debugName() override { return name; }

    VEC _dup(const VEC& orig_elts, DupCache& cache) {
        std::vector<CompilerVariable*> elts;

        for (int i = 0; i < orig_elts.size(); i++) {
            elts.push_back(orig_elts[i]->dup(cache));
        }
        return std::move(elts);
    }

    ConcreteCompilerVariable* _makeConverted(IREmitter& emitter, const VEC& v, ConcreteCompilerType* other_type) {
        assert(other_type == UNKNOWN || other_type == BOXED_TUPLE);

        std::vector<ConcreteCompilerVariable*> converted_args;

        llvm::Value* nelts = llvm::ConstantInt::get(g.i64, v.size(), false);

        llvm::Value* _scratch = emitter.getScratch(v.size() * sizeof(void*));
        auto scratch = emitter.getBuilder()->CreateBitCast(_scratch, g.llvm_value_type_ptr->getPointerTo());

        // First, convert all the args, before putting any in the scratch.
        // Do it this way in case any of the conversions themselves need scratch space
        // (ie nested tuples).
        // TODO could probably do this better: create a scratch reservation that gets released
        // at some point, so that we know which scratch space is still in use, so that we can handle
        // multiple concurrent scratch users.
        for (int i = 0; i < v.size(); i++) {
            ConcreteCompilerVariable* converted = v[i]->makeConverted(emitter, v[i]->getBoxType());
            converted_args.push_back(converted);
        }

        for (int i = 0; i < v.size(); i++) {
            llvm::Value* ptr = emitter.getBuilder()->CreateConstGEP1_32(scratch, i);
            emitter.getBuilder()->CreateStore(converted_args[i]->getValue(), ptr);
        }

        llvm::Value* rtn = emitter.getBuilder()->CreateCall2(g.funcs.createTuple, nelts, scratch);
        emitter.setType(rtn, RefType::OWNED);

        return new ConcreteCompilerVariable(other_type, rtn);
    }

    ConcreteCompilerType* getBoxType() override { return BOXED_TUPLE; }

    static TupleType* make(const std::vector<CompilerType*>& elt_types) { return new TupleType(elt_types); }

    CompilerVariable* getitem(IREmitter& emitter, const OpInfo& info, VAR* var, CompilerVariable* slice) override {
        assert(slice->getType() != UNBOXED_INT);
        if (slice->getType() == INT) {
            llvm::Value* v = IntType::extractInt(slice);
            assert(v->getType() == g.i64);
            if (llvm::ConstantInt* ci = llvm::dyn_cast<llvm::ConstantInt>(v)) {
                int64_t i = ci->getSExtValue();
                auto v = var->getValue();
                const VEC* elts = &v->val;
                if (i >= 0 && i < elts->size()) {
                    CompilerVariable* rtn = (*elts)[i];
                    return rtn;
                } else if (i < 0 && -i <= elts->size()) {
                    CompilerVariable* rtn = (*elts)[elts->size() + i];
                    return rtn;
                } else {
                    ExceptionStyle target_exception_style = info.preferredExceptionStyle();

                    if (target_exception_style == CAPI) {
                        llvm::CallSite call = emitter.createCall(info.unw_info, g.funcs.raiseIndexErrorStrCapi,
                                                                 embedConstantPtr("tuple", g.i8_ptr), CAPI);
                        emitter.checkAndPropagateCapiException(info.unw_info, getNullPtr(g.llvm_value_type_ptr),
                                                               getNullPtr(g.llvm_value_type_ptr));
                    } else {
                        llvm::CallSite call = emitter.createCall(info.unw_info, g.funcs.raiseIndexErrorStr,
                                                                 embedConstantPtr("tuple", g.i8_ptr), CXX);
                        call.setDoesNotReturn();
                    }
                    return undefVariable();
                }
            }
        }

        ConcreteCompilerVariable* converted = var->makeConverted(emitter, BOXED_TUPLE);
        CompilerVariable* rtn = converted->getitem(emitter, info, slice);
        return rtn;
    }

    CompilerVariable* len(IREmitter& emitter, const OpInfo& info, VAR* var) override {
        return makeInt(var->getValue()->val.size());
    }

    CompilerType* getattrType(BoxedString* attr, bool cls_only) override {
        return BOXED_TUPLE->getattrType(attr, cls_only);
    }

    CompilerVariable* binexp(IREmitter& emitter, const OpInfo& info, VAR* var, CompilerVariable* rhs,
                             AST_TYPE::AST_TYPE op_type, BinExpType exp_type) override {
        ConcreteCompilerVariable* converted = var->makeConverted(emitter, UNKNOWN);
        CompilerVariable* rtn = converted->binexp(emitter, info, rhs, op_type, exp_type);
        return rtn;
    }

    CompilerVariable* contains(IREmitter& emitter, const OpInfo& info, VAR* var, CompilerVariable* lhs) override {
        llvm::SmallVector<std::pair<llvm::BasicBlock*, llvm::Value*>, 4> phi_incoming;

        llvm::BasicBlock* end = emitter.createBasicBlock();

        ConcreteCompilerVariable* converted_lhs = lhs->makeConverted(emitter, lhs->getConcreteType());

        for (CompilerVariable* e : var->getValue()->val) {
            // TODO: we could potentially avoid the identity tests if we know that either type has
            // an __eq__ that is reflexive (returns True for the same object).
            {
                ConcreteCompilerVariable* is_same = doIs(emitter, converted_lhs, e, false);
                llvm::Value* raw = i1FromBool(emitter, is_same);

                phi_incoming.push_back(std::make_pair(emitter.currentBasicBlock(), getConstantInt(1, g.i1)));
                llvm::BasicBlock* new_bb = emitter.createBasicBlock();
                new_bb->moveAfter(emitter.currentBasicBlock());
                emitter.getBuilder()->CreateCondBr(raw, end, new_bb);
                emitter.setCurrentBasicBlock(new_bb);
            }

            {
                CompilerVariable* eq = converted_lhs->binexp(emitter, info, e, AST_TYPE::Eq, Compare);
                CompilerVariable* eq_nonzero = eq->nonzero(emitter, info);
                assert(eq_nonzero->getType() == BOOL);
                llvm::Value* raw = i1FromBool(emitter, static_cast<ConcreteCompilerVariable*>(eq_nonzero));

                phi_incoming.push_back(std::make_pair(emitter.currentBasicBlock(), getConstantInt(1, g.i1)));
                llvm::BasicBlock* new_bb = emitter.createBasicBlock();
                new_bb->moveAfter(emitter.currentBasicBlock());
                emitter.getBuilder()->CreateCondBr(raw, end, new_bb);
                emitter.setCurrentBasicBlock(new_bb);
            }
        }

        // TODO This last block is unnecessary:
        phi_incoming.push_back(std::make_pair(emitter.currentBasicBlock(), getConstantInt(0, g.i1)));
        emitter.getBuilder()->CreateBr(end);

        end->moveAfter(emitter.currentBasicBlock());
        emitter.setCurrentBasicBlock(end);

        auto phi = emitter.getBuilder()->CreatePHI(g.i1, phi_incoming.size());
        for (auto p : phi_incoming) {
            phi->addIncoming(p.second, p.first);
        }

        return boolFromI1(emitter, phi);
    }

    CompilerVariable* callattr(IREmitter& emitter, const OpInfo& info, VAR* var, BoxedString* attr, CallattrFlags flags,
                               const std::vector<CompilerVariable*>& args,
                               const std::vector<BoxedString*>* keyword_names) override {
        return makeConverted(emitter, var, getConcreteType())
            ->callattr(emitter, info, attr, flags, args, keyword_names);
    }

    void _serializeToFrame(const VEC& val, std::vector<llvm::Value*>& stackmap_args) {
        for (auto elt : val) {
            elt->serializeToFrame(stackmap_args);
        }
    }

    Box* _deserializeFromFrame(const FrameVals& vals) {
        assert(vals.size() == _numFrameArgs());

        BoxedTuple* rtn = BoxedTuple::create(elt_types.size());
        int rtn_idx = 0;
        int cur_idx = 0;
        for (auto e : elt_types) {
            int num_args = e->numFrameArgs();
            // TODO: inefficient to make these copies
            FrameVals sub_vals(vals.begin() + cur_idx, vals.begin() + cur_idx + num_args);

            rtn->elts[rtn_idx++] = e->deserializeFromFrame(sub_vals);

            cur_idx += num_args;
        }
        assert(cur_idx == vals.size());
        return rtn;
    }

    int _numFrameArgs() {
        int rtn = 0;
        for (auto e : elt_types)
            rtn += e->numFrameArgs();
        return rtn;
    }

    std::vector<CompilerVariable*> unpack(IREmitter& emitter, const OpInfo& info, VAR* var, int num_into) override {
        if (num_into != elt_types.size()) {
            return ValuedCompilerType::unpack(emitter, info, var, num_into);
        }

        return var->getValue()->val;
    }

    std::vector<CompilerType*> unpackTypes(int num_into) override {
        if (num_into != elt_types.size()) {
            return ValuedCompilerType::unpackTypes(num_into);
        }

        return elt_types;
    }
};

CompilerType* makeTupleType(const std::vector<CompilerType*>& elt_types) {
    return TupleType::make(elt_types);
}

CompilerVariable* makeTuple(const std::vector<CompilerVariable*>& elts) {
    std::vector<CompilerType*> elt_types;
    for (int i = 0; i < elts.size(); i++) {
        elt_types.push_back(elts[i]->getType());
    }
    TupleType* type = TupleType::make(elt_types);

    auto alloc_var = std::make_shared<TupleType::Unboxed>(elts, nullptr);
    return new TupleType::VAR(type, alloc_var);
}

class UnboxedSliceType : public ValuedCompilerType<UnboxedSlice> {
public:
    std::string debugName() override { return "slice"; }

<<<<<<< HEAD
    void assertMatches(UnboxedSlice slice) {}
=======
    void drop(IREmitter& emitter, VAR* var) override {}
    void grab(IREmitter& emitter, VAR* var) override {}

    void assertMatches(UnboxedSlice slice) override {}
>>>>>>> c5f6c9d5

    int numFrameArgs() override { RELEASE_ASSERT(0, "unboxed slice should never get serialized"); }

    Box* deserializeFromFrame(const FrameVals& vals) override {
        RELEASE_ASSERT(0, "unboxed slice should never get serialized");
    }

    void serializeToFrame(VAR* v, std::vector<llvm::Value*>& stackmap_args) override {
        RELEASE_ASSERT(0, "unboxed slice should never get serialized");
    }

    ConcreteCompilerType* getConcreteType() override { return SLICE; }
    ConcreteCompilerType* getBoxType() override { return SLICE; }

    bool canConvertTo(CompilerType* other) override { return other == this || other == SLICE || other == UNKNOWN; }

    ConcreteCompilerVariable* makeConverted(IREmitter& emitter, VAR* var, ConcreteCompilerType* other_type) override {
        assert(other_type == SLICE || other_type == UNKNOWN);

        auto slice = var->getValue();

        ConcreteCompilerVariable* cstart, *cstop, *cstep;
        cstart = slice.start ? slice.start->makeConverted(emitter, slice.start->getBoxType()) : emitter.getNone();
        cstop = slice.stop ? slice.stop->makeConverted(emitter, slice.stop->getBoxType()) : emitter.getNone();
        cstep = slice.step ? slice.step->makeConverted(emitter, slice.step->getBoxType()) : emitter.getNone();

        std::vector<llvm::Value*> args;
        args.push_back(cstart->getValue());
        args.push_back(cstop->getValue());
        args.push_back(cstep->getValue());
        llvm::Value* rtn = emitter.getBuilder()->CreateCall(g.funcs.createSlice, args);

        return new ConcreteCompilerVariable(SLICE, rtn);
    }
} _UNBOXED_SLICE;
CompilerType* UNBOXED_SLICE = &_UNBOXED_SLICE;

CompilerVariable* makeSlice(CompilerVariable* start, CompilerVariable* stop, CompilerVariable* step) {
    return new UnboxedSliceType::VAR(&_UNBOXED_SLICE, UnboxedSlice{ start, stop, step });
}

UnboxedSlice extractSlice(CompilerVariable* slice) {
    assert(slice->getType() == UNBOXED_SLICE);
    return static_cast<UnboxedSliceType::VAR*>(slice)->getValue();
}

class UndefType : public ConcreteCompilerType {
public:
    std::string debugName() override { return "undefType"; }

    llvm::Type* llvmType() override {
        // Something that no one else uses...
        // TODO should do something more rare like a unique custom struct
        return llvm::Type::getInt16Ty(g.context);
    }

    CompilerVariable* call(IREmitter& emitter, const OpInfo& info, VAR* var, ArgPassSpec argspec,
                           const std::vector<CompilerVariable*>& args,
                           const std::vector<BoxedString*>* keyword_names) override {
        return undefVariable();
    }
    CompilerVariable* dup(VAR* v, DupCache& cache) override {
        // TODO copied from UnknownType
        auto& rtn = cache[v];
        if (rtn == NULL) {
            rtn = new VAR(this, v->getValue());
        }
        return rtn;
    }
    ConcreteCompilerVariable* makeConverted(IREmitter& emitter, VAR* var, ConcreteCompilerType* other_type) override {
        llvm::Value* v = llvm::UndefValue::get(other_type->llvmType());
        return new ConcreteCompilerVariable(other_type, v);
    }
    CompilerVariable* getattr(IREmitter& emitter, const OpInfo& info, VAR* var, BoxedString* attr,
                              bool cls_only) override {
        return undefVariable();
    }

    CompilerVariable* callattr(IREmitter& emitter, const OpInfo& info, VAR* var, BoxedString* attr, CallattrFlags flags,
                               const std::vector<CompilerVariable*>& args,
                               const std::vector<BoxedString*>* keyword_names) override {
        return undefVariable();
    }

    CompilerType* callType(ArgPassSpec argspec, const std::vector<CompilerType*>& arg_types,
                           const std::vector<llvm::StringRef>* keyword_names) override {
        return UNDEF;
    }

    ConcreteCompilerVariable* nonzero(IREmitter& emitter, const OpInfo& info, VAR* var) override {
        return new ConcreteCompilerVariable(BOOL, llvm::UndefValue::get(BOOL->llvmType()));
    }

    CompilerVariable* binexp(IREmitter& emitter, const OpInfo& info, VAR* var, CompilerVariable* rhs,
                             AST_TYPE::AST_TYPE op_type, BinExpType exp_type) override {
        return undefVariable();
    }

    CompilerVariable* contains(IREmitter& emitter, const OpInfo& info, VAR* var, CompilerVariable* lhs) override {
        return boolFromI1(emitter, llvm::UndefValue::get(g.i1));
    }

    CompilerVariable* getitem(IREmitter& emitter, const OpInfo& info, ConcreteCompilerVariable* var,
                              CompilerVariable* slice) override {
        return undefVariable();
    }

    ConcreteCompilerType* getBoxType() override { return UNKNOWN; }

    ConcreteCompilerType* getConcreteType() override { return this; }

    CompilerType* getattrType(BoxedString* attr, bool cls_only) override { return UNDEF; }

    bool canConvertTo(CompilerType* other_type) override { return true; }

    BoxedClass* guaranteedClass() override { return NULL; }

    Box* deserializeFromFrame(const FrameVals& vals) override {
        assert(vals.size() == 1);
        abort();
    }
} _UNDEF;
CompilerType* UNDEF = &_UNDEF;

ConcreteCompilerVariable* undefVariable() {
    return new ConcreteCompilerVariable(&_UNDEF, llvm::UndefValue::get(_UNDEF.llvmType()));
}

ConcreteCompilerVariable* boolFromI1(IREmitter& emitter, llvm::Value* v) {
    if (BOOLS_AS_I64) {
        assert(v->getType() == g.i1);
        assert(BOOL->llvmType() == g.i64);
        llvm::Value* v2 = emitter.getBuilder()->CreateZExt(v, BOOL->llvmType());
        return new ConcreteCompilerVariable(BOOL, v2);
    } else {
        return new ConcreteCompilerVariable(BOOL, v);
    }
}

llvm::Value* i1FromBool(IREmitter& emitter, ConcreteCompilerVariable* v) {
    if (BOOLS_AS_I64) {
        assert(v->getType() == BOOL);
        assert(BOOL->llvmType() == g.i64);
        llvm::Value* v2 = emitter.getBuilder()->CreateTrunc(v->getValue(), g.i1);
        return v2;
    } else {
        return v->getValue();
    }
}


ConcreteCompilerType* LIST, *SLICE, *MODULE, *DICT, *SET, *FROZENSET, *LONG, *BOXED_COMPLEX;

} // namespace pyston<|MERGE_RESOLUTION|>--- conflicted
+++ resolved
@@ -2660,14 +2660,7 @@
 public:
     std::string debugName() override { return "slice"; }
 
-<<<<<<< HEAD
-    void assertMatches(UnboxedSlice slice) {}
-=======
-    void drop(IREmitter& emitter, VAR* var) override {}
-    void grab(IREmitter& emitter, VAR* var) override {}
-
     void assertMatches(UnboxedSlice slice) override {}
->>>>>>> c5f6c9d5
 
     int numFrameArgs() override { RELEASE_ASSERT(0, "unboxed slice should never get serialized"); }
 
