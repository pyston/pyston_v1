--- conflicted
+++ resolved
@@ -34,11 +34,7 @@
         *boxInstanceMethod, *boxBool, *unboxBool, *createTuple, *createDict, *createList, *createSlice,
         *createUserClass, *createClosure, *createGenerator, *insideGenerator;
     llvm::Value* getattr, *setattr, *print, *nonzero, *binop, *compare, *augbinop, *unboxedLen, *getitem, *getclsattr,
-<<<<<<< HEAD
-        *yield, *getGlobal, *setitem, *delitem, *unaryop, *import, *repr, *isinstance;
-=======
-        *getGlobal, *setitem, *delitem, *unaryop, *import, *importFrom, *repr, *isinstance;
->>>>>>> 07af2757
+        *getGlobal, *setitem, *delitem, *unaryop, *import, *importFrom, *repr, *isinstance, *yield;
 
     llvm::Value* checkUnpackingLength, *raiseAttributeError, *raiseAttributeErrorStr, *raiseNotIterableError,
         *assertNameDefined, *assertFail;
