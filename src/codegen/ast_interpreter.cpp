// Copyright (c) 2014-2015 Dropbox, Inc.
//
// Licensed under the Apache License, Version 2.0 (the "License");
// you may not use this file except in compliance with the License.
// You may obtain a copy of the License at
//
//    http://www.apache.org/licenses/LICENSE-2.0
//
// Unless required by applicable law or agreed to in writing, software
// distributed under the License is distributed on an "AS IS" BASIS,
// WITHOUT WARRANTIES OR CONDITIONS OF ANY KIND, either express or implied.
// See the License for the specific language governing permissions and
// limitations under the License.

#include "codegen/ast_interpreter.h"

#include <llvm/ADT/DenseMap.h>
#include <llvm/ADT/StringMap.h>
#include <unordered_map>

#include "analysis/function_analysis.h"
#include "analysis/scoping_analysis.h"
#include "codegen/baseline_jit.h"
#include "codegen/codegen.h"
#include "codegen/compvars.h"
#include "codegen/irgen.h"
#include "codegen/irgen/hooks.h"
#include "codegen/irgen/irgenerator.h"
#include "codegen/irgen/util.h"
#include "codegen/osrentry.h"
#include "core/ast.h"
#include "core/cfg.h"
#include "core/common.h"
#include "core/contiguous_map.h"
#include "core/stats.h"
#include "core/thread_utils.h"
#include "core/util.h"
#include "runtime/generator.h"
#include "runtime/import.h"
#include "runtime/inline/boxing.h"
#include "runtime/inline/list.h"
#include "runtime/long.h"
#include "runtime/objmodel.h"
#include "runtime/set.h"
#include "runtime/types.h"
#include "runtime/util.h"

#ifndef NDEBUG
#define DEBUG 1
#else
#define DEBUG 0
#endif

namespace pyston {

namespace {

class ASTInterpreter;
extern "C" Box* executeInnerAndSetupFrame(ASTInterpreter& interpreter, CFGBlock* start_block, AST_stmt* start_at);

/*
 * ASTInterpreters exist per function frame - there's no global interpreter object that executes
 * all non-jitted code!
 *
 * All ASTInterpreter instances have to live on the stack because otherwise the GC won't scan the fields.
 */
class ASTInterpreter {
public:
    ASTInterpreter(FunctionMetadata* md, Box** vregs);

    void initArguments(BoxedClosure* closure, BoxedGenerator* generator, Box* arg1, Box* arg2, Box* arg3, Box** args);

    static Box* execute(ASTInterpreter& interpreter, CFGBlock* start_block = NULL, AST_stmt* start_at = NULL);
    static Box* executeInner(ASTInterpreter& interpreter, CFGBlock* start_block, AST_stmt* start_at);

private:
    Value createFunction(AST* node, AST_arguments* args, const std::vector<AST_stmt*>& body);
    Value doBinOp(AST_expr* node, Value left, Value right, int op, BinExpType exp_type);
    void doStore(AST_expr* node, STOLEN(Value) value);
    void doStore(AST_Name* name, STOLEN(Value) value);
    Box* doOSR(AST_Jump* node);
    Value getNone();

    Value visit_assert(AST_Assert* node);
    Value visit_assign(AST_Assign* node);
    Value visit_binop(AST_BinOp* node);
    Value visit_call(AST_Call* node);
    Value visit_compare(AST_Compare* node);
    Value visit_delete(AST_Delete* node);
    Value visit_exec(AST_Exec* node);
    Value visit_global(AST_Global* node);
    Value visit_module(AST_Module* node);
    Value visit_print(AST_Print* node);
    Value visit_raise(AST_Raise* node);
    Value visit_return(AST_Return* node);
    Value visit_stmt(AST_stmt* node);
    Value visit_unaryop(AST_UnaryOp* node);

    Value visit_attribute(AST_Attribute* node);
    Value visit_dict(AST_Dict* node);
    Value visit_ellipsis(AST_Ellipsis* node);
    Value visit_expr(AST_expr* node);
    Value visit_expr(AST_Expr* node);
    Value visit_extslice(AST_ExtSlice* node);
    Value visit_index(AST_Index* node);
    Value visit_lambda(AST_Lambda* node);
    Value visit_list(AST_List* node);
    Value visit_name(AST_Name* node);
    Value visit_num(AST_Num* node);
    Value visit_repr(AST_Repr* node);
    Value visit_set(AST_Set* node);
    Value visit_str(AST_Str* node);
    Value visit_subscript(AST_Subscript* node);
    Value visit_slice(AST_Slice* node);
    Value visit_slice(AST_slice* node);
    Value visit_tuple(AST_Tuple* node);
    Value visit_yield(AST_Yield* node);

    Value visit_makeClass(AST_MakeClass* node);
    Value visit_makeFunction(AST_MakeFunction* node);

    // pseudo
    Value visit_augBinOp(AST_AugBinOp* node);
    Value visit_branch(AST_Branch* node);
    Value visit_clsAttribute(AST_ClsAttribute* node);
    Value visit_invoke(AST_Invoke* node);
    Value visit_jump(AST_Jump* node);
    Value visit_langPrimitive(AST_LangPrimitive* node);

    // for doc on 'exit_offset' have a look at JitFragmentWriter::num_bytes_exit and num_bytes_overlapping
    void startJITing(CFGBlock* block, int exit_offset = 0);
    void abortJITing();
    void finishJITing(CFGBlock* continue_block = NULL);
    Box* execJITedBlock(CFGBlock* b);

    // this variables are used by the baseline JIT, make sure they have an offset < 0x80 so we can use shorter
    // instructions
    CFGBlock* next_block, *current_block;
    FrameInfo frame_info;

    SourceInfo* source_info;
    ScopeInfo* scope_info;
    PhiAnalysis* phis;
    Box** vregs;
    ExcInfo last_exception;
    BoxedClosure* created_closure;
    BoxedGenerator* generator;
    unsigned edgecount;
    BoxedModule* parent_module;

    std::unique_ptr<JitFragmentWriter> jit;
    bool should_jit;

public:
    ~ASTInterpreter() {
        Py_XDECREF(frame_info.boxedLocals);

        int nvregs = md->calculateNumVRegs();

        for (int i = 0; i < nvregs; i++) {
            Py_XDECREF(vregs[i]);
        }

        Py_DECREF(frame_info.globals);
        Py_XDECREF(this->created_closure);
    }

    llvm::DenseMap<InternedString, int>& getSymVRegMap() {
        assert(source_info->cfg);
        return source_info->cfg->sym_vreg_map;
    }

    AST_stmt* getCurrentStatement() {
        assert(frame_info.stmt);
        return frame_info.stmt;
    }

    void setCurrentStatement(AST_stmt* stmt) { frame_info.stmt = stmt; }

    Box* getGlobals() {
        assert(0 && "check refcounting (of callers)");
        assert(frame_info.globals);
        return incref(frame_info.globals);
    }

    FunctionMetadata* getMD() { return frame_info.md; }
    FrameInfo* getFrameInfo() { return &frame_info; }
    BoxedClosure* getPassedClosure() { return frame_info.passed_closure; }
    Box** getVRegs() { return vregs; }
    const ScopeInfo* getScopeInfo() { return scope_info; }

    void addSymbol(InternedString name, Box* value, bool allow_duplicates);
    void setGenerator(Box* gen);
    void setPassedClosure(Box* closure);
    void setCreatedClosure(Box* closure);
    void setBoxedLocals(Box*);
    void setFrameInfo(const FrameInfo* frame_info);
    void setGlobals(Box* globals);

    friend struct pyston::ASTInterpreterJitInterface;
};

void ASTInterpreter::addSymbol(InternedString name, Box* value, bool allow_duplicates) {
    assert(getSymVRegMap().count(name));
    if (!allow_duplicates)
        assert(vregs[getSymVRegMap()[name]] == NULL);
    vregs[getSymVRegMap()[name]] = value;
}

void ASTInterpreter::setGenerator(Box* gen) {
    assert(!this->generator); // This should only used for initialization
    assert(gen->cls == generator_cls);
    this->generator = static_cast<BoxedGenerator*>(gen);
}

void ASTInterpreter::setPassedClosure(Box* closure) {
    assert(!frame_info.passed_closure); // This should only used for initialization
    assert(!closure || closure->cls == closure_cls);
    frame_info.passed_closure = static_cast<BoxedClosure*>(closure);
}

void ASTInterpreter::setCreatedClosure(Box* closure) {
    assert(!this->created_closure); // This should only used for initialization
    assert(closure->cls == closure_cls);
    this->created_closure = static_cast<BoxedClosure*>(closure);
}

void ASTInterpreter::setBoxedLocals(Box* boxedLocals) {
    this->frame_info.boxedLocals = boxedLocals;
}

void ASTInterpreter::setFrameInfo(const FrameInfo* frame_info) {
    Box** vregs = this->frame_info.vregs;
    this->frame_info = *frame_info;
    this->frame_info.vregs = vregs;
}

void ASTInterpreter::setGlobals(Box* globals) {
    assert(0 && "Check refcounting (of callers)");
    assert(!this->frame_info.globals);
    this->frame_info.globals = incref(globals);
}

ASTInterpreter::ASTInterpreter(FunctionMetadata* md, Box** vregs)
    : current_block(0),
      frame_info(ExcInfo(NULL, NULL, NULL)),
      source_info(md->source.get()),
      scope_info(0),
      phis(NULL),
      vregs(vregs),
      last_exception(NULL, NULL, NULL),
      created_closure(0),
      generator(0),
      edgecount(0),
      parent_module(source_info->parent_module),
      should_jit(false) {

    scope_info = source_info->getScopeInfo();
    frame_info.vregs = vregs;
    frame_info.md = md;

    assert(scope_info);
}

void ASTInterpreter::initArguments(BoxedClosure* _closure, BoxedGenerator* _generator, Box* arg1, Box* arg2, Box* arg3,
                                   Box** args) {
    setPassedClosure(_closure);
    generator = _generator;

    if (scope_info->createsClosure())
        created_closure = createClosure(_closure, scope_info->getClosureSize());

    const ParamNames& param_names = getMD()->param_names;

    // make sure the AST_Name nodes are set
    assert(param_names.args.size() == param_names.arg_names.size());
    assert(param_names.vararg.empty() == (param_names.vararg_name == NULL));
    assert(param_names.kwarg.empty() == (param_names.kwarg_name == NULL));

    int i = 0;
    for (auto& name : param_names.arg_names) {
        doStore(name, Value(incref(getArg(i++, arg1, arg2, arg3, args)), 0));
    }

    if (param_names.vararg_name)
        doStore(param_names.vararg_name, Value(incref(getArg(i++, arg1, arg2, arg3, args)), 0));

    if (param_names.kwarg_name) {
        Box* val = getArg(i++, arg1, arg2, arg3, args);
        if (!val)
            val = createDict();
        else
            Py_INCREF(val);
        doStore(param_names.kwarg_name, Value(val, 0));
    }
    assert(i == param_names.totalParameters());
}

void ASTInterpreter::startJITing(CFGBlock* block, int exit_offset) {
    assert(ENABLE_BASELINEJIT);
    assert(!jit);

    auto& code_blocks = getMD()->code_blocks;
    JitCodeBlock* code_block = NULL;
    if (!code_blocks.empty())
        code_block = code_blocks[code_blocks.size() - 1].get();

    if (!code_block || code_block->shouldCreateNewBlock()) {
        code_blocks.push_back(std::unique_ptr<JitCodeBlock>(new JitCodeBlock(source_info->getName()->s())));
        code_block = code_blocks[code_blocks.size() - 1].get();
        exit_offset = 0;
    }

    jit = code_block->newFragment(block, exit_offset);
}

void ASTInterpreter::abortJITing() {
    if (jit) {
        static StatCounter bjit_aborts("num_baselinejit_aborts");
        bjit_aborts.log();
        jit->abortCompilation();
        jit.reset();
    }
}

void ASTInterpreter::finishJITing(CFGBlock* continue_block) {
    if (!jit)
        return;
    int exit_offset = jit->finishCompilation();
    jit.reset();
    if (continue_block && !continue_block->code)
        startJITing(continue_block, exit_offset);
}

Box* ASTInterpreter::execJITedBlock(CFGBlock* b) {
    try {
        UNAVOIDABLE_STAT_TIMER(t0, "us_timer_in_baseline_jitted_code");
        std::pair<CFGBlock*, Box*> rtn = b->entry_code(this, b, vregs);
        next_block = rtn.first;
        if (!next_block)
            return rtn.second;
    } catch (ExcInfo e) {
        AST_stmt* stmt = getCurrentStatement();
        if (stmt->type != AST_TYPE::Invoke)
            throw e;

        assert(getPythonFrameInfo(0) == getFrameInfo());

        auto source = getMD()->source.get();
        stmt->cxx_exception_count++;
        caughtCxxException(LineInfo(stmt->lineno, stmt->col_offset, source->getFn(), source->getName()), &e);

        next_block = ((AST_Invoke*)stmt)->exc_dest;
        last_exception = e;
    }
    return nullptr;
}

Box* ASTInterpreter::executeInner(ASTInterpreter& interpreter, CFGBlock* start_block, AST_stmt* start_at) {
    Value v(nullptr, nullptr);

    bool from_start = start_block == NULL && start_at == NULL;

    assert((start_block == NULL) == (start_at == NULL));
    if (start_block == NULL) {
        start_block = interpreter.source_info->cfg->getStartingBlock();
        start_at = start_block->body[0];
    }

    // Important that this happens after RegisterHelper:
    interpreter.setCurrentStatement(start_at);
    threading::allowGLReadPreemption();
    interpreter.setCurrentStatement(NULL);

    if (!from_start) {
        interpreter.current_block = start_block;
        bool started = false;
        for (auto s : start_block->body) {
            if (!started) {
                if (s != start_at)
                    continue;
                started = true;
            }

            interpreter.setCurrentStatement(s);
            Py_XDECREF(v.o);
            v = interpreter.visit_stmt(s);
        }
    } else {
        interpreter.next_block = start_block;
    }

    if (ENABLE_BASELINEJIT && interpreter.getMD()->times_interpreted >= REOPT_THRESHOLD_INTERPRETER)
        interpreter.should_jit = true;

    while (interpreter.next_block) {
        interpreter.current_block = interpreter.next_block;
        interpreter.next_block = 0;

        if (ENABLE_BASELINEJIT && !interpreter.jit) {
            CFGBlock* b = interpreter.current_block;
            if (b->entry_code) {
                Box* rtn = interpreter.execJITedBlock(b);
                if (interpreter.next_block)
                    continue;
                return rtn;
            }
        }

        if (ENABLE_BASELINEJIT && interpreter.should_jit && !interpreter.jit) {
            assert(!interpreter.current_block->code);
            interpreter.startJITing(interpreter.current_block);
        }

        for (AST_stmt* s : interpreter.current_block->body) {
            interpreter.setCurrentStatement(s);
            if (interpreter.jit)
                interpreter.jit->emitSetCurrentInst(s);
            if (v.o) {
                Py_DECREF(v.o);
            }
            v = interpreter.visit_stmt(s);
        }
    }
    return v.o;
}

Box* ASTInterpreter::execute(ASTInterpreter& interpreter, CFGBlock* start_block, AST_stmt* start_at) {
    UNAVOIDABLE_STAT_TIMER(t0, "us_timer_in_interpreter");
    return executeInnerAndSetupFrame(interpreter, start_block, start_at);
}

Value ASTInterpreter::doBinOp(AST_expr* node, Value left, Value right, int op, BinExpType exp_type) {
    switch (exp_type) {
        case BinExpType::AugBinOp:
            return Value(augbinop(left.o, right.o, op), jit ? jit->emitAugbinop(node, left, right, op) : NULL);
        case BinExpType::BinOp:
            return Value(binop(left.o, right.o, op), jit ? jit->emitBinop(node, left, right, op) : NULL);
        case BinExpType::Compare:
            return Value(compare(left.o, right.o, op), jit ? jit->emitCompare(node, left, right, op) : NULL);
        default:
            RELEASE_ASSERT(0, "not implemented");
    }
    return Value();
}

void ASTInterpreter::doStore(AST_Name* node, STOLEN(Value) value) {
    if (node->lookup_type == ScopeInfo::VarScopeType::UNKNOWN)
        node->lookup_type = scope_info->getScopeTypeOfName(node->id);

    InternedString name = node->id;
    ScopeInfo::VarScopeType vst = node->lookup_type;
    if (vst == ScopeInfo::VarScopeType::GLOBAL) {
        if (jit)
            jit->emitSetGlobal(frame_info.globals, name.getBox(), value);
        setGlobal(frame_info.globals, name.getBox(), value.o);
    } else if (vst == ScopeInfo::VarScopeType::NAME) {
        if (jit)
            jit->emitSetItemName(name.getBox(), value);
        assert(frame_info.boxedLocals != NULL);
        // TODO should probably pre-box the names when it's a scope that usesNameLookup
        AUTO_DECREF(value.o);
        setitem(frame_info.boxedLocals, name.getBox(), value.o);
    } else {
        bool closure = vst == ScopeInfo::VarScopeType::CLOSURE;
        if (jit) {
            if (!closure) {
                bool is_live = source_info->getLiveness()->isLiveAtEnd(name, current_block);
                if (is_live)
                    jit->emitSetLocal(name, node->vreg, closure, value);
                else
                    jit->emitSetBlockLocal(name, value);
            } else
                jit->emitSetLocal(name, node->vreg, closure, value);
        }

        if (closure) {
            ASTInterpreterJitInterface::setLocalClosureHelper(this, node->vreg, name, value.o);
        } else {
            assert(getSymVRegMap().count(name));
            assert(getSymVRegMap()[name] == node->vreg);
            Box* prev = vregs[node->vreg];
            vregs[node->vreg] = value.o;
            Py_XDECREF(prev);
        }
    }
}

void ASTInterpreter::doStore(AST_expr* node, STOLEN(Value) value) {
    if (node->type == AST_TYPE::Name) {
        AST_Name* name = (AST_Name*)node;
        doStore(name, value);
    } else if (node->type == AST_TYPE::Attribute) {
        AST_Attribute* attr = (AST_Attribute*)node;
        Value o = visit_expr(attr->value);
        if (jit) {
            jit->emitSetAttr(node, o, attr->attr.getBox(), value);
        }
        AUTO_DECREF(o.o);
        pyston::setattr(o.o, attr->attr.getBox(), value.o);
    } else if (node->type == AST_TYPE::Tuple) {
        AST_Tuple* tuple = (AST_Tuple*)node;
        Box** array = unpackIntoArray(value.o, tuple->elts.size());

        RewriterVar* array_var = NULL;
        if (jit) {
            array_var = jit->emitUnpackIntoArray(value, tuple->elts.size());
        }

        unsigned i = 0;
        for (AST_expr* e : tuple->elts) {
            doStore(e, Value(array[i], jit ? array_var->getAttr(i * sizeof(void*))->setType(RefType::OWNED) : NULL));
            ++i;
        }
        Py_DECREF(value.o);
    } else if (node->type == AST_TYPE::List) {
        AST_List* list = (AST_List*)node;
        Box** array = unpackIntoArray(value.o, list->elts.size());

        RewriterVar* array_var = NULL;
        if (jit)
            array_var = jit->emitUnpackIntoArray(value, list->elts.size());

        unsigned i = 0;
        for (AST_expr* e : list->elts) {
            doStore(e, Value(array[i], jit ? array_var->getAttr(i * sizeof(void*)) : NULL));
            ++i;
        }
    } else if (node->type == AST_TYPE::Subscript) {
        AST_Subscript* subscript = (AST_Subscript*)node;

        Value target = visit_expr(subscript->value);
        Value slice = visit_slice(subscript->slice);

        AUTO_DECREF(target.o);
        AUTO_DECREF(slice.o);
        AUTO_DECREF(value.o);

        if (jit)
            jit->emitSetItem(target, slice, value);
        setitem(target.o, slice.o, value.o);
    } else {
        RELEASE_ASSERT(0, "not implemented");
    }
}

Value ASTInterpreter::getNone() {
    RewriterVar* v = NULL;
    if (jit) {
        v = jit->imm(None)->setType(RefType::BORROWED);
    }
    return Value(incref(None), v);
}

Value ASTInterpreter::visit_unaryop(AST_UnaryOp* node) {
    Value operand = visit_expr(node->operand);
    if (node->op_type == AST_TYPE::Not)
        return Value(boxBool(!nonzero(operand.o)), jit ? jit->emitNotNonzero(operand) : NULL);
    else
        return Value(unaryop(operand.o, node->op_type), jit ? jit->emitUnaryop(operand, node->op_type) : NULL);
}

Value ASTInterpreter::visit_binop(AST_BinOp* node) {
    Value left = visit_expr(node->left);
    Value right = visit_expr(node->right);
    AUTO_DECREF(left.o);
    AUTO_DECREF(right.o);
    Value r = doBinOp(node, left, right, node->op_type, BinExpType::BinOp);
    return r;
}

Value ASTInterpreter::visit_slice(AST_slice* node) {
    switch (node->type) {
        case AST_TYPE::ExtSlice:
            return visit_extslice(static_cast<AST_ExtSlice*>(node));
        case AST_TYPE::Ellipsis:
            return visit_ellipsis(static_cast<AST_Ellipsis*>(node));
            break;
        case AST_TYPE::Index:
            return visit_index(static_cast<AST_Index*>(node));
        case AST_TYPE::Slice:
            return visit_slice(static_cast<AST_Slice*>(node));
        default:
            RELEASE_ASSERT(0, "Attempt to handle invalid slice type");
    }
    return Value();
}

Value ASTInterpreter::visit_ellipsis(AST_Ellipsis* node) {
    return Value(Ellipsis, jit ? jit->imm(Ellipsis) : NULL);
}

Value ASTInterpreter::visit_slice(AST_Slice* node) {
    Value lower = node->lower ? visit_expr(node->lower) : getNone();
    Value upper = node->upper ? visit_expr(node->upper) : getNone();
    Value step = node->step ? visit_expr(node->step) : getNone();
    AUTO_DECREF(lower.o);
    AUTO_DECREF(upper.o);
    AUTO_DECREF(step.o);

    Value v;
    if (jit)
        v.var = jit->emitCreateSlice(lower, upper, step);
    v.o = createSlice(lower.o, upper.o, step.o);
    return v;
}

Value ASTInterpreter::visit_extslice(AST_ExtSlice* node) {
    llvm::SmallVector<RewriterVar*, 8> items;

    int num_slices = node->dims.size();
    BoxedTuple* rtn = BoxedTuple::create(num_slices);
    for (int i = 0; i < num_slices; ++i) {
        Value v = visit_slice(node->dims[i]);
        rtn->elts[i] = v.o;
        items.push_back(v);
    }

    return Value(rtn, jit ? jit->emitCreateTuple(items) : NULL);
}

Value ASTInterpreter::visit_branch(AST_Branch* node) {
    Value v = visit_expr(node->test);
    ASSERT(v.o == True || v.o == False, "Should have called NONZERO before this branch");

    if (jit) {
        jit->emitEndBlock();

        // Special note: emitSideExit decrefs v for us.
        // TODO: since the value is always True or False, maybe could optimize by putting the decref
        // before the conditional instead of after.
        jit->emitSideExit(v, v.o, v.o == True ? node->iffalse : node->iftrue);
    }

    if (v.o == True)
        next_block = node->iftrue;
    else
        next_block = node->iffalse;
    // TODO could potentially avoid doing this if we skip the incref in NONZERO
    Py_DECREF(v.o);

    if (jit) {
        jit->emitJump(next_block);
        finishJITing(next_block);
    }

    return Value();
}

Value ASTInterpreter::visit_jump(AST_Jump* node) {
    bool backedge = node->target->idx < current_block->idx;
    if (backedge) {
        threading::allowGLReadPreemption();

        if (jit)
            jit->call(false, (void*)threading::allowGLReadPreemption);
    }

    if (jit) {
        if (backedge)
            jit->emitOSRPoint(node);
        jit->emitEndBlock();
        jit->emitJump(node->target);
        finishJITing(node->target);

        // we may have started JITing because the OSR thresholds got triggered in this case we don't want to jit
        // additional blocks ouside of the loop if the function is cold.
<<<<<<< HEAD
        //if (md->times_interpreted < REOPT_THRESHOLD_INTERPRETER)
            //should_jit = false;
=======
        if (getMD()->times_interpreted < REOPT_THRESHOLD_INTERPRETER)
            should_jit = false;
>>>>>>> 30d4519f
    }

    if (backedge)
        ++edgecount;

    if (ENABLE_BASELINEJIT && backedge && edgecount == OSR_THRESHOLD_INTERPRETER && !jit && !node->target->code) {
        should_jit = true;
        startJITing(node->target);
    }

    if (backedge && edgecount == OSR_THRESHOLD_BASELINE) {
        Box* rtn = doOSR(node);
        if (rtn)
            return Value(rtn, NULL);
    }

    next_block = node->target;
    return Value();
}

Box* ASTInterpreter::doOSR(AST_Jump* node) {
    bool can_osr = ENABLE_OSR && !FORCE_INTERPRETER;
    if (!can_osr)
        return NULL;

    static StatCounter ast_osrs("num_ast_osrs");
    ast_osrs.log();

    LivenessAnalysis* liveness = source_info->getLiveness();
    std::unique_ptr<PhiAnalysis> phis
        = computeRequiredPhis(getMD()->param_names, source_info->cfg, liveness, scope_info);

    llvm::DenseMap<int, InternedString> offset_name_map;
    for (auto&& v : getSymVRegMap()) {
        offset_name_map[v.second] = v.first;
    }

    std::vector<InternedString> dead_symbols;
    for (int i = 0; i < getSymVRegMap().size(); ++i) {
        if (!liveness->isLiveAtEnd(offset_name_map[i], current_block)) {
            dead_symbols.push_back(offset_name_map[i]);
        } else if (phis->isRequiredAfter(offset_name_map[i], current_block)) {
            assert(scope_info->getScopeTypeOfName(offset_name_map[i]) != ScopeInfo::VarScopeType::GLOBAL);
        } else {
        }
    }
    for (auto&& dead : dead_symbols) {
        assert(getSymVRegMap().count(dead));
        vregs[getSymVRegMap()[dead]] = NULL;
    }

    const OSREntryDescriptor* found_entry = nullptr;
    for (auto& p : getMD()->osr_versions) {
        if (p.first->backedge != node)
            continue;

        found_entry = p.first;
    }

    std::map<InternedString, Box*> sorted_symbol_table;

    // TODO: maybe use a different placeholder?
    static Box* const VAL_UNDEFINED = (Box*)-1;

    for (auto& name : phis->definedness.getDefinedNamesAtEnd(current_block)) {
        assert(getSymVRegMap().count(name));
        Box* val = vregs[getSymVRegMap()[name]];
        if (!liveness->isLiveAtEnd(name, current_block))
            continue;

        if (phis->isPotentiallyUndefinedAfter(name, current_block)) {
            bool is_defined = val != NULL;
            // TODO only mangle once
            sorted_symbol_table[getIsDefinedName(name, source_info->getInternedStrings())] = (Box*)is_defined;
            sorted_symbol_table[name] = is_defined ? val : VAL_UNDEFINED;
        } else {
            ASSERT(val != NULL, "%s", name.c_str());
            Box* v = sorted_symbol_table[name] = val;
        }
    }

    // Manually free these here, since we might not return from this scope for a long time.
    phis.reset(nullptr);

    // LLVM has a limit on the number of operands a machine instruction can have (~255),
    // in order to not hit the limit with the patchpoints cancel OSR when we have a high number of symbols.
    if (sorted_symbol_table.size() > 225) {
        static StatCounter times_osr_cancel("num_osr_cancel_too_many_syms");
        times_osr_cancel.log();
        return nullptr;
    }

    if (generator)
        sorted_symbol_table[source_info->getInternedStrings().get(PASSED_GENERATOR_NAME)] = generator;

    if (frame_info.passed_closure)
        sorted_symbol_table[source_info->getInternedStrings().get(PASSED_CLOSURE_NAME)] = frame_info.passed_closure;

    if (created_closure)
        sorted_symbol_table[source_info->getInternedStrings().get(CREATED_CLOSURE_NAME)] = created_closure;

    sorted_symbol_table[source_info->getInternedStrings().get(FRAME_INFO_PTR_NAME)] = (Box*)&frame_info;

    if (found_entry == nullptr) {
        OSREntryDescriptor* entry = OSREntryDescriptor::create(getMD(), node, CXX);

        for (auto& it : sorted_symbol_table) {
            if (isIsDefinedName(it.first))
                entry->args[it.first] = BOOL;
            else if (it.first.s() == PASSED_GENERATOR_NAME)
                entry->args[it.first] = GENERATOR;
            else if (it.first.s() == PASSED_CLOSURE_NAME || it.first.s() == CREATED_CLOSURE_NAME)
                entry->args[it.first] = CLOSURE;
            else if (it.first.s() == FRAME_INFO_PTR_NAME)
                entry->args[it.first] = FRAME_INFO;
            else {
                assert(it.first.s()[0] != '!');
                entry->args[it.first] = UNKNOWN;
            }
        }

        found_entry = entry;
    }

    OSRExit exit(found_entry);

    std::vector<Box*> arg_array;
    for (auto& it : sorted_symbol_table) {
        arg_array.push_back(it.second);
    }

    UNAVOIDABLE_STAT_TIMER(t0, "us_timer_in_jitted_code");
    CompiledFunction* partial_func = compilePartialFuncInternal(&exit);

    auto arg_tuple = getTupleFromArgsArray(&arg_array[0], arg_array.size());
    Box* r = partial_func->call(std::get<0>(arg_tuple), std::get<1>(arg_tuple), std::get<2>(arg_tuple),
                                std::get<3>(arg_tuple));

    if (partial_func->exception_style == CXX) {
        assert(r);
        return r;
    } else {
        if (!r)
            throwCAPIException();
        return r;
    }
}

Value ASTInterpreter::visit_invoke(AST_Invoke* node) {
    Value v;
    try {
        v = visit_stmt(node->stmt);
        next_block = node->normal_dest;

        if (jit) {
            jit->emitJump(next_block);
            finishJITing(next_block);
        }
    } catch (ExcInfo e) {
        abortJITing();

        assert(getPythonFrameInfo(0) == getFrameInfo());

        auto source = getMD()->source.get();
        node->cxx_exception_count++;
        caughtCxxException(LineInfo(node->lineno, node->col_offset, source->getFn(), source->getName()), &e);

        next_block = node->exc_dest;
        last_exception = e;
    }

    return v;
}

Value ASTInterpreter::visit_clsAttribute(AST_ClsAttribute* node) {
    Value obj = visit_expr(node->value);
    BoxedString* attr = node->attr.getBox();
    return Value(getclsattr(obj.o, attr), jit ? jit->emitGetClsAttr(obj, attr) : NULL);
}

Value ASTInterpreter::visit_augBinOp(AST_AugBinOp* node) {
    assert(node->op_type != AST_TYPE::Is && node->op_type != AST_TYPE::IsNot && "not tested yet");

    Value left = visit_expr(node->left);
    Value right = visit_expr(node->right);
    Value r = doBinOp(node, left, right, node->op_type, BinExpType::AugBinOp);
    Py_DECREF(left.o);
    Py_DECREF(right.o);

    return r;
}

Value ASTInterpreter::visit_langPrimitive(AST_LangPrimitive* node) {
    Value v;
    if (node->opcode == AST_LangPrimitive::GET_ITER) {
        assert(node->args.size() == 1);
        Value val = visit_expr(node->args[0]);
        v = Value(getPystonIter(val.o), jit ? jit->emitGetPystonIter(val) : NULL);
        Py_DECREF(val.o);
    } else if (node->opcode == AST_LangPrimitive::IMPORT_FROM) {
        assert(node->args.size() == 2);
        assert(node->args[0]->type == AST_TYPE::Name);
        assert(node->args[1]->type == AST_TYPE::Str);

        Value module = visit_expr(node->args[0]);
        AUTO_DECREF(module.o);

        auto ast_str = ast_cast<AST_Str>(node->args[1]);
        assert(ast_str->str_type == AST_Str::STR);
        const std::string& name = ast_str->str_data;
        assert(name.size());
        BoxedString* name_boxed = source_info->parent_module->getStringConstant(name, true);
        AUTO_DECREF(name_boxed);

        if (jit)
            v.var = jit->emitImportFrom(module, name_boxed);
        v.o = importFrom(module.o, name_boxed);
    } else if (node->opcode == AST_LangPrimitive::IMPORT_NAME) {
        assert(node->args.size() == 3);
        assert(node->args[0]->type == AST_TYPE::Num);
        assert(static_cast<AST_Num*>(node->args[0])->num_type == AST_Num::INT);
        assert(node->args[2]->type == AST_TYPE::Str);

        int level = static_cast<AST_Num*>(node->args[0])->n_int;
        Value froms = visit_expr(node->args[1]);
        auto ast_str = ast_cast<AST_Str>(node->args[2]);
        assert(ast_str->str_type == AST_Str::STR);
        const std::string& module_name = ast_str->str_data;
        if (jit)
            v.var = jit->emitImportName(level, froms, module_name);
        v.o = import(level, froms.o, module_name);
    } else if (node->opcode == AST_LangPrimitive::IMPORT_STAR) {
        assert(node->args.size() == 1);
        assert(node->args[0]->type == AST_TYPE::Name);

        RELEASE_ASSERT(source_info->ast->type == AST_TYPE::Module || source_info->ast->type == AST_TYPE::Suite,
                       "import * not supported in functions");

        Value module = visit_expr(node->args[0]);
        v = Value(importStar(module.o, frame_info.globals), jit ? jit->emitImportStar(module) : NULL);
    } else if (node->opcode == AST_LangPrimitive::NONE) {
        v = getNone();
    } else if (node->opcode == AST_LangPrimitive::LANDINGPAD) {
        assert(last_exception.type);
        Box* type = last_exception.type;
        Box* value = last_exception.value ? last_exception.value : None;
        Box* traceback = last_exception.traceback ? last_exception.traceback : None;
        v = Value(BoxedTuple::create({ type, value, traceback }), jit ? jit->emitLandingpad() : NULL);
        Py_CLEAR(last_exception.type);
        Py_CLEAR(last_exception.value);
        Py_CLEAR(last_exception.traceback);
    } else if (node->opcode == AST_LangPrimitive::CHECK_EXC_MATCH) {
        assert(node->args.size() == 2);
        Value obj = visit_expr(node->args[0]);
        AUTO_DECREF(obj.o);
        Value cls = visit_expr(node->args[1]);
        AUTO_DECREF(cls.o);
        v = Value(boxBool(exceptionMatches(obj.o, cls.o)), jit ? jit->emitExceptionMatches(obj, cls) : NULL);
    } else if (node->opcode == AST_LangPrimitive::LOCALS) {
        assert(frame_info.boxedLocals != NULL);
        v = Value(incref(frame_info.boxedLocals), jit ? jit->emitGetBoxedLocals() : NULL);
    } else if (node->opcode == AST_LangPrimitive::NONZERO) {
        assert(node->args.size() == 1);
        Value obj = visit_expr(node->args[0]);
        v = Value(boxBool(nonzero(obj.o)), jit ? jit->emitNonzero(obj) : NULL);
        Py_DECREF(obj.o);
    } else if (node->opcode == AST_LangPrimitive::SET_EXC_INFO) {
        assert(node->args.size() == 3);

        Value type = visit_expr(node->args[0]);
        assert(type.o);
        Value value = visit_expr(node->args[1]);
        assert(value.o);
        Value traceback = visit_expr(node->args[2]);
        assert(traceback.o);

        if (jit)
            jit->emitSetExcInfo(type, value, traceback);
        getFrameInfo()->exc = ExcInfo(type.o, value.o, traceback.o);
        Py_DECREF(type.o);
        Py_DECREF(value.o);
        Py_DECREF(traceback.o);
        v = getNone();
    } else if (node->opcode == AST_LangPrimitive::UNCACHE_EXC_INFO) {
        assert(node->args.empty());
        if (jit)
            jit->emitUncacheExcInfo();
        getFrameInfo()->exc = ExcInfo(NULL, NULL, NULL);
        v = getNone();
    } else if (node->opcode == AST_LangPrimitive::HASNEXT) {
        assert(node->args.size() == 1);
        Value obj = visit_expr(node->args[0]);
        v = Value(boxBool(hasnext(obj.o)), jit ? jit->emitHasnext(obj) : NULL);
        Py_DECREF(obj.o);
    } else if (node->opcode == AST_LangPrimitive::PRINT_EXPR) {
        abortJITing();
        Value obj = visit_expr(node->args[0]);
        printExprHelper(obj.o);
        v = getNone();
    } else
        RELEASE_ASSERT(0, "unknown opcode %d", node->opcode);
    return v;
}

Value ASTInterpreter::visit_yield(AST_Yield* node) {
    Value value = node->value ? visit_expr(node->value) : getNone();
    assert(generator && generator->cls == generator_cls);

    return Value(yield(generator, value.o), jit ? jit->emitYield(value) : NULL);
}

Value ASTInterpreter::visit_stmt(AST_stmt* node) {
#if ENABLE_SAMPLING_PROFILER
    threading::allowGLReadPreemption();
#endif

    if (0) {
        printf("%20s % 2d ", source_info->getName()->c_str(), current_block->idx);
        print_ast(node);
        printf("\n");
    }

    switch (node->type) {
        case AST_TYPE::Assert:
            return visit_assert((AST_Assert*)node);
        case AST_TYPE::Assign:
            return visit_assign((AST_Assign*)node);
        case AST_TYPE::Delete:
            return visit_delete((AST_Delete*)node);
        case AST_TYPE::Exec:
            return visit_exec((AST_Exec*)node);
        case AST_TYPE::Expr:
            // docstrings are str constant expression statements.
            // ignore those while interpreting.
            if ((((AST_Expr*)node)->value)->type != AST_TYPE::Str)
                return visit_expr((AST_Expr*)node);
            break;
        case AST_TYPE::Pass:
            return Value(); // nothing todo
        case AST_TYPE::Print:
            return visit_print((AST_Print*)node);
        case AST_TYPE::Raise:
            return visit_raise((AST_Raise*)node);
        case AST_TYPE::Return:
            return visit_return((AST_Return*)node);
        case AST_TYPE::Global:
            return visit_global((AST_Global*)node);

        // pseudo
        case AST_TYPE::Branch:
            return visit_branch((AST_Branch*)node);
        case AST_TYPE::Jump:
            return visit_jump((AST_Jump*)node);
        case AST_TYPE::Invoke:
            return visit_invoke((AST_Invoke*)node);
        default:
            RELEASE_ASSERT(0, "not implemented");
    };
    return Value();
}

Value ASTInterpreter::visit_return(AST_Return* node) {
    Value s = node->value ? visit_expr(node->value) : getNone();

    if (jit) {
        jit->emitEndBlock();
        jit->emitReturn(s);
        finishJITing();
    }

    next_block = 0;
    return s;
}

Value ASTInterpreter::createFunction(AST* node, AST_arguments* args, const std::vector<AST_stmt*>& body) {
    FunctionMetadata* md = wrapFunction(node, args, body, source_info);

    std::vector<Box*> defaults;

    RewriterVar* defaults_var = NULL;
    if (jit)
        defaults_var = args->defaults.size() ? jit->allocate(args->defaults.size()) : jit->imm(0ul);
    int i = 0;
    for (AST_expr* d : args->defaults) {
        Value v = visit_expr(d);
        defaults.push_back(v.o);
        if (jit)
            defaults_var->setAttr(i++ * sizeof(void*), v);
    }
    defaults.push_back(0);

    // FIXME: Using initializer_list is pretty annoying since you're not supposed to create them:
    union {
        struct {
            Box** ptr;
            size_t s;
        } d;
        std::initializer_list<Box*> il = {};
    } u;

    u.d.ptr = &defaults[0];
    u.d.s = defaults.size() - 1;

    bool takes_closure;
    if (!LAZY_SCOPING_ANALYSIS)
        source_info->scoping->getScopeInfoForNode(node);

    // Optimization: when compiling a module, it's nice to not have to run analyses into the
    // entire module's source code.
    // If we call getScopeInfoForNode, that will trigger an analysis of that function tree,
    // but we're only using it here to figure out if that function takes a closure.
    // Top level functions never take a closure, so we can skip the analysis.
    if (source_info->ast->type == AST_TYPE::Module)
        takes_closure = false;
    else {
        takes_closure = source_info->scoping->getScopeInfoForNode(node)->takesClosure();
    }

    BoxedClosure* closure = 0;
    RewriterVar* closure_var = NULL;
    if (takes_closure) {
        if (scope_info->createsClosure()) {
            closure = created_closure;
            if (jit)
                closure_var = jit->getInterp()->getAttr(offsetof(ASTInterpreter, created_closure));
        } else {
            assert(scope_info->passesThroughClosure());
            closure = frame_info.passed_closure;
            if (jit)
                closure_var = jit->getInterp()->getAttr(offsetof(ASTInterpreter, frame_info.passed_closure));
        }
        assert(closure);
    }

    Box* passed_globals = NULL;
    RewriterVar* passed_globals_var = NULL;
    if (!getMD()->source->scoping->areGlobalsFromModule()) {
        passed_globals = frame_info.globals;
        if (jit)
            passed_globals_var = jit->getInterp()->getAttr(offsetof(ASTInterpreter, frame_info.globals));
    }

    Value rtn;
    if (jit) {
        if (!closure_var)
            closure_var = jit->imm(0ul);
        if (!passed_globals_var)
            passed_globals_var = jit->imm(0ul);
        rtn.var = jit->call(false, (void*)createFunctionFromMetadata, jit->imm(md), closure_var, passed_globals_var,
                            defaults_var, jit->imm(args->defaults.size()))->setType(RefType::OWNED);
    }

    rtn.o = createFunctionFromMetadata(md, closure, passed_globals, u.il);

    return rtn;
}

Value ASTInterpreter::visit_makeFunction(AST_MakeFunction* mkfn) {
    AST_FunctionDef* node = mkfn->function_def;
    AST_arguments* args = node->args;

    std::vector<Value> decorators;
    for (AST_expr* d : node->decorator_list)
        decorators.push_back(visit_expr(d));

    Value func = createFunction(node, args, node->body);

    for (int i = decorators.size() - 1; i >= 0; i--) {
        func.o = runtimeCall(autoDecref(decorators[i].o), ArgPassSpec(1), autoDecref(func.o), 0, 0, 0, 0);

        if (jit) {
            auto prev_func_var = func.var;
            func.var = jit->emitRuntimeCall(NULL, decorators[i], ArgPassSpec(1), { func }, NULL);
        }
    }
    return func;
}

Value ASTInterpreter::visit_makeClass(AST_MakeClass* mkclass) {
    abortJITing();
    AST_ClassDef* node = mkclass->class_def;
    ScopeInfo* scope_info = source_info->scoping->getScopeInfoForNode(node);
    assert(scope_info);

    BoxedTuple* basesTuple = BoxedTuple::create(node->bases.size());
    AUTO_DECREF(basesTuple);
    int base_idx = 0;
    for (AST_expr* b : node->bases) {
        basesTuple->elts[base_idx++] = visit_expr(b).o;
    }

    std::vector<DecrefHandle<Box>> decorators;
    for (AST_expr* d : node->decorator_list)
        decorators.push_back(visit_expr(d).o);

    BoxedClosure* closure = NULL;
    if (scope_info->takesClosure()) {
        if (this->scope_info->passesThroughClosure())
            closure = getPassedClosure();
        else
            closure = created_closure;
        assert(closure);
    }
    FunctionMetadata* md = wrapFunction(node, nullptr, node->body, source_info);

    Box* passed_globals = NULL;
    if (!getMD()->source->scoping->areGlobalsFromModule())
        passed_globals = frame_info.globals;
    Box* attrDict = runtimeCall(autoDecref(createFunctionFromMetadata(md, closure, passed_globals, {})), ArgPassSpec(0),
                                0, 0, 0, 0, 0);
    AUTO_DECREF(attrDict);

    Box* classobj = createUserClass(node->name.getBox(), basesTuple, attrDict);

    for (int i = decorators.size() - 1; i >= 0; i--) {
        AUTO_DECREF(classobj);
        classobj = runtimeCall(decorators[i], ArgPassSpec(1), classobj, 0, 0, 0, 0);
    }

    return Value(classobj, NULL);
}

Value ASTInterpreter::visit_raise(AST_Raise* node) {
    if (node->arg0 == NULL) {
        assert(!node->arg1);
        assert(!node->arg2);

        if (jit) {
            jit->emitRaise0();
            finishJITing();
        }

        ASTInterpreterJitInterface::raise0Helper(this);
    }

    Value arg0 = node->arg0 ? visit_expr(node->arg0) : getNone();
    Value arg1 = node->arg1 ? visit_expr(node->arg1) : getNone();
    Value arg2 = node->arg2 ? visit_expr(node->arg2) : getNone();

    if (jit) {
        jit->emitRaise3(arg0, arg1, arg2);
        finishJITing();
    }

    raise3(arg0.o, arg1.o, arg2.o);
    return Value();
}

Value ASTInterpreter::visit_assert(AST_Assert* node) {
    abortJITing();
#ifndef NDEBUG
    // Currently we only generate "assert 0" statements
    Value v = visit_expr(node->test);
    assert(v.o->cls == int_cls && static_cast<BoxedInt*>(v.o)->n == 0);
#endif

    static BoxedString* AssertionError_str = getStaticString("AssertionError");
    Box* assertion_type = getGlobal(frame_info.globals, AssertionError_str);
    assertFail(assertion_type, node->msg ? visit_expr(node->msg).o : 0);

    return Value();
}

Value ASTInterpreter::visit_global(AST_Global* node) {
#ifndef NDEBUG
    for (auto name : node->names) {
        assert(!getSymVRegMap().count(name));
    }
#endif
    return Value();
}

Value ASTInterpreter::visit_delete(AST_Delete* node) {
    for (AST_expr* target_ : node->targets) {
        switch (target_->type) {
            case AST_TYPE::Subscript: {
                AST_Subscript* sub = (AST_Subscript*)target_;
                Value value = visit_expr(sub->value);
                Value slice = visit_slice(sub->slice);
                AUTO_DECREF(value.o);
                AUTO_DECREF(slice.o);
                if (jit)
                    jit->emitDelItem(value, slice);
                delitem(value.o, slice.o);
                break;
            }
            case AST_TYPE::Attribute: {
                AST_Attribute* attr = (AST_Attribute*)target_;
                Value target = visit_expr(attr->value);
                BoxedString* str = attr->attr.getBox();
                if (jit)
                    jit->emitDelAttr(target, str);
                delattr(target.o, str);
                break;
            }
            case AST_TYPE::Name: {
                AST_Name* target = (AST_Name*)target_;
                if (target->lookup_type == ScopeInfo::VarScopeType::UNKNOWN)
                    target->lookup_type = scope_info->getScopeTypeOfName(target->id);
                ScopeInfo::VarScopeType vst = target->lookup_type;
                if (vst == ScopeInfo::VarScopeType::GLOBAL) {
                    if (jit)
                        jit->emitDelGlobal(target->id.getBox());
                    delGlobal(frame_info.globals, target->id.getBox());
                    continue;
                } else if (vst == ScopeInfo::VarScopeType::NAME) {
                    if (jit)
                        jit->emitDelName(target->id);
                    ASTInterpreterJitInterface::delNameHelper(this, target->id);
                } else {
                    abortJITing();
                    assert(vst == ScopeInfo::VarScopeType::FAST);

                    assert(getSymVRegMap().count(target->id));
                    assert(getSymVRegMap()[target->id] == target->vreg);
                    if (vregs[target->vreg] == 0) {
                        assertNameDefined(0, target->id.c_str(), NameError, true /* local_var_msg */);
                        return Value();
                    }

                    vregs[target->vreg] = NULL;
                }
                break;
            }
            default:
                ASSERT(0, "Unsupported del target: %d", target_->type);
                abort();
        }
    }
    return Value();
}

Value ASTInterpreter::visit_assign(AST_Assign* node) {
    assert(node->targets.size() == 1 && "cfg should have lowered it to a single target");

    Value v = visit_expr(node->value);
    doStore(node->targets[0], v);
    return Value();
}

Value ASTInterpreter::visit_print(AST_Print* node) {
    assert(node->values.size() <= 1 && "cfg should have lowered it to 0 or 1 values");
    Value dest = node->dest ? visit_expr(node->dest) : Value();
    Value var = node->values.size() ? visit_expr(node->values[0]) : Value();

    if (jit)
        jit->emitPrint(dest, var, node->nl);

    if (node->dest)
        printHelper(autoDecref(dest.o), autoXDecref(var.o), node->nl);
    else
        printHelper(getSysStdout(), autoXDecref(var.o), node->nl);

    return Value();
}

Value ASTInterpreter::visit_exec(AST_Exec* node) {
    // TODO implement the locals and globals arguments
    Value code = visit_expr(node->body);
    Value globals = node->globals == NULL ? Value() : visit_expr(node->globals);
    Value locals = node->locals == NULL ? Value() : visit_expr(node->locals);

    if (jit)
        jit->emitExec(code, globals, locals, this->source_info->future_flags);
    exec(code.o, globals.o, locals.o, this->source_info->future_flags);

    return Value();
}

Value ASTInterpreter::visit_compare(AST_Compare* node) {
    RELEASE_ASSERT(node->comparators.size() == 1, "not implemented");
    Value left = visit_expr(node->left);
    Value right = visit_expr(node->comparators[0]);
    Value r = doBinOp(node, left, right, node->ops[0], BinExpType::Compare);
    Py_DECREF(left.o);
    Py_DECREF(right.o);
    return r;
}

Value ASTInterpreter::visit_expr(AST_expr* node) {
    switch (node->type) {
        case AST_TYPE::Attribute:
            return visit_attribute((AST_Attribute*)node);
        case AST_TYPE::BinOp:
            return visit_binop((AST_BinOp*)node);
        case AST_TYPE::Call:
            return visit_call((AST_Call*)node);
        case AST_TYPE::Compare:
            return visit_compare((AST_Compare*)node);
        case AST_TYPE::Dict:
            return visit_dict((AST_Dict*)node);
        case AST_TYPE::Lambda:
            return visit_lambda((AST_Lambda*)node);
        case AST_TYPE::List:
            return visit_list((AST_List*)node);
        case AST_TYPE::Name:
            return visit_name((AST_Name*)node);
        case AST_TYPE::Num:
            return visit_num((AST_Num*)node);
        case AST_TYPE::Repr:
            return visit_repr((AST_Repr*)node);
        case AST_TYPE::Set:
            return visit_set((AST_Set*)node);
        case AST_TYPE::Str:
            return visit_str((AST_Str*)node);
        case AST_TYPE::Subscript:
            return visit_subscript((AST_Subscript*)node);
        case AST_TYPE::Tuple:
            return visit_tuple((AST_Tuple*)node);
        case AST_TYPE::UnaryOp:
            return visit_unaryop((AST_UnaryOp*)node);
        case AST_TYPE::Yield:
            return visit_yield((AST_Yield*)node);

        // pseudo
        case AST_TYPE::AugBinOp:
            return visit_augBinOp((AST_AugBinOp*)node);
        case AST_TYPE::ClsAttribute:
            return visit_clsAttribute((AST_ClsAttribute*)node);
        case AST_TYPE::LangPrimitive:
            return visit_langPrimitive((AST_LangPrimitive*)node);
        case AST_TYPE::MakeClass:
            return visit_makeClass((AST_MakeClass*)node);
        case AST_TYPE::MakeFunction:
            return visit_makeFunction((AST_MakeFunction*)node);
        default:
            RELEASE_ASSERT(0, "");
    };
    return Value();
}


Value ASTInterpreter::visit_call(AST_Call* node) {
    Value v;
    Value func;

    InternedString attr;

    bool is_callattr = false;
    bool callattr_clsonly = false;
    if (node->func->type == AST_TYPE::Attribute) {
        is_callattr = true;
        callattr_clsonly = false;
        AST_Attribute* attr_ast = ast_cast<AST_Attribute>(node->func);
        func = visit_expr(attr_ast->value);
        attr = attr_ast->attr;
    } else if (node->func->type == AST_TYPE::ClsAttribute) {
        is_callattr = true;
        callattr_clsonly = true;
        AST_ClsAttribute* attr_ast = ast_cast<AST_ClsAttribute>(node->func);
        func = visit_expr(attr_ast->value);
        attr = attr_ast->attr;
    } else {
        func = visit_expr(node->func);
    }

    AUTO_DECREF(func.o);

    std::vector<Box*> args;
    llvm::SmallVector<RewriterVar*, 8> args_vars;
    for (AST_expr* e : node->args) {
        Value v = visit_expr(e);
        args.push_back(v.o);
        args_vars.push_back(v);
    }

    std::vector<BoxedString*>* keyword_names = NULL;
    if (node->keywords.size())
        keyword_names = getKeywordNameStorage(node);

    for (AST_keyword* k : node->keywords) {
        Value v = visit_expr(k->value);
        args.push_back(v.o);
        args_vars.push_back(v);
    }

    if (node->starargs) {
        Value v = visit_expr(node->starargs);
        args.push_back(v.o);
        args_vars.push_back(v);
    }

    if (node->kwargs) {
        Value v = visit_expr(node->kwargs);
        args.push_back(v.o);
        args_vars.push_back(v);
    }

    AUTO_DECREF_ARRAY(&args[0], args.size());

    ArgPassSpec argspec(node->args.size(), node->keywords.size(), node->starargs, node->kwargs);

    if (is_callattr) {
        CallattrFlags callattr_flags{.cls_only = callattr_clsonly, .null_on_nonexistent = false, .argspec = argspec };

        if (jit)
            v.var = jit->emitCallattr(node, func, attr.getBox(), callattr_flags, args_vars, keyword_names);

        v.o = callattr(func.o, attr.getBox(), callattr_flags, args.size() > 0 ? args[0] : 0,
                       args.size() > 1 ? args[1] : 0, args.size() > 2 ? args[2] : 0, args.size() > 3 ? &args[3] : 0,
                       keyword_names);
    } else {
        if (jit)
            v.var = jit->emitRuntimeCall(node, func, argspec, args_vars, keyword_names);

        v.o = runtimeCall(func.o, argspec, args.size() > 0 ? args[0] : 0, args.size() > 1 ? args[1] : 0,
                          args.size() > 2 ? args[2] : 0, args.size() > 3 ? &args[3] : 0, keyword_names);
    }

    return v;
}


Value ASTInterpreter::visit_expr(AST_Expr* node) {
    return visit_expr(node->value);
}

Value ASTInterpreter::visit_num(AST_Num* node) {
    Box* o = NULL;
    if (node->num_type == AST_Num::INT) {
        o = parent_module->getIntConstant(node->n_int);
    } else if (node->num_type == AST_Num::FLOAT) {
        o = parent_module->getFloatConstant(node->n_float);
    } else if (node->num_type == AST_Num::LONG) {
        o = parent_module->getLongConstant(node->n_long);
    } else if (node->num_type == AST_Num::COMPLEX) {
        o = parent_module->getPureImaginaryConstant(node->n_float);
    } else
        RELEASE_ASSERT(0, "not implemented");
    Py_INCREF(o);
    RewriterVar* v = NULL;
    if (jit) {
        v = jit->imm(o)->setType(RefType::BORROWED);
    }
    return Value(o, v);
}

Value ASTInterpreter::visit_index(AST_Index* node) {
    return visit_expr(node->value);
}

Value ASTInterpreter::visit_repr(AST_Repr* node) {
    Value v = visit_expr(node->value);
    return Value(repr(v.o), jit ? jit->emitRepr(v) : NULL);
}

Value ASTInterpreter::visit_lambda(AST_Lambda* node) {
    AST_Return* expr = new AST_Return();
    expr->value = node->body;

    std::vector<AST_stmt*> body = { expr };
    return createFunction(node, node->args, body);
}

Value ASTInterpreter::visit_dict(AST_Dict* node) {
    RELEASE_ASSERT(node->keys.size() == node->values.size(), "not implemented");

    llvm::SmallVector<RewriterVar*, 8> keys;
    llvm::SmallVector<RewriterVar*, 8> values;

    BoxedDict* dict = new BoxedDict();
    for (size_t i = 0; i < node->keys.size(); ++i) {
        Value v = visit_expr(node->values[i]);
        Value k = visit_expr(node->keys[i]);
        dict->d[k.o] = v.o;

        values.push_back(v);
        keys.push_back(k);
    }

    return Value(dict, jit ? jit->emitCreateDict(keys, values) : NULL);
}

Value ASTInterpreter::visit_set(AST_Set* node) {
    llvm::SmallVector<RewriterVar*, 8> items;

    BoxedSet::Set set;
    for (AST_expr* e : node->elts) {
        Value v = visit_expr(e);
        set.insert(v.o);
        items.push_back(v);
    }

    return Value(new BoxedSet(std::move(set)), jit ? jit->emitCreateSet(items) : NULL);
}

Value ASTInterpreter::visit_str(AST_Str* node) {
    Box* o = NULL;
    if (node->str_type == AST_Str::STR) {
        o = parent_module->getStringConstant(node->str_data, true);
    } else if (node->str_type == AST_Str::UNICODE) {
        o = parent_module->getUnicodeConstant(node->str_data);
    } else {
        RELEASE_ASSERT(0, "%d", node->str_type);
    }
    Py_INCREF(o);
    return Value(o, jit ? jit->imm(o)->setType(RefType::BORROWED) : NULL);
}

Value ASTInterpreter::visit_name(AST_Name* node) {
    if (node->lookup_type == ScopeInfo::VarScopeType::UNKNOWN) {
        node->lookup_type = scope_info->getScopeTypeOfName(node->id);
    }

    switch (node->lookup_type) {
        case ScopeInfo::VarScopeType::GLOBAL: {
            Value v;
            if (jit)
                v.var = jit->emitGetGlobal(frame_info.globals, node->id.getBox());

            v.o = getGlobal(frame_info.globals, node->id.getBox());
            return v;
        }
        case ScopeInfo::VarScopeType::DEREF: {
            return Value(ASTInterpreterJitInterface::derefHelper(this, node->id),
                         jit ? jit->emitDeref(node->id) : NULL);
        }
        case ScopeInfo::VarScopeType::FAST:
        case ScopeInfo::VarScopeType::CLOSURE: {
            Value v;
            if (jit) {
                bool is_live = false;
                if (node->lookup_type == ScopeInfo::VarScopeType::FAST)
                    is_live = source_info->getLiveness()->isLiveAtEnd(node->id, current_block);

                if (is_live)
                    v.var = jit->emitGetLocal(node->id, node->vreg);
                else
                    v.var = jit->emitGetBlockLocal(node->id, node->vreg);
            }

            assert(node->vreg >= 0);
            assert(getSymVRegMap().count(node->id));
            assert(getSymVRegMap()[node->id] == node->vreg);
            Box* val = vregs[node->vreg];
            if (val) {
                Py_INCREF(val);
                v.o = val;
                return v;
            }

            assertNameDefined(0, node->id.c_str(), UnboundLocalError, true);
            RELEASE_ASSERT(0, "should be unreachable");
        }
        case ScopeInfo::VarScopeType::NAME: {
            Value v;
            if (jit)
                v.var = jit->emitGetBoxedLocal(node->id.getBox());
            v.o = boxedLocalsGet(frame_info.boxedLocals, node->id.getBox(), frame_info.globals);
            return v;
        }
        default:
            abort();
    }
}

Value ASTInterpreter::visit_subscript(AST_Subscript* node) {
    Value value = visit_expr(node->value);
    Value slice = visit_slice(node->slice);

    AUTO_DECREF(value.o);
    AUTO_DECREF(slice.o);

    return Value(getitem(value.o, slice.o), jit ? jit->emitGetItem(node, value, slice) : NULL);
}

Value ASTInterpreter::visit_list(AST_List* node) {
    llvm::SmallVector<RewriterVar*, 8> items;

    BoxedList* list = new BoxedList();
    list->ensure(node->elts.size());
    for (AST_expr* e : node->elts) {
        try {
            Value v = visit_expr(e);
            items.push_back(v);
            listAppendInternalStolen(list, v.o);
        } catch (ExcInfo e) {
            RELEASE_ASSERT(0, "check refcounting");
        }
    }

    return Value(list, jit ? jit->emitCreateList(items) : NULL);
}

Value ASTInterpreter::visit_tuple(AST_Tuple* node) {
    llvm::SmallVector<RewriterVar*, 8> items;

    BoxedTuple* rtn = BoxedTuple::create(node->elts.size());
    int rtn_idx = 0;
    for (AST_expr* e : node->elts) {
        Value v = visit_expr(e);
        rtn->elts[rtn_idx++] = v.o;
        items.push_back(v);
    }

    return Value(rtn, jit ? jit->emitCreateTuple(items) : NULL);
}

Value ASTInterpreter::visit_attribute(AST_Attribute* node) {
    Value v = visit_expr(node->value);
    AUTO_DECREF(v.o);
    Value r(pyston::getattr(v.o, node->attr.getBox()), jit ? jit->emitGetAttr(v, node->attr.getBox(), node) : NULL);
    return r;
}
}


int ASTInterpreterJitInterface::getBoxedLocalsOffset() {
    return offsetof(ASTInterpreter, frame_info.boxedLocals);
}

int ASTInterpreterJitInterface::getCurrentBlockOffset() {
    return offsetof(ASTInterpreter, current_block);
}

int ASTInterpreterJitInterface::getCurrentInstOffset() {
    return offsetof(ASTInterpreter, frame_info.stmt);
}

int ASTInterpreterJitInterface::getGeneratorOffset() {
    return offsetof(ASTInterpreter, generator);
}

int ASTInterpreterJitInterface::getGlobalsOffset() {
    return offsetof(ASTInterpreter, frame_info.globals);
}

void ASTInterpreterJitInterface::delNameHelper(void* _interpreter, InternedString name) {
    ASTInterpreter* interpreter = (ASTInterpreter*)_interpreter;
    Box* boxed_locals = interpreter->frame_info.boxedLocals;
    assert(boxed_locals != NULL);
    if (boxed_locals->cls == dict_cls) {
        auto& d = static_cast<BoxedDict*>(boxed_locals)->d;
        auto it = d.find(name.getBox());
        if (it == d.end()) {
            assertNameDefined(0, name.c_str(), NameError, false /* local_var_msg */);
        }
        d.erase(it);
    } else if (boxed_locals->cls == attrwrapper_cls) {
        attrwrapperDel(boxed_locals, name);
    } else {
        RELEASE_ASSERT(0, "%s", boxed_locals->cls->tp_name);
    }
}

Box* ASTInterpreterJitInterface::derefHelper(void* _interpreter, InternedString s) {
    ASTInterpreter* interpreter = (ASTInterpreter*)_interpreter;
    DerefInfo deref_info = interpreter->scope_info->getDerefInfo(s);
    assert(interpreter->getPassedClosure());
    BoxedClosure* closure = interpreter->getPassedClosure();
    for (int i = 0; i < deref_info.num_parents_from_passed_closure; i++) {
        closure = closure->parent;
    }
    Box* val = closure->elts[deref_info.offset];
    if (val == NULL) {
        raiseExcHelper(NameError, "free variable '%s' referenced before assignment in enclosing scope", s.c_str());
    }
    Py_INCREF(val);
    return val;
}

Box* ASTInterpreterJitInterface::doOSRHelper(void* _interpreter, AST_Jump* node) {
    ASTInterpreter* interpreter = (ASTInterpreter*)_interpreter;
    ++interpreter->edgecount;
    if (interpreter->edgecount >= OSR_THRESHOLD_BASELINE) {
        // XXX refcounting here?
        return interpreter->doOSR(node);
    }
    return NULL;
}

Box* ASTInterpreterJitInterface::landingpadHelper(void* _interpreter) {
    ASTInterpreter* interpreter = (ASTInterpreter*)_interpreter;
    ExcInfo& last_exception = interpreter->last_exception;
    Box* type = last_exception.type;
    Box* value = last_exception.value ? last_exception.value : None;
    Box* traceback = last_exception.traceback ? last_exception.traceback : None;
    Box* rtn = BoxedTuple::create({ type, value, traceback });
    last_exception = ExcInfo(NULL, NULL, NULL);
    return rtn;
}

void ASTInterpreterJitInterface::setExcInfoHelper(void* _interpreter, Box* type, Box* value, Box* traceback) {
    ASTInterpreter* interpreter = (ASTInterpreter*)_interpreter;
    interpreter->getFrameInfo()->exc = ExcInfo(type, value, traceback);
}

void ASTInterpreterJitInterface::setLocalClosureHelper(void* _interpreter, long vreg, InternedString id, Box* v) {
    ASTInterpreter* interpreter = (ASTInterpreter*)_interpreter;

    assert(interpreter->getSymVRegMap().count(id));
    assert(interpreter->getSymVRegMap()[id] == vreg);
    Box* prev = interpreter->vregs[vreg];
    interpreter->vregs[vreg] = v;
    interpreter->created_closure->elts[interpreter->scope_info->getClosureOffset(id)] = incref(v);
    Py_XDECREF(prev);
}

void ASTInterpreterJitInterface::uncacheExcInfoHelper(void* _interpreter) {
    ASTInterpreter* interpreter = (ASTInterpreter*)_interpreter;
    interpreter->getFrameInfo()->exc = ExcInfo(NULL, NULL, NULL);
}

void ASTInterpreterJitInterface::raise0Helper(void* _interpreter) {
    ASTInterpreter* interpreter = (ASTInterpreter*)_interpreter;
    raise0(&interpreter->getFrameInfo()->exc);
}

const void* interpreter_instr_addr = (void*)&executeInnerAndSetupFrame;

// small wrapper around executeInner because we can not directly call the member function from asm.
extern "C" Box* executeInnerFromASM(ASTInterpreter& interpreter, CFGBlock* start_block, AST_stmt* start_at) {
    initFrame(interpreter.getFrameInfo());
    Box* rtn = ASTInterpreter::executeInner(interpreter, start_block, start_at);
    deinitFrame(interpreter.getFrameInfo());
    return rtn;
}

Box* astInterpretFunction(FunctionMetadata* md, Box* closure, Box* generator, Box* globals, Box* arg1, Box* arg2,
                          Box* arg3, Box** args) {
    UNAVOIDABLE_STAT_TIMER(t0, "us_timer_in_interpreter");

    SourceInfo* source_info = md->source.get();

    assert((!globals) == source_info->scoping->areGlobalsFromModule());
    bool can_reopt = ENABLE_REOPT && !FORCE_INTERPRETER;

    if (unlikely(can_reopt
                 && (FORCE_OPTIMIZE || !ENABLE_INTERPRETER || md->times_interpreted > REOPT_THRESHOLD_BASELINE))) {
        md->times_interpreted = 0;

        // EffortLevel new_effort = EffortLevel::MODERATE;
        EffortLevel new_effort = EffortLevel::MAXIMAL; // always use max opt (disabled moderate opt tier)
        if (FORCE_OPTIMIZE)
            new_effort = EffortLevel::MAXIMAL;

        std::vector<ConcreteCompilerType*> arg_types;
        for (int i = 0; i < md->param_names.totalParameters(); i++) {
            Box* arg = getArg(i, arg1, arg2, arg3, args);

            assert(arg || i == md->param_names.kwargsIndex()); // only builtin functions can pass NULL args

            // TODO: reenable argument-type specialization
            arg_types.push_back(UNKNOWN);
            // arg_types.push_back(typeFromClass(arg->cls));
        }
        FunctionSpecialization* spec = new FunctionSpecialization(UNKNOWN, arg_types);

        // this also pushes the new CompiledVersion to the back of the version list:
        CompiledFunction* optimized = compileFunction(md, spec, new_effort, NULL);

        md->dependent_interp_callsites.invalidateAll();

        UNAVOIDABLE_STAT_TIMER(t0, "us_timer_in_jitted_code");
        Box* r;
        Box* maybe_args[3];
        int nmaybe_args = 0;
        if (closure)
            maybe_args[nmaybe_args++] = closure;
        if (generator)
            maybe_args[nmaybe_args++] = generator;
        if (globals)
            maybe_args[nmaybe_args++] = globals;
        if (nmaybe_args == 0)
            r = optimized->call(arg1, arg2, arg3, args);
        else if (nmaybe_args == 1)
            r = optimized->call1(maybe_args[0], arg1, arg2, arg3, args);
        else if (nmaybe_args == 2)
            r = optimized->call2(maybe_args[0], maybe_args[1], arg1, arg2, arg3, args);
        else {
            assert(nmaybe_args == 3);
            r = optimized->call3(maybe_args[0], maybe_args[1], maybe_args[2], arg1, arg2, arg3, args);
        }

        if (optimized->exception_style == CXX)
            return r;
        else {
            if (!r)
                throwCAPIException();
            return r;
        }
    }

    // Note: due to some (avoidable) restrictions, this check is pretty constrained in where
    // it can go, due to the fact that it can throw an exception.
    // It can't go in the ASTInterpreter constructor, since that will cause the C++ runtime to
    // delete the partially-constructed memory which we don't currently handle.  It can't go into
    // executeInner since we want the SyntaxErrors to happen *before* the stack frame is entered.
    // (For instance, throwing the exception will try to fetch the current statement, but we determine
    // that by looking at the cfg.)
    if (!source_info->cfg)
        source_info->cfg = computeCFG(source_info, source_info->body);

    Box** vregs = NULL;
    int num_vregs = md->calculateNumVRegs();
    if (num_vregs > 0) {
        vregs = (Box**)alloca(sizeof(Box*) * num_vregs);
        memset(vregs, 0, sizeof(Box*) * num_vregs);
    }

    ++md->times_interpreted;
    ASTInterpreter interpreter(md, vregs);

    ScopeInfo* scope_info = md->source->getScopeInfo();

    if (unlikely(scope_info->usesNameLookup())) {
        interpreter.setBoxedLocals(new BoxedDict());
    }

    assert((!globals) == md->source->scoping->areGlobalsFromModule());
    if (globals) {
        interpreter.setGlobals(globals);
    } else {
        interpreter.setGlobals(source_info->parent_module);
    }

    interpreter.initArguments((BoxedClosure*)closure, (BoxedGenerator*)generator, arg1, arg2, arg3, args);
    Box* v = ASTInterpreter::execute(interpreter);
    return v ? v : incref(None);
}

Box* astInterpretFunctionEval(FunctionMetadata* md, Box* globals, Box* boxedLocals) {
    ++md->times_interpreted;

    // Note: due to some (avoidable) restrictions, this check is pretty constrained in where
    // it can go, due to the fact that it can throw an exception.
    // It can't go in the ASTInterpreter constructor, since that will cause the C++ runtime to
    // delete the partially-constructed memory which we don't currently handle.  It can't go into
    // executeInner since we want the SyntaxErrors to happen *before* the stack frame is entered.
    // (For instance, throwing the exception will try to fetch the current statement, but we determine
    // that by looking at the cfg.)
    SourceInfo* source_info = md->source.get();
    if (!source_info->cfg)
        source_info->cfg = computeCFG(source_info, source_info->body);

    Box** vregs = NULL;
    int num_vregs = md->calculateNumVRegs();
    if (num_vregs > 0) {
        vregs = (Box**)alloca(sizeof(Box*) * num_vregs);
        memset(vregs, 0, sizeof(Box*) * num_vregs);
    }

    ASTInterpreter interpreter(md, vregs);
    interpreter.initArguments(NULL, NULL, NULL, NULL, NULL, NULL);
    interpreter.setBoxedLocals(boxedLocals);

    assert(!md->source->scoping->areGlobalsFromModule());
    assert(globals);
    interpreter.setGlobals(globals);

    Box* v = ASTInterpreter::execute(interpreter);
    return v ? v : None;
}

static Box* astInterpretDeoptInner(FunctionMetadata* md, AST_expr* after_expr, AST_stmt* enclosing_stmt, Box* expr_val,
                                   FrameStackState frame_state) __attribute__((noinline));
static Box* astInterpretDeoptInner(FunctionMetadata* md, AST_expr* after_expr, AST_stmt* enclosing_stmt, Box* expr_val,
                                   FrameStackState frame_state) {
    assert(md);
    assert(enclosing_stmt);
    assert(frame_state.locals);
    assert(after_expr);
    assert(expr_val);

    SourceInfo* source_info = md->source.get();

    // We can't reuse the existing vregs from the LLVM tier because they only contain the user visible ones this means
    // there wouldn't be enough space for the compiler generated ones which the interpreter (+bjit) stores inside the
    // vreg array.
    Box** vregs = NULL;
    int num_vregs = md->calculateNumVRegs();
    if (num_vregs > 0) {
        vregs = (Box**)alloca(sizeof(Box*) * num_vregs);
        memset(vregs, 0, sizeof(Box*) * num_vregs);
    }

    ASTInterpreter interpreter(md, vregs);
    if (source_info->scoping->areGlobalsFromModule())
        interpreter.setGlobals(source_info->parent_module);

    for (const auto& p : *frame_state.locals) {
        assert(p.first->cls == str_cls);
        auto name = static_cast<BoxedString*>(p.first)->s();
        if (name == PASSED_GENERATOR_NAME) {
            interpreter.setGenerator(p.second);
        } else if (name == PASSED_CLOSURE_NAME) {
            interpreter.setPassedClosure(p.second);
        } else if (name == CREATED_CLOSURE_NAME) {
            interpreter.setCreatedClosure(p.second);
        } else {
            InternedString interned = md->source->getInternedStrings().get(name);
            interpreter.addSymbol(interned, p.second, false);
        }
    }

    interpreter.setFrameInfo(frame_state.frame_info);

    CFGBlock* start_block = NULL;
    AST_stmt* starting_statement = NULL;
    while (true) {
        if (enclosing_stmt->type == AST_TYPE::Assign) {
            auto asgn = ast_cast<AST_Assign>(enclosing_stmt);
            RELEASE_ASSERT(asgn->value == after_expr, "%p %p", asgn->value, after_expr);
            assert(asgn->targets.size() == 1);
            assert(asgn->targets[0]->type == AST_TYPE::Name);
            auto name = ast_cast<AST_Name>(asgn->targets[0]);
            assert(name->id.s()[0] == '#');
            interpreter.addSymbol(name->id, expr_val, true);
            break;
        } else if (enclosing_stmt->type == AST_TYPE::Expr) {
            auto expr = ast_cast<AST_Expr>(enclosing_stmt);
            RELEASE_ASSERT(expr->value == after_expr, "%p %p", expr->value, after_expr);
            assert(expr->value == after_expr);
            break;
        } else if (enclosing_stmt->type == AST_TYPE::Invoke) {
            auto invoke = ast_cast<AST_Invoke>(enclosing_stmt);
            start_block = invoke->normal_dest;
            starting_statement = start_block->body[0];
            enclosing_stmt = invoke->stmt;
        } else {
            RELEASE_ASSERT(0, "should not be able to reach here with anything other than an Assign (got %d)",
                           enclosing_stmt->type);
        }
    }

    if (start_block == NULL) {
        // TODO innefficient
        for (auto block : md->source->cfg->blocks) {
            int n = block->body.size();
            for (int i = 0; i < n; i++) {
                if (block->body[i] == enclosing_stmt) {
                    ASSERT(i + 1 < n, "how could we deopt from a non-invoke terminator?");
                    start_block = block;
                    starting_statement = block->body[i + 1];
                    break;
                }
            }

            if (start_block)
                break;
        }

        ASSERT(start_block, "was unable to find the starting block??");
        assert(starting_statement);
    }

    // We need to remove the old python frame created in the LLVM tier otherwise we would have a duplicate frame because
    // the interpreter will set the new state before executing the first statement.
    RELEASE_ASSERT(cur_thread_state.frame_info == frame_state.frame_info, "");
    cur_thread_state.frame_info = frame_state.frame_info->back;

    Box* v = ASTInterpreter::execute(interpreter, start_block, starting_statement);
    return v ? v : None;
}

Box* astInterpretDeopt(FunctionMetadata* md, AST_expr* after_expr, AST_stmt* enclosing_stmt, Box* expr_val,
                       FrameStackState frame_state) {
    return astInterpretDeoptInner(md, after_expr, enclosing_stmt, expr_val, frame_state);
}

extern "C" void printExprHelper(Box* obj) {
    Box* displayhook = PySys_GetObject("displayhook");
    if (!displayhook)
        raiseExcHelper(RuntimeError, "lost sys.displayhook");
    runtimeCall(displayhook, ArgPassSpec(1), obj, 0, 0, 0, 0);
}

static ASTInterpreter* getInterpreterFromFramePtr(void* frame_ptr) {
    // This offsets have to match the layout inside executeInnerAndSetupFrame
    ASTInterpreter** ptr = (ASTInterpreter**)(((uint8_t*)frame_ptr) - 8);
    return *ptr;
}

FrameInfo* getFrameInfoForInterpretedFrame(void* frame_ptr) {
    ASTInterpreter* interpreter = getInterpreterFromFramePtr(frame_ptr);
    assert(interpreter);
    return interpreter->getFrameInfo();
}
<<<<<<< HEAD

BoxedDict* localsForInterpretedFrame(Box** vregs, CFG* cfg) {
    BoxedDict* rtn = new BoxedDict();
    for (auto& l : cfg->sym_vreg_map_user_visible) {
        Box* val = vregs[l.second];
        if (val) {
            rtn->d[l.first.getBox()] = val;
        }
    }

    return rtn;
}

BoxedDict* localsForInterpretedFrame(void* frame_ptr) {
    ASTInterpreter* interpreter = getInterpreterFromFramePtr(frame_ptr);
    assert(interpreter);
    return localsForInterpretedFrame(interpreter->getVRegs(), interpreter->getMD()->source->cfg);
}
=======
>>>>>>> 30d4519f
}<|MERGE_RESOLUTION|>--- conflicted
+++ resolved
@@ -155,7 +155,7 @@
     ~ASTInterpreter() {
         Py_XDECREF(frame_info.boxedLocals);
 
-        int nvregs = md->calculateNumVRegs();
+        int nvregs = getMD()->calculateNumVRegs();
 
         for (int i = 0; i < nvregs; i++) {
             Py_XDECREF(vregs[i]);
@@ -665,13 +665,9 @@
 
         // we may have started JITing because the OSR thresholds got triggered in this case we don't want to jit
         // additional blocks ouside of the loop if the function is cold.
-<<<<<<< HEAD
-        //if (md->times_interpreted < REOPT_THRESHOLD_INTERPRETER)
+        // XXX reenable this
+        //if (getMD()->times_interpreted < REOPT_THRESHOLD_INTERPRETER)
             //should_jit = false;
-=======
-        if (getMD()->times_interpreted < REOPT_THRESHOLD_INTERPRETER)
-            should_jit = false;
->>>>>>> 30d4519f
     }
 
     if (backedge)
@@ -2050,25 +2046,4 @@
     assert(interpreter);
     return interpreter->getFrameInfo();
 }
-<<<<<<< HEAD
-
-BoxedDict* localsForInterpretedFrame(Box** vregs, CFG* cfg) {
-    BoxedDict* rtn = new BoxedDict();
-    for (auto& l : cfg->sym_vreg_map_user_visible) {
-        Box* val = vregs[l.second];
-        if (val) {
-            rtn->d[l.first.getBox()] = val;
-        }
-    }
-
-    return rtn;
-}
-
-BoxedDict* localsForInterpretedFrame(void* frame_ptr) {
-    ASTInterpreter* interpreter = getInterpreterFromFramePtr(frame_ptr);
-    assert(interpreter);
-    return localsForInterpretedFrame(interpreter->getVRegs(), interpreter->getMD()->source->cfg);
-}
-=======
->>>>>>> 30d4519f
 }