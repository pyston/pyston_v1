// Copyright (c) 2014-2015 Dropbox, Inc.
//
// Licensed under the Apache License, Version 2.0 (the "License");
// you may not use this file except in compliance with the License.
// You may obtain a copy of the License at
//
//    http://www.apache.org/licenses/LICENSE-2.0
//
// Unless required by applicable law or agreed to in writing, software
// distributed under the License is distributed on an "AS IS" BASIS,
// WITHOUT WARRANTIES OR CONDITIONS OF ANY KIND, either express or implied.
// See the License for the specific language governing permissions and
// limitations under the License.

#include "codegen/ast_interpreter.h"

#include <llvm/ADT/DenseMap.h>
#include <llvm/ADT/StringMap.h>
#include <unordered_map>

#include "analysis/function_analysis.h"
#include "analysis/scoping_analysis.h"
#include "codegen/baseline_jit.h"
#include "codegen/codegen.h"
#include "codegen/compvars.h"
#include "codegen/irgen.h"
#include "codegen/irgen/hooks.h"
#include "codegen/irgen/irgenerator.h"
#include "codegen/irgen/util.h"
#include "codegen/osrentry.h"
#include "core/ast.h"
#include "core/cfg.h"
#include "core/common.h"
#include "core/contiguous_map.h"
#include "core/stats.h"
#include "core/thread_utils.h"
#include "core/util.h"
#include "runtime/generator.h"
#include "runtime/import.h"
#include "runtime/inline/boxing.h"
#include "runtime/inline/list.h"
#include "runtime/long.h"
#include "runtime/objmodel.h"
#include "runtime/set.h"
#include "runtime/types.h"
#include "runtime/util.h"

#ifndef NDEBUG
#define DEBUG 1
#else
#define DEBUG 0
#endif

namespace pyston {

namespace {

class ASTInterpreter;
extern "C" Box* executeInnerAndSetupFrame(ASTInterpreter& interpreter, CFGBlock* start_block, AST_stmt* start_at);

/*
 * ASTInterpreters exist per function frame - there's no global interpreter object that executes
 * all non-jitted code!
 *
 * All ASTInterpreter instances have to live on the stack because otherwise the GC won't scan the fields.
 */
class ASTInterpreter {
public:
    ASTInterpreter(FunctionMetadata* md, Box** vregs);

    void initArguments(BoxedClosure* closure, BoxedGenerator* generator, Box* arg1, Box* arg2, Box* arg3, Box** args);

    static Box* execute(ASTInterpreter& interpreter, CFGBlock* start_block = NULL, AST_stmt* start_at = NULL);
    static Box* executeInner(ASTInterpreter& interpreter, CFGBlock* start_block, AST_stmt* start_at);

private:
    Value createFunction(AST* node, AST_arguments* args, const std::vector<AST_stmt*>& body);
    Value doBinOp(AST_expr* node, Value left, Value right, int op, BinExpType exp_type);
    void doStore(AST_expr* node, STOLEN(Value) value);
    void doStore(AST_Name* name, STOLEN(Value) value);
    Box* doOSR(AST_Jump* node);
    Value getNone();

    Value visit_assert(AST_Assert* node);
    Value visit_assign(AST_Assign* node);
    Value visit_binop(AST_BinOp* node);
    Value visit_call(AST_Call* node);
    Value visit_compare(AST_Compare* node);
    Value visit_delete(AST_Delete* node);
    Value visit_exec(AST_Exec* node);
    Value visit_global(AST_Global* node);
    Value visit_module(AST_Module* node);
    Value visit_print(AST_Print* node);
    Value visit_raise(AST_Raise* node);
    Value visit_return(AST_Return* node);
    Value visit_stmt(AST_stmt* node);
    Value visit_unaryop(AST_UnaryOp* node);

    Value visit_attribute(AST_Attribute* node);
    Value visit_dict(AST_Dict* node);
    Value visit_ellipsis(AST_Ellipsis* node);
    Value visit_expr(AST_expr* node);
    Value visit_expr(AST_Expr* node);
    Value visit_extslice(AST_ExtSlice* node);
    Value visit_index(AST_Index* node);
    Value visit_lambda(AST_Lambda* node);
    Value visit_list(AST_List* node);
    Value visit_name(AST_Name* node);
    Value visit_num(AST_Num* node);
    Value visit_repr(AST_Repr* node);
    Value visit_set(AST_Set* node);
    Value visit_str(AST_Str* node);
    Value visit_subscript(AST_Subscript* node);
    Value visit_slice(AST_Slice* node);
    Value visit_slice(AST_slice* node);
    Value visit_tuple(AST_Tuple* node);
    Value visit_yield(AST_Yield* node);

    Value visit_makeClass(AST_MakeClass* node);
    Value visit_makeFunction(AST_MakeFunction* node);

    // pseudo
    Value visit_augBinOp(AST_AugBinOp* node);
    Value visit_branch(AST_Branch* node);
    Value visit_clsAttribute(AST_ClsAttribute* node);
    Value visit_invoke(AST_Invoke* node);
    Value visit_jump(AST_Jump* node);
    Value visit_langPrimitive(AST_LangPrimitive* node);

    // for doc on 'exit_offset' have a look at JitFragmentWriter::num_bytes_exit and num_bytes_overlapping
    void startJITing(CFGBlock* block, int exit_offset = 0);
    void abortJITing();
    void finishJITing(CFGBlock* continue_block = NULL);
    Box* execJITedBlock(CFGBlock* b);

    // this variables are used by the baseline JIT, make sure they have an offset < 0x80 so we can use shorter
    // instructions
    CFGBlock* next_block, *current_block;
    FrameInfo frame_info;

    FunctionMetadata* md;
    SourceInfo* source_info;
    ScopeInfo* scope_info;
    PhiAnalysis* phis;
    Box** vregs;
    ExcInfo last_exception;
    BoxedClosure* created_closure;
    BoxedGenerator* generator;
    unsigned edgecount;
    BoxedModule* parent_module;

    std::unique_ptr<JitFragmentWriter> jit;
    bool should_jit;

public:
    ~ASTInterpreter() {
        Py_XDECREF(frame_info.boxedLocals);

        int nvregs = md->calculateNumVRegs();

        for (int i = 0; i < nvregs; i++) {
            Py_XDECREF(vregs[i]);
        }

        Py_DECREF(this->globals);
        Py_XDECREF(this->created_closure);
    }

    llvm::DenseMap<InternedString, int>& getSymVRegMap() {
        assert(source_info->cfg);
        return source_info->cfg->sym_vreg_map;
    }

    AST_stmt* getCurrentStatement() {
        assert(frame_info.stmt);
        return frame_info.stmt;
    }

    void setCurrentStatement(AST_stmt* stmt) { frame_info.stmt = stmt; }

    Box* getGlobals() {
<<<<<<< HEAD
        assert(globals);
        return incref(globals);
=======
        assert(frame_info.globals);
        return frame_info.globals;
>>>>>>> bf2bae9d
    }

    FunctionMetadata* getMD() { return md; }
    FrameInfo* getFrameInfo() { return &frame_info; }
    BoxedClosure* getPassedClosure() { return frame_info.passed_closure; }
    Box** getVRegs() { return vregs; }
    const ScopeInfo* getScopeInfo() { return scope_info; }

    void addSymbol(InternedString name, Box* value, bool allow_duplicates);
    void setGenerator(Box* gen);
    void setPassedClosure(Box* closure);
    void setCreatedClosure(Box* closure);
    void setBoxedLocals(Box*);
    void setFrameInfo(const FrameInfo* frame_info);
    void setGlobals(Box* globals);

    friend struct pyston::ASTInterpreterJitInterface;
};

void ASTInterpreter::addSymbol(InternedString name, Box* value, bool allow_duplicates) {
    assert(getSymVRegMap().count(name));
    if (!allow_duplicates)
        assert(vregs[getSymVRegMap()[name]] == NULL);
    vregs[getSymVRegMap()[name]] = value;
}

void ASTInterpreter::setGenerator(Box* gen) {
    assert(!this->generator); // This should only used for initialization
    assert(gen->cls == generator_cls);
    this->generator = static_cast<BoxedGenerator*>(gen);
}

void ASTInterpreter::setPassedClosure(Box* closure) {
    assert(!frame_info.passed_closure); // This should only used for initialization
    assert(!closure || closure->cls == closure_cls);
    frame_info.passed_closure = static_cast<BoxedClosure*>(closure);
}

void ASTInterpreter::setCreatedClosure(Box* closure) {
    assert(!this->created_closure); // This should only used for initialization
    assert(closure->cls == closure_cls);
    this->created_closure = static_cast<BoxedClosure*>(closure);
}

void ASTInterpreter::setBoxedLocals(Box* boxedLocals) {
    this->frame_info.boxedLocals = boxedLocals;
}

void ASTInterpreter::setFrameInfo(const FrameInfo* frame_info) {
    this->frame_info = *frame_info;
}

void ASTInterpreter::setGlobals(Box* globals) {
<<<<<<< HEAD
    this->globals = globals;
    Py_INCREF(globals);
=======
    assert(gc::isValidGCObject(globals));
    this->frame_info.globals = globals;
>>>>>>> bf2bae9d
}

ASTInterpreter::ASTInterpreter(FunctionMetadata* md, Box** vregs)
    : current_block(0),
      frame_info(ExcInfo(NULL, NULL, NULL)),
      md(md),
      source_info(md->source.get()),
      scope_info(0),
      phis(NULL),
      vregs(vregs),
      last_exception(NULL, NULL, NULL),
      created_closure(0),
      generator(0),
      edgecount(0),
      parent_module(source_info->parent_module),
      should_jit(false) {

    scope_info = source_info->getScopeInfo();
    frame_info.vregs = vregs;

    assert(scope_info);
}

void ASTInterpreter::initArguments(BoxedClosure* _closure, BoxedGenerator* _generator, Box* arg1, Box* arg2, Box* arg3,
                                   Box** args) {
    setPassedClosure(_closure);
    generator = _generator;

    if (scope_info->createsClosure())
        created_closure = createClosure(_closure, scope_info->getClosureSize());

    const ParamNames& param_names = md->param_names;

    // make sure the AST_Name nodes are set
    assert(param_names.args.size() == param_names.arg_names.size());
    assert(param_names.vararg.empty() == (param_names.vararg_name == NULL));
    assert(param_names.kwarg.empty() == (param_names.kwarg_name == NULL));

    int i = 0;
    for (auto& name : param_names.arg_names) {
        doStore(name, Value(incref(getArg(i++, arg1, arg2, arg3, args)), 0));
    }

    if (param_names.vararg_name)
        doStore(param_names.vararg_name, Value(incref(getArg(i++, arg1, arg2, arg3, args)), 0));

    if (param_names.kwarg_name) {
        Box* val = getArg(i++, arg1, arg2, arg3, args);
        if (!val)
            val = createDict();
        else
            Py_INCREF(val);
        doStore(param_names.kwarg_name, Value(val, 0));
    }
    assert(i == param_names.totalParameters());
}

void ASTInterpreter::startJITing(CFGBlock* block, int exit_offset) {
    assert(ENABLE_BASELINEJIT);
    assert(!jit);

    auto& code_blocks = md->code_blocks;
    JitCodeBlock* code_block = NULL;
    if (!code_blocks.empty())
        code_block = code_blocks[code_blocks.size() - 1].get();

    if (!code_block || code_block->shouldCreateNewBlock()) {
        code_blocks.push_back(std::unique_ptr<JitCodeBlock>(new JitCodeBlock(source_info->getName()->s())));
        code_block = code_blocks[code_blocks.size() - 1].get();
        exit_offset = 0;
    }

    jit = code_block->newFragment(block, exit_offset);
}

void ASTInterpreter::abortJITing() {
    if (jit) {
        static StatCounter bjit_aborts("num_baselinejit_aborts");
        bjit_aborts.log();
        jit->abortCompilation();
        jit.reset();
    }
}

void ASTInterpreter::finishJITing(CFGBlock* continue_block) {
    if (!jit)
        return;
    int exit_offset = jit->finishCompilation();
    jit.reset();
    if (continue_block && !continue_block->code)
        startJITing(continue_block, exit_offset);
}

Box* ASTInterpreter::execJITedBlock(CFGBlock* b) {
    try {
        UNAVOIDABLE_STAT_TIMER(t0, "us_timer_in_baseline_jitted_code");
        std::pair<CFGBlock*, Box*> rtn = b->entry_code(this, b, vregs);
        next_block = rtn.first;
        if (!next_block)
            return rtn.second;
    } catch (ExcInfo e) {
        AST_stmt* stmt = getCurrentStatement();
        if (stmt->type != AST_TYPE::Invoke)
            throw e;

        auto source = getMD()->source.get();
        stmt->cxx_exception_count++;
        caughtCxxException(LineInfo(stmt->lineno, stmt->col_offset, source->getFn(), source->getName()), &e);

        next_block = ((AST_Invoke*)stmt)->exc_dest;
        last_exception = e;
    }
    return nullptr;
}

Box* ASTInterpreter::executeInner(ASTInterpreter& interpreter, CFGBlock* start_block, AST_stmt* start_at) {
    Value v(nullptr, nullptr);

    bool from_start = start_block == NULL && start_at == NULL;

    assert((start_block == NULL) == (start_at == NULL));
    if (start_block == NULL) {
        start_block = interpreter.source_info->cfg->getStartingBlock();
        start_at = start_block->body[0];
    }

    // Important that this happens after RegisterHelper:
    interpreter.setCurrentStatement(start_at);
    threading::allowGLReadPreemption();
    interpreter.setCurrentStatement(NULL);

    if (!from_start) {
        interpreter.current_block = start_block;
        bool started = false;
        for (auto s : start_block->body) {
            if (!started) {
                if (s != start_at)
                    continue;
                started = true;
            }

<<<<<<< HEAD
            interpreter.current_inst = s;
            Py_XDECREF(v.o);
=======
            interpreter.setCurrentStatement(s);
>>>>>>> bf2bae9d
            v = interpreter.visit_stmt(s);
        }
    } else {
        interpreter.next_block = start_block;
    }

    if (ENABLE_BASELINEJIT && interpreter.md->times_interpreted >= REOPT_THRESHOLD_INTERPRETER)
        interpreter.should_jit = true;

    while (interpreter.next_block) {
        interpreter.current_block = interpreter.next_block;
        interpreter.next_block = 0;

        if (ENABLE_BASELINEJIT && !interpreter.jit) {
            CFGBlock* b = interpreter.current_block;
            if (b->entry_code) {
                Box* rtn = interpreter.execJITedBlock(b);
                if (interpreter.next_block)
                    continue;
                return rtn;
            }
        }

        if (ENABLE_BASELINEJIT && interpreter.should_jit && !interpreter.jit) {
            assert(!interpreter.current_block->code);
            interpreter.startJITing(interpreter.current_block);
        }

        for (AST_stmt* s : interpreter.current_block->body) {
            interpreter.setCurrentStatement(s);
            if (interpreter.jit)
                interpreter.jit->emitSetCurrentInst(s);
            if (v.o) {
                Py_DECREF(v.o);
            }
            v = interpreter.visit_stmt(s);
        }
    }
    return v.o;
}

Box* ASTInterpreter::execute(ASTInterpreter& interpreter, CFGBlock* start_block, AST_stmt* start_at) {
    UNAVOIDABLE_STAT_TIMER(t0, "us_timer_in_interpreter");
    return executeInnerAndSetupFrame(interpreter, start_block, start_at);
}

Value ASTInterpreter::doBinOp(AST_expr* node, Value left, Value right, int op, BinExpType exp_type) {
    switch (exp_type) {
        case BinExpType::AugBinOp:
            return Value(augbinop(left.o, right.o, op), jit ? jit->emitAugbinop(node, left, right, op) : NULL);
        case BinExpType::BinOp:
            return Value(binop(left.o, right.o, op), jit ? jit->emitBinop(node, left, right, op) : NULL);
        case BinExpType::Compare:
            return Value(compare(left.o, right.o, op), jit ? jit->emitCompare(node, left, right, op) : NULL);
        default:
            RELEASE_ASSERT(0, "not implemented");
    }
    return Value();
}

void ASTInterpreter::doStore(AST_Name* node, STOLEN(Value) value) {
    if (node->lookup_type == ScopeInfo::VarScopeType::UNKNOWN)
        node->lookup_type = scope_info->getScopeTypeOfName(node->id);

    InternedString name = node->id;
    ScopeInfo::VarScopeType vst = node->lookup_type;
    if (vst == ScopeInfo::VarScopeType::GLOBAL) {
        if (jit)
            jit->emitSetGlobal(frame_info.globals, name.getBox(), value);
        setGlobal(frame_info.globals, name.getBox(), value.o);
    } else if (vst == ScopeInfo::VarScopeType::NAME) {
        if (jit)
            jit->emitSetItemName(name.getBox(), value);
        assert(frame_info.boxedLocals != NULL);
        // TODO should probably pre-box the names when it's a scope that usesNameLookup
        AUTO_DECREF(value.o);
        setitem(frame_info.boxedLocals, name.getBox(), value.o);
    } else {
        bool closure = vst == ScopeInfo::VarScopeType::CLOSURE;
        if (jit) {
            if (!closure) {
                bool is_live = source_info->getLiveness()->isLiveAtEnd(name, current_block);
                if (is_live)
                    jit->emitSetLocal(name, node->vreg, closure, value);
                else
                    jit->emitSetBlockLocal(name, value);
            } else
                jit->emitSetLocal(name, node->vreg, closure, value);
        }

        if (closure) {
            ASTInterpreterJitInterface::setLocalClosureHelper(this, node->vreg, name, value.o);
        } else {
            assert(getSymVRegMap().count(name));
            assert(getSymVRegMap()[name] == node->vreg);
            Box* prev = vregs[node->vreg];
            vregs[node->vreg] = value.o;
            Py_XDECREF(prev);
        }
    }
}

void ASTInterpreter::doStore(AST_expr* node, STOLEN(Value) value) {
    if (node->type == AST_TYPE::Name) {
        AST_Name* name = (AST_Name*)node;
        doStore(name, value);
    } else if (node->type == AST_TYPE::Attribute) {
        AST_Attribute* attr = (AST_Attribute*)node;
        Value o = visit_expr(attr->value);
        if (jit) {
            jit->emitSetAttr(node, o, attr->attr.getBox(), value);
        }
        AUTO_DECREF(o.o);
        pyston::setattr(o.o, attr->attr.getBox(), value.o);
    } else if (node->type == AST_TYPE::Tuple) {
        AST_Tuple* tuple = (AST_Tuple*)node;
        Box** array = unpackIntoArray(value.o, tuple->elts.size());

        RewriterVar* array_var = NULL;
        if (jit) {
            array_var = jit->emitUnpackIntoArray(value, tuple->elts.size());
        }

        unsigned i = 0;
        for (AST_expr* e : tuple->elts) {
            doStore(e, Value(array[i], jit ? array_var->getAttr(i * sizeof(void*))->setType(RefType::OWNED) : NULL));
            ++i;
        }
        Py_DECREF(value.o);
    } else if (node->type == AST_TYPE::List) {
        AST_List* list = (AST_List*)node;
        Box** array = unpackIntoArray(value.o, list->elts.size());

        RewriterVar* array_var = NULL;
        if (jit)
            array_var = jit->emitUnpackIntoArray(value, list->elts.size());

        unsigned i = 0;
        for (AST_expr* e : list->elts) {
            doStore(e, Value(array[i], jit ? array_var->getAttr(i * sizeof(void*)) : NULL));
            ++i;
        }
    } else if (node->type == AST_TYPE::Subscript) {
        AST_Subscript* subscript = (AST_Subscript*)node;

        Value target = visit_expr(subscript->value);
        Value slice = visit_slice(subscript->slice);

        AUTO_DECREF(target.o);
        AUTO_DECREF(slice.o);
        AUTO_DECREF(value.o);

        if (jit)
            jit->emitSetItem(target, slice, value);
        setitem(target.o, slice.o, value.o);
    } else {
        RELEASE_ASSERT(0, "not implemented");
    }
}

Value ASTInterpreter::getNone() {
    RewriterVar* v = NULL;
    if (jit) {
        v = jit->imm(None)->setType(RefType::BORROWED);
    }
    return Value(incref(None), v);
}

Value ASTInterpreter::visit_unaryop(AST_UnaryOp* node) {
    Value operand = visit_expr(node->operand);
    if (node->op_type == AST_TYPE::Not)
        return Value(boxBool(!nonzero(operand.o)), jit ? jit->emitNotNonzero(operand) : NULL);
    else
        return Value(unaryop(operand.o, node->op_type), jit ? jit->emitUnaryop(operand, node->op_type) : NULL);
}

Value ASTInterpreter::visit_binop(AST_BinOp* node) {
    Value left = visit_expr(node->left);
    Value right = visit_expr(node->right);
    AUTO_DECREF(left.o);
    AUTO_DECREF(right.o);
    Value r = doBinOp(node, left, right, node->op_type, BinExpType::BinOp);
    return r;
}

Value ASTInterpreter::visit_slice(AST_slice* node) {
    switch (node->type) {
        case AST_TYPE::ExtSlice:
            return visit_extslice(static_cast<AST_ExtSlice*>(node));
        case AST_TYPE::Ellipsis:
            return visit_ellipsis(static_cast<AST_Ellipsis*>(node));
            break;
        case AST_TYPE::Index:
            return visit_index(static_cast<AST_Index*>(node));
        case AST_TYPE::Slice:
            return visit_slice(static_cast<AST_Slice*>(node));
        default:
            RELEASE_ASSERT(0, "Attempt to handle invalid slice type");
    }
    return Value();
}

Value ASTInterpreter::visit_ellipsis(AST_Ellipsis* node) {
    return Value(Ellipsis, jit ? jit->imm(Ellipsis) : NULL);
}

Value ASTInterpreter::visit_slice(AST_Slice* node) {
    Value lower = node->lower ? visit_expr(node->lower) : getNone();
    Value upper = node->upper ? visit_expr(node->upper) : getNone();
    Value step = node->step ? visit_expr(node->step) : getNone();
    AUTO_DECREF(lower.o);
    AUTO_DECREF(upper.o);
    AUTO_DECREF(step.o);

    Value v;
    if (jit)
        v.var = jit->emitCreateSlice(lower, upper, step);
    v.o = createSlice(lower.o, upper.o, step.o);
    return v;
}

Value ASTInterpreter::visit_extslice(AST_ExtSlice* node) {
    llvm::SmallVector<RewriterVar*, 8> items;

    int num_slices = node->dims.size();
    BoxedTuple* rtn = BoxedTuple::create(num_slices);
    for (int i = 0; i < num_slices; ++i) {
        Value v = visit_slice(node->dims[i]);
        rtn->elts[i] = v.o;
        items.push_back(v);
    }

    return Value(rtn, jit ? jit->emitCreateTuple(items) : NULL);
}

Value ASTInterpreter::visit_branch(AST_Branch* node) {
    Value v = visit_expr(node->test);
    ASSERT(v.o == True || v.o == False, "Should have called NONZERO before this branch");

    if (jit) {
        jit->emitEndBlock();

        // Special note: emitSideExit decrefs v for us.
        // TODO: since the value is always True or False, maybe could optimize by putting the decref
        // before the conditional instead of after.
        jit->emitSideExit(v, v.o, v.o == True ? node->iffalse : node->iftrue);
    }

    if (v.o == True)
        next_block = node->iftrue;
    else
        next_block = node->iffalse;
    // TODO could potentially avoid doing this if we skip the incref in NONZERO
    Py_DECREF(v.o);

    if (jit) {
        jit->emitJump(next_block);
        finishJITing(next_block);
    }

    return Value();
}

Value ASTInterpreter::visit_jump(AST_Jump* node) {
    bool backedge = node->target->idx < current_block->idx;
    if (backedge) {
        threading::allowGLReadPreemption();

        if (jit)
            jit->call(false, (void*)threading::allowGLReadPreemption);
    }

    if (jit) {
        if (backedge)
            jit->emitOSRPoint(node);
        jit->emitEndBlock();
        jit->emitJump(node->target);
        finishJITing(node->target);

        // we may have started JITing because the OSR thresholds got triggered in this case we don't want to jit
        // additional blocks ouside of the loop if the function is cold.
        //if (md->times_interpreted < REOPT_THRESHOLD_INTERPRETER)
            //should_jit = false;
    }

    if (backedge)
        ++edgecount;

    if (ENABLE_BASELINEJIT && backedge && edgecount == OSR_THRESHOLD_INTERPRETER && !jit && !node->target->code) {
        should_jit = true;
        startJITing(node->target);
    }

    if (backedge && edgecount == OSR_THRESHOLD_BASELINE) {
        Box* rtn = doOSR(node);
        if (rtn)
            return Value(rtn, NULL);
    }

    next_block = node->target;
    return Value();
}

Box* ASTInterpreter::doOSR(AST_Jump* node) {
    bool can_osr = ENABLE_OSR && !FORCE_INTERPRETER;
    if (!can_osr)
        return NULL;

    static StatCounter ast_osrs("num_ast_osrs");
    ast_osrs.log();

    LivenessAnalysis* liveness = source_info->getLiveness();
    std::unique_ptr<PhiAnalysis> phis = computeRequiredPhis(md->param_names, source_info->cfg, liveness, scope_info);

    llvm::DenseMap<int, InternedString> offset_name_map;
    for (auto&& v : getSymVRegMap()) {
        offset_name_map[v.second] = v.first;
    }

    std::vector<InternedString> dead_symbols;
    for (int i = 0; i < getSymVRegMap().size(); ++i) {
        if (!liveness->isLiveAtEnd(offset_name_map[i], current_block)) {
            dead_symbols.push_back(offset_name_map[i]);
        } else if (phis->isRequiredAfter(offset_name_map[i], current_block)) {
            assert(scope_info->getScopeTypeOfName(offset_name_map[i]) != ScopeInfo::VarScopeType::GLOBAL);
        } else {
        }
    }
    for (auto&& dead : dead_symbols) {
        assert(getSymVRegMap().count(dead));
        vregs[getSymVRegMap()[dead]] = NULL;
    }

    const OSREntryDescriptor* found_entry = nullptr;
    for (auto& p : md->osr_versions) {
        if (p.first->backedge != node)
            continue;

        found_entry = p.first;
    }

    std::map<InternedString, Box*> sorted_symbol_table;

    // TODO: maybe use a different placeholder?
    static Box* const VAL_UNDEFINED = (Box*)-1;

    for (auto& name : phis->definedness.getDefinedNamesAtEnd(current_block)) {
        assert(getSymVRegMap().count(name));
        Box* val = vregs[getSymVRegMap()[name]];
        if (!liveness->isLiveAtEnd(name, current_block))
            continue;

        if (phis->isPotentiallyUndefinedAfter(name, current_block)) {
            bool is_defined = val != NULL;
            // TODO only mangle once
            sorted_symbol_table[getIsDefinedName(name, source_info->getInternedStrings())] = (Box*)is_defined;
            sorted_symbol_table[name] = is_defined ? val : VAL_UNDEFINED;
        } else {
            ASSERT(val != NULL, "%s", name.c_str());
            Box* v = sorted_symbol_table[name] = val;
        }
    }

    // Manually free these here, since we might not return from this scope for a long time.
    phis.reset(nullptr);

    // LLVM has a limit on the number of operands a machine instruction can have (~255),
    // in order to not hit the limit with the patchpoints cancel OSR when we have a high number of symbols.
    if (sorted_symbol_table.size() > 225) {
        static StatCounter times_osr_cancel("num_osr_cancel_too_many_syms");
        times_osr_cancel.log();
        return nullptr;
    }

    if (generator)
        sorted_symbol_table[source_info->getInternedStrings().get(PASSED_GENERATOR_NAME)] = generator;

    if (frame_info.passed_closure)
        sorted_symbol_table[source_info->getInternedStrings().get(PASSED_CLOSURE_NAME)] = frame_info.passed_closure;

    if (created_closure)
        sorted_symbol_table[source_info->getInternedStrings().get(CREATED_CLOSURE_NAME)] = created_closure;

    sorted_symbol_table[source_info->getInternedStrings().get(FRAME_INFO_PTR_NAME)] = (Box*)&frame_info;

    if (found_entry == nullptr) {
        OSREntryDescriptor* entry = OSREntryDescriptor::create(md, node, CXX);

        for (auto& it : sorted_symbol_table) {
            if (isIsDefinedName(it.first))
                entry->args[it.first] = BOOL;
            else if (it.first.s() == PASSED_GENERATOR_NAME)
                entry->args[it.first] = GENERATOR;
            else if (it.first.s() == PASSED_CLOSURE_NAME || it.first.s() == CREATED_CLOSURE_NAME)
                entry->args[it.first] = CLOSURE;
            else if (it.first.s() == FRAME_INFO_PTR_NAME)
                entry->args[it.first] = FRAME_INFO;
            else {
                assert(it.first.s()[0] != '!');
                entry->args[it.first] = UNKNOWN;
            }
        }

        found_entry = entry;
    }

    OSRExit exit(found_entry);

    std::vector<Box*> arg_array;
    for (auto& it : sorted_symbol_table) {
        arg_array.push_back(it.second);
    }

    UNAVOIDABLE_STAT_TIMER(t0, "us_timer_in_jitted_code");
    CompiledFunction* partial_func = compilePartialFuncInternal(&exit);

    auto arg_tuple = getTupleFromArgsArray(&arg_array[0], arg_array.size());
    Box* r = partial_func->call(std::get<0>(arg_tuple), std::get<1>(arg_tuple), std::get<2>(arg_tuple),
                                std::get<3>(arg_tuple));

    if (partial_func->exception_style == CXX) {
        assert(r);
        return r;
    } else {
        if (!r)
            throwCAPIException();
        return r;
    }
}

Value ASTInterpreter::visit_invoke(AST_Invoke* node) {
    Value v;
    try {
        v = visit_stmt(node->stmt);
        next_block = node->normal_dest;

        if (jit) {
            jit->emitJump(next_block);
            finishJITing(next_block);
        }
    } catch (ExcInfo e) {
        abortJITing();

        auto source = getMD()->source.get();
        node->cxx_exception_count++;
        caughtCxxException(LineInfo(node->lineno, node->col_offset, source->getFn(), source->getName()), &e);

        next_block = node->exc_dest;
        last_exception = e;
    }

    return v;
}

Value ASTInterpreter::visit_clsAttribute(AST_ClsAttribute* node) {
    Value obj = visit_expr(node->value);
    BoxedString* attr = node->attr.getBox();
    return Value(getclsattr(obj.o, attr), jit ? jit->emitGetClsAttr(obj, attr) : NULL);
}

Value ASTInterpreter::visit_augBinOp(AST_AugBinOp* node) {
    assert(node->op_type != AST_TYPE::Is && node->op_type != AST_TYPE::IsNot && "not tested yet");

    Value left = visit_expr(node->left);
    Value right = visit_expr(node->right);
    Value r = doBinOp(node, left, right, node->op_type, BinExpType::AugBinOp);
    Py_DECREF(left.o);
    Py_DECREF(right.o);

    return r;
}

Value ASTInterpreter::visit_langPrimitive(AST_LangPrimitive* node) {
    Value v;
    if (node->opcode == AST_LangPrimitive::GET_ITER) {
        assert(node->args.size() == 1);
        Value val = visit_expr(node->args[0]);
        v = Value(getPystonIter(val.o), jit ? jit->emitGetPystonIter(val) : NULL);
        Py_DECREF(val.o);
    } else if (node->opcode == AST_LangPrimitive::IMPORT_FROM) {
        assert(node->args.size() == 2);
        assert(node->args[0]->type == AST_TYPE::Name);
        assert(node->args[1]->type == AST_TYPE::Str);

        Value module = visit_expr(node->args[0]);
        AUTO_DECREF(module.o);

        auto ast_str = ast_cast<AST_Str>(node->args[1]);
        assert(ast_str->str_type == AST_Str::STR);
        const std::string& name = ast_str->str_data;
        assert(name.size());
        BoxedString* name_boxed = source_info->parent_module->getStringConstant(name, true);
        AUTO_DECREF(name_boxed);

        if (jit)
            v.var = jit->emitImportFrom(module, name_boxed);
        v.o = importFrom(module.o, name_boxed);
    } else if (node->opcode == AST_LangPrimitive::IMPORT_NAME) {
        assert(node->args.size() == 3);
        assert(node->args[0]->type == AST_TYPE::Num);
        assert(static_cast<AST_Num*>(node->args[0])->num_type == AST_Num::INT);
        assert(node->args[2]->type == AST_TYPE::Str);

        int level = static_cast<AST_Num*>(node->args[0])->n_int;
        Value froms = visit_expr(node->args[1]);
        auto ast_str = ast_cast<AST_Str>(node->args[2]);
        assert(ast_str->str_type == AST_Str::STR);
        const std::string& module_name = ast_str->str_data;
        if (jit)
            v.var = jit->emitImportName(level, froms, module_name);
        v.o = import(level, froms.o, module_name);
    } else if (node->opcode == AST_LangPrimitive::IMPORT_STAR) {
        assert(node->args.size() == 1);
        assert(node->args[0]->type == AST_TYPE::Name);

        RELEASE_ASSERT(source_info->ast->type == AST_TYPE::Module || source_info->ast->type == AST_TYPE::Suite,
                       "import * not supported in functions");

        Value module = visit_expr(node->args[0]);
        v = Value(importStar(module.o, frame_info.globals), jit ? jit->emitImportStar(module) : NULL);
    } else if (node->opcode == AST_LangPrimitive::NONE) {
        v = getNone();
    } else if (node->opcode == AST_LangPrimitive::LANDINGPAD) {
        assert(last_exception.type);
        Box* type = last_exception.type;
        Box* value = last_exception.value ? last_exception.value : None;
        Box* traceback = last_exception.traceback ? last_exception.traceback : None;
        v = Value(BoxedTuple::create({ type, value, traceback }), jit ? jit->emitLandingpad() : NULL);
        Py_CLEAR(last_exception.type);
        Py_CLEAR(last_exception.value);
        Py_CLEAR(last_exception.traceback);
    } else if (node->opcode == AST_LangPrimitive::CHECK_EXC_MATCH) {
        assert(node->args.size() == 2);
        Value obj = visit_expr(node->args[0]);
        AUTO_DECREF(obj.o);
        Value cls = visit_expr(node->args[1]);
        AUTO_DECREF(cls.o);
        v = Value(boxBool(exceptionMatches(obj.o, cls.o)), jit ? jit->emitExceptionMatches(obj, cls) : NULL);
    } else if (node->opcode == AST_LangPrimitive::LOCALS) {
        assert(frame_info.boxedLocals != NULL);
        v = Value(incref(frame_info.boxedLocals), jit ? jit->emitGetBoxedLocals() : NULL);
    } else if (node->opcode == AST_LangPrimitive::NONZERO) {
        assert(node->args.size() == 1);
        Value obj = visit_expr(node->args[0]);
        v = Value(boxBool(nonzero(obj.o)), jit ? jit->emitNonzero(obj) : NULL);
        Py_DECREF(obj.o);
    } else if (node->opcode == AST_LangPrimitive::SET_EXC_INFO) {
        assert(node->args.size() == 3);

        Value type = visit_expr(node->args[0]);
        assert(type.o);
        Value value = visit_expr(node->args[1]);
        assert(value.o);
        Value traceback = visit_expr(node->args[2]);
        assert(traceback.o);

        if (jit)
            jit->emitSetExcInfo(type, value, traceback);
        getFrameInfo()->exc = ExcInfo(type.o, value.o, traceback.o);
        Py_DECREF(type.o);
        Py_DECREF(value.o);
        Py_DECREF(traceback.o);
        v = getNone();
    } else if (node->opcode == AST_LangPrimitive::UNCACHE_EXC_INFO) {
        assert(node->args.empty());
        if (jit)
            jit->emitUncacheExcInfo();
        getFrameInfo()->exc = ExcInfo(NULL, NULL, NULL);
        v = getNone();
    } else if (node->opcode == AST_LangPrimitive::HASNEXT) {
        assert(node->args.size() == 1);
        Value obj = visit_expr(node->args[0]);
        v = Value(boxBool(hasnext(obj.o)), jit ? jit->emitHasnext(obj) : NULL);
        Py_DECREF(obj.o);
    } else if (node->opcode == AST_LangPrimitive::PRINT_EXPR) {
        abortJITing();
        Value obj = visit_expr(node->args[0]);
        printExprHelper(obj.o);
        v = getNone();
    } else
        RELEASE_ASSERT(0, "unknown opcode %d", node->opcode);
    return v;
}

Value ASTInterpreter::visit_yield(AST_Yield* node) {
    Value value = node->value ? visit_expr(node->value) : getNone();
    assert(generator && generator->cls == generator_cls);

    return Value(yield(generator, value.o), jit ? jit->emitYield(value) : NULL);
}

Value ASTInterpreter::visit_stmt(AST_stmt* node) {
#if ENABLE_SAMPLING_PROFILER
    threading::allowGLReadPreemption();
#endif

    if (0) {
        printf("%20s % 2d ", source_info->getName()->c_str(), current_block->idx);
        print_ast(node);
        printf("\n");
    }

    switch (node->type) {
        case AST_TYPE::Assert:
            return visit_assert((AST_Assert*)node);
        case AST_TYPE::Assign:
            return visit_assign((AST_Assign*)node);
        case AST_TYPE::Delete:
            return visit_delete((AST_Delete*)node);
        case AST_TYPE::Exec:
            return visit_exec((AST_Exec*)node);
        case AST_TYPE::Expr:
            // docstrings are str constant expression statements.
            // ignore those while interpreting.
            if ((((AST_Expr*)node)->value)->type != AST_TYPE::Str)
                return visit_expr((AST_Expr*)node);
            break;
        case AST_TYPE::Pass:
            return Value(); // nothing todo
        case AST_TYPE::Print:
            return visit_print((AST_Print*)node);
        case AST_TYPE::Raise:
            return visit_raise((AST_Raise*)node);
        case AST_TYPE::Return:
            return visit_return((AST_Return*)node);
        case AST_TYPE::Global:
            return visit_global((AST_Global*)node);

        // pseudo
        case AST_TYPE::Branch:
            return visit_branch((AST_Branch*)node);
        case AST_TYPE::Jump:
            return visit_jump((AST_Jump*)node);
        case AST_TYPE::Invoke:
            return visit_invoke((AST_Invoke*)node);
        default:
            RELEASE_ASSERT(0, "not implemented");
    };
    return Value();
}

Value ASTInterpreter::visit_return(AST_Return* node) {
    Value s = node->value ? visit_expr(node->value) : getNone();

    if (jit) {
        jit->emitEndBlock();
        jit->emitReturn(s);
        finishJITing();
    }

    next_block = 0;
    return s;
}

Value ASTInterpreter::createFunction(AST* node, AST_arguments* args, const std::vector<AST_stmt*>& body) {
    FunctionMetadata* md = wrapFunction(node, args, body, source_info);

    std::vector<Box*> defaults;

    RewriterVar* defaults_var = NULL;
    if (jit)
        defaults_var = args->defaults.size() ? jit->allocate(args->defaults.size()) : jit->imm(0ul);
    int i = 0;
    for (AST_expr* d : args->defaults) {
        Value v = visit_expr(d);
        defaults.push_back(v.o);
        if (jit)
            defaults_var->setAttr(i++ * sizeof(void*), v);
    }
    defaults.push_back(0);

    // FIXME: Using initializer_list is pretty annoying since you're not supposed to create them:
    union {
        struct {
            Box** ptr;
            size_t s;
        } d;
        std::initializer_list<Box*> il = {};
    } u;

    u.d.ptr = &defaults[0];
    u.d.s = defaults.size() - 1;

    bool takes_closure;
    if (!LAZY_SCOPING_ANALYSIS)
        source_info->scoping->getScopeInfoForNode(node);

    // Optimization: when compiling a module, it's nice to not have to run analyses into the
    // entire module's source code.
    // If we call getScopeInfoForNode, that will trigger an analysis of that function tree,
    // but we're only using it here to figure out if that function takes a closure.
    // Top level functions never take a closure, so we can skip the analysis.
    if (source_info->ast->type == AST_TYPE::Module)
        takes_closure = false;
    else {
        takes_closure = source_info->scoping->getScopeInfoForNode(node)->takesClosure();
    }

    BoxedClosure* closure = 0;
    RewriterVar* closure_var = NULL;
    if (takes_closure) {
        if (scope_info->createsClosure()) {
            closure = created_closure;
            if (jit)
                closure_var = jit->getInterp()->getAttr(offsetof(ASTInterpreter, created_closure));
        } else {
            assert(scope_info->passesThroughClosure());
            closure = frame_info.passed_closure;
            if (jit)
                closure_var = jit->getInterp()->getAttr(offsetof(ASTInterpreter, frame_info.passed_closure));
        }
        assert(closure);
    }

    Box* passed_globals = NULL;
    RewriterVar* passed_globals_var = NULL;
    if (!getMD()->source->scoping->areGlobalsFromModule()) {
        passed_globals = frame_info.globals;
        if (jit)
            passed_globals_var = jit->getInterp()->getAttr(offsetof(ASTInterpreter, frame_info.globals));
    }

    Value rtn;
    if (jit) {
        if (!closure_var)
            closure_var = jit->imm(0ul);
        if (!passed_globals_var)
            passed_globals_var = jit->imm(0ul);
        rtn.var = jit->call(false, (void*)createFunctionFromMetadata, jit->imm(md), closure_var, passed_globals_var,
                            defaults_var, jit->imm(args->defaults.size()))->setType(RefType::OWNED);
    }

    rtn.o = createFunctionFromMetadata(md, closure, passed_globals, u.il);

    return rtn;
}

Value ASTInterpreter::visit_makeFunction(AST_MakeFunction* mkfn) {
    AST_FunctionDef* node = mkfn->function_def;
    AST_arguments* args = node->args;

    std::vector<Value> decorators;
    for (AST_expr* d : node->decorator_list)
        decorators.push_back(visit_expr(d));

    Value func = createFunction(node, args, node->body);

    for (int i = decorators.size() - 1; i >= 0; i--) {
        func.o = runtimeCall(autoDecref(decorators[i].o), ArgPassSpec(1), autoDecref(func.o), 0, 0, 0, 0);

        if (jit) {
            auto prev_func_var = func.var;
            func.var = jit->emitRuntimeCall(NULL, decorators[i], ArgPassSpec(1), { func }, NULL);
        }
    }
    return func;
}

Value ASTInterpreter::visit_makeClass(AST_MakeClass* mkclass) {
    abortJITing();
    AST_ClassDef* node = mkclass->class_def;
    ScopeInfo* scope_info = source_info->scoping->getScopeInfoForNode(node);
    assert(scope_info);

    BoxedTuple* basesTuple = BoxedTuple::create(node->bases.size());
    AUTO_DECREF(basesTuple);
    int base_idx = 0;
    for (AST_expr* b : node->bases) {
        basesTuple->elts[base_idx++] = visit_expr(b).o;
    }

    std::vector<DecrefHandle<Box>> decorators;
    for (AST_expr* d : node->decorator_list)
        decorators.push_back(visit_expr(d).o);

    BoxedClosure* closure = NULL;
    if (scope_info->takesClosure()) {
        if (this->scope_info->passesThroughClosure())
            closure = getPassedClosure();
        else
            closure = created_closure;
        assert(closure);
    }
    FunctionMetadata* md = wrapFunction(node, nullptr, node->body, source_info);

    Box* passed_globals = NULL;
    if (!getMD()->source->scoping->areGlobalsFromModule())
<<<<<<< HEAD
        passed_globals = globals;
    DecrefHandle<Box> attrDict = runtimeCall(autoDecref(createFunctionFromMetadata(md, closure, passed_globals, {})),
                                             ArgPassSpec(0), 0, 0, 0, 0, 0);
=======
        passed_globals = frame_info.globals;
    Box* attrDict
        = runtimeCall(createFunctionFromMetadata(md, closure, passed_globals, {}), ArgPassSpec(0), 0, 0, 0, 0, 0);
>>>>>>> bf2bae9d

    Box* classobj = createUserClass(node->name.getBox(), basesTuple, attrDict);

    for (int i = decorators.size() - 1; i >= 0; i--) {
        AUTO_DECREF(classobj);
        classobj = runtimeCall(decorators[i], ArgPassSpec(1), classobj, 0, 0, 0, 0);
    }

    return Value(classobj, NULL);
}

Value ASTInterpreter::visit_raise(AST_Raise* node) {
    if (node->arg0 == NULL) {
        assert(!node->arg1);
        assert(!node->arg2);

        if (jit) {
            jit->emitRaise0();
            finishJITing();
        }

        ASTInterpreterJitInterface::raise0Helper(this);
    }

    Value arg0 = node->arg0 ? visit_expr(node->arg0) : getNone();
    Value arg1 = node->arg1 ? visit_expr(node->arg1) : getNone();
    Value arg2 = node->arg2 ? visit_expr(node->arg2) : getNone();

    if (jit) {
        jit->emitRaise3(arg0, arg1, arg2);
        finishJITing();
    }

    raise3(arg0.o, arg1.o, arg2.o);
    return Value();
}

Value ASTInterpreter::visit_assert(AST_Assert* node) {
    abortJITing();
#ifndef NDEBUG
    // Currently we only generate "assert 0" statements
    Value v = visit_expr(node->test);
    assert(v.o->cls == int_cls && static_cast<BoxedInt*>(v.o)->n == 0);
#endif

<<<<<<< HEAD
    static BoxedString* AssertionError_str = getStaticString("AssertionError");
    Box* assertion_type = getGlobal(globals, AssertionError_str);
=======
    static BoxedString* AssertionError_str = internStringImmortal("AssertionError");
    Box* assertion_type = getGlobal(frame_info.globals, AssertionError_str);
>>>>>>> bf2bae9d
    assertFail(assertion_type, node->msg ? visit_expr(node->msg).o : 0);

    return Value();
}

Value ASTInterpreter::visit_global(AST_Global* node) {
#ifndef NDEBUG
    for (auto name : node->names) {
        assert(!getSymVRegMap().count(name));
    }
#endif
    return Value();
}

Value ASTInterpreter::visit_delete(AST_Delete* node) {
    for (AST_expr* target_ : node->targets) {
        switch (target_->type) {
            case AST_TYPE::Subscript: {
                AST_Subscript* sub = (AST_Subscript*)target_;
                Value value = visit_expr(sub->value);
                Value slice = visit_slice(sub->slice);
                AUTO_DECREF(value.o);
                AUTO_DECREF(slice.o);
                if (jit)
                    jit->emitDelItem(value, slice);
                delitem(value.o, slice.o);
                break;
            }
            case AST_TYPE::Attribute: {
                AST_Attribute* attr = (AST_Attribute*)target_;
                Value target = visit_expr(attr->value);
                BoxedString* str = attr->attr.getBox();
                if (jit)
                    jit->emitDelAttr(target, str);
                delattr(target.o, str);
                break;
            }
            case AST_TYPE::Name: {
                AST_Name* target = (AST_Name*)target_;
                if (target->lookup_type == ScopeInfo::VarScopeType::UNKNOWN)
                    target->lookup_type = scope_info->getScopeTypeOfName(target->id);
                ScopeInfo::VarScopeType vst = target->lookup_type;
                if (vst == ScopeInfo::VarScopeType::GLOBAL) {
                    if (jit)
                        jit->emitDelGlobal(target->id.getBox());
                    delGlobal(frame_info.globals, target->id.getBox());
                    continue;
                } else if (vst == ScopeInfo::VarScopeType::NAME) {
                    if (jit)
                        jit->emitDelName(target->id);
                    ASTInterpreterJitInterface::delNameHelper(this, target->id);
                } else {
                    abortJITing();
                    assert(vst == ScopeInfo::VarScopeType::FAST);

                    assert(getSymVRegMap().count(target->id));
                    assert(getSymVRegMap()[target->id] == target->vreg);
                    if (vregs[target->vreg] == 0) {
                        assertNameDefined(0, target->id.c_str(), NameError, true /* local_var_msg */);
                        return Value();
                    }

                    vregs[target->vreg] = NULL;
                }
                break;
            }
            default:
                ASSERT(0, "Unsupported del target: %d", target_->type);
                abort();
        }
    }
    return Value();
}

Value ASTInterpreter::visit_assign(AST_Assign* node) {
    assert(node->targets.size() == 1 && "cfg should have lowered it to a single target");

    Value v = visit_expr(node->value);
    doStore(node->targets[0], v);
    return Value();
}

Value ASTInterpreter::visit_print(AST_Print* node) {
    assert(node->values.size() <= 1 && "cfg should have lowered it to 0 or 1 values");
    Value dest = node->dest ? visit_expr(node->dest) : Value();
    Value var = node->values.size() ? visit_expr(node->values[0]) : Value();

    if (jit)
        jit->emitPrint(dest, var, node->nl);

    if (node->dest)
        printHelper(autoDecref(dest.o), autoXDecref(var.o), node->nl);
    else
        printHelper(getSysStdout(), autoXDecref(var.o), node->nl);

    return Value();
}

Value ASTInterpreter::visit_exec(AST_Exec* node) {
    // TODO implement the locals and globals arguments
    Value code = visit_expr(node->body);
    Value globals = node->globals == NULL ? Value() : visit_expr(node->globals);
    Value locals = node->locals == NULL ? Value() : visit_expr(node->locals);

    if (jit)
        jit->emitExec(code, globals, locals, this->source_info->future_flags);
    exec(code.o, globals.o, locals.o, this->source_info->future_flags);

    return Value();
}

Value ASTInterpreter::visit_compare(AST_Compare* node) {
    RELEASE_ASSERT(node->comparators.size() == 1, "not implemented");
    Value left = visit_expr(node->left);
    Value right = visit_expr(node->comparators[0]);
    Value r = doBinOp(node, left, right, node->ops[0], BinExpType::Compare);
    Py_DECREF(left.o);
    Py_DECREF(right.o);
    return r;
}

Value ASTInterpreter::visit_expr(AST_expr* node) {
    switch (node->type) {
        case AST_TYPE::Attribute:
            return visit_attribute((AST_Attribute*)node);
        case AST_TYPE::BinOp:
            return visit_binop((AST_BinOp*)node);
        case AST_TYPE::Call:
            return visit_call((AST_Call*)node);
        case AST_TYPE::Compare:
            return visit_compare((AST_Compare*)node);
        case AST_TYPE::Dict:
            return visit_dict((AST_Dict*)node);
        case AST_TYPE::Lambda:
            return visit_lambda((AST_Lambda*)node);
        case AST_TYPE::List:
            return visit_list((AST_List*)node);
        case AST_TYPE::Name:
            return visit_name((AST_Name*)node);
        case AST_TYPE::Num:
            return visit_num((AST_Num*)node);
        case AST_TYPE::Repr:
            return visit_repr((AST_Repr*)node);
        case AST_TYPE::Set:
            return visit_set((AST_Set*)node);
        case AST_TYPE::Str:
            return visit_str((AST_Str*)node);
        case AST_TYPE::Subscript:
            return visit_subscript((AST_Subscript*)node);
        case AST_TYPE::Tuple:
            return visit_tuple((AST_Tuple*)node);
        case AST_TYPE::UnaryOp:
            return visit_unaryop((AST_UnaryOp*)node);
        case AST_TYPE::Yield:
            return visit_yield((AST_Yield*)node);

        // pseudo
        case AST_TYPE::AugBinOp:
            return visit_augBinOp((AST_AugBinOp*)node);
        case AST_TYPE::ClsAttribute:
            return visit_clsAttribute((AST_ClsAttribute*)node);
        case AST_TYPE::LangPrimitive:
            return visit_langPrimitive((AST_LangPrimitive*)node);
        case AST_TYPE::MakeClass:
            return visit_makeClass((AST_MakeClass*)node);
        case AST_TYPE::MakeFunction:
            return visit_makeFunction((AST_MakeFunction*)node);
        default:
            RELEASE_ASSERT(0, "");
    };
    return Value();
}


Value ASTInterpreter::visit_call(AST_Call* node) {
    Value v;
    Value func;

    InternedString attr;

    bool is_callattr = false;
    bool callattr_clsonly = false;
    if (node->func->type == AST_TYPE::Attribute) {
        is_callattr = true;
        callattr_clsonly = false;
        AST_Attribute* attr_ast = ast_cast<AST_Attribute>(node->func);
        func = visit_expr(attr_ast->value);
        attr = attr_ast->attr;
    } else if (node->func->type == AST_TYPE::ClsAttribute) {
        is_callattr = true;
        callattr_clsonly = true;
        AST_ClsAttribute* attr_ast = ast_cast<AST_ClsAttribute>(node->func);
        func = visit_expr(attr_ast->value);
        attr = attr_ast->attr;
    } else {
        func = visit_expr(node->func);
    }

    AUTO_DECREF(func.o);

    std::vector<Box*> args;
    llvm::SmallVector<RewriterVar*, 8> args_vars;
    for (AST_expr* e : node->args) {
        Value v = visit_expr(e);
        args.push_back(v.o);
        args_vars.push_back(v);
    }

    std::vector<BoxedString*>* keyword_names = NULL;
    if (node->keywords.size())
        keyword_names = getKeywordNameStorage(node);

    for (AST_keyword* k : node->keywords) {
        Value v = visit_expr(k->value);
        args.push_back(v.o);
        args_vars.push_back(v);
    }

    if (node->starargs) {
        Value v = visit_expr(node->starargs);
        args.push_back(v.o);
        args_vars.push_back(v);
    }

    if (node->kwargs) {
        Value v = visit_expr(node->kwargs);
        args.push_back(v.o);
        args_vars.push_back(v);
    }

    AUTO_DECREF_ARRAY(&args[0], args.size());

    ArgPassSpec argspec(node->args.size(), node->keywords.size(), node->starargs, node->kwargs);

    if (is_callattr) {
        CallattrFlags callattr_flags{.cls_only = callattr_clsonly, .null_on_nonexistent = false, .argspec = argspec };

        if (jit)
            v.var = jit->emitCallattr(node, func, attr.getBox(), callattr_flags, args_vars, keyword_names);

        v.o = callattr(func.o, attr.getBox(), callattr_flags, args.size() > 0 ? args[0] : 0,
                       args.size() > 1 ? args[1] : 0, args.size() > 2 ? args[2] : 0, args.size() > 3 ? &args[3] : 0,
                       keyword_names);
    } else {
        if (jit)
            v.var = jit->emitRuntimeCall(node, func, argspec, args_vars, keyword_names);

        v.o = runtimeCall(func.o, argspec, args.size() > 0 ? args[0] : 0, args.size() > 1 ? args[1] : 0,
                          args.size() > 2 ? args[2] : 0, args.size() > 3 ? &args[3] : 0, keyword_names);
    }

    return v;
}


Value ASTInterpreter::visit_expr(AST_Expr* node) {
    return visit_expr(node->value);
}

Value ASTInterpreter::visit_num(AST_Num* node) {
    Box* o = NULL;
    if (node->num_type == AST_Num::INT) {
        o = parent_module->getIntConstant(node->n_int);
    } else if (node->num_type == AST_Num::FLOAT) {
        o = parent_module->getFloatConstant(node->n_float);
    } else if (node->num_type == AST_Num::LONG) {
        o = parent_module->getLongConstant(node->n_long);
    } else if (node->num_type == AST_Num::COMPLEX) {
        o = parent_module->getPureImaginaryConstant(node->n_float);
    } else
        RELEASE_ASSERT(0, "not implemented");
    Py_INCREF(o);
    RewriterVar* v = NULL;
    if (jit) {
        v = jit->imm(o)->setType(RefType::BORROWED);
    }
    return Value(o, v);
}

Value ASTInterpreter::visit_index(AST_Index* node) {
    return visit_expr(node->value);
}

Value ASTInterpreter::visit_repr(AST_Repr* node) {
    Value v = visit_expr(node->value);
    return Value(repr(v.o), jit ? jit->emitRepr(v) : NULL);
}

Value ASTInterpreter::visit_lambda(AST_Lambda* node) {
    AST_Return* expr = new AST_Return();
    expr->value = node->body;

    std::vector<AST_stmt*> body = { expr };
    return createFunction(node, node->args, body);
}

Value ASTInterpreter::visit_dict(AST_Dict* node) {
    RELEASE_ASSERT(node->keys.size() == node->values.size(), "not implemented");

    llvm::SmallVector<RewriterVar*, 8> keys;
    llvm::SmallVector<RewriterVar*, 8> values;

    BoxedDict* dict = new BoxedDict();
    for (size_t i = 0; i < node->keys.size(); ++i) {
        Value v = visit_expr(node->values[i]);
        Value k = visit_expr(node->keys[i]);
        dict->d[k.o] = v.o;

        values.push_back(v);
        keys.push_back(k);
    }

    return Value(dict, jit ? jit->emitCreateDict(keys, values) : NULL);
}

Value ASTInterpreter::visit_set(AST_Set* node) {
    llvm::SmallVector<RewriterVar*, 8> items;

    BoxedSet::Set set;
    for (AST_expr* e : node->elts) {
        Value v = visit_expr(e);
        set.insert(v.o);
        items.push_back(v);
    }

    return Value(new BoxedSet(std::move(set)), jit ? jit->emitCreateSet(items) : NULL);
}

Value ASTInterpreter::visit_str(AST_Str* node) {
    Box* o = NULL;
    if (node->str_type == AST_Str::STR) {
        o = parent_module->getStringConstant(node->str_data, true);
    } else if (node->str_type == AST_Str::UNICODE) {
        o = parent_module->getUnicodeConstant(node->str_data);
    } else {
        RELEASE_ASSERT(0, "%d", node->str_type);
    }
    Py_INCREF(o);
    return Value(o, jit ? jit->imm(o)->setType(RefType::BORROWED) : NULL);
}

Value ASTInterpreter::visit_name(AST_Name* node) {
    if (node->lookup_type == ScopeInfo::VarScopeType::UNKNOWN) {
        node->lookup_type = scope_info->getScopeTypeOfName(node->id);
    }

    switch (node->lookup_type) {
        case ScopeInfo::VarScopeType::GLOBAL: {
            Value v;
            if (jit)
                v.var = jit->emitGetGlobal(frame_info.globals, node->id.getBox());

            v.o = getGlobal(frame_info.globals, node->id.getBox());
            return v;
        }
        case ScopeInfo::VarScopeType::DEREF: {
            return Value(ASTInterpreterJitInterface::derefHelper(this, node->id),
                         jit ? jit->emitDeref(node->id) : NULL);
        }
        case ScopeInfo::VarScopeType::FAST:
        case ScopeInfo::VarScopeType::CLOSURE: {
            Value v;
            if (jit) {
                bool is_live = false;
                if (node->lookup_type == ScopeInfo::VarScopeType::FAST)
                    is_live = source_info->getLiveness()->isLiveAtEnd(node->id, current_block);

                if (is_live)
                    v.var = jit->emitGetLocal(node->id, node->vreg);
                else
                    v.var = jit->emitGetBlockLocal(node->id, node->vreg);
            }

            assert(node->vreg >= 0);
            assert(getSymVRegMap().count(node->id));
            assert(getSymVRegMap()[node->id] == node->vreg);
            Box* val = vregs[node->vreg];
            if (val) {
                Py_INCREF(val);
                v.o = val;
                return v;
            }

            assertNameDefined(0, node->id.c_str(), UnboundLocalError, true);
            RELEASE_ASSERT(0, "should be unreachable");
        }
        case ScopeInfo::VarScopeType::NAME: {
            Value v;
            if (jit)
                v.var = jit->emitGetBoxedLocal(node->id.getBox());
<<<<<<< HEAD
            v.o = boxedLocalsGet(frame_info.boxedLocals, node->id.getBox(), globals);
=======
            v.o = boxedLocalsGet(frame_info.boxedLocals, node->id.getBox(), frame_info.globals);
            assert(gc::isValidGCObject(v.o));
>>>>>>> bf2bae9d
            return v;
        }
        default:
            abort();
    }
}

Value ASTInterpreter::visit_subscript(AST_Subscript* node) {
    Value value = visit_expr(node->value);
    Value slice = visit_slice(node->slice);

    AUTO_DECREF(value.o);
    AUTO_DECREF(slice.o);

    return Value(getitem(value.o, slice.o), jit ? jit->emitGetItem(node, value, slice) : NULL);
}

Value ASTInterpreter::visit_list(AST_List* node) {
    llvm::SmallVector<RewriterVar*, 8> items;

    BoxedList* list = new BoxedList();
    list->ensure(node->elts.size());
    for (AST_expr* e : node->elts) {
        try {
            Value v = visit_expr(e);
            items.push_back(v);
            listAppendInternalStolen(list, v.o);
        } catch (ExcInfo e) {
            RELEASE_ASSERT(0, "check refcounting");
        }
    }

    return Value(list, jit ? jit->emitCreateList(items) : NULL);
}

Value ASTInterpreter::visit_tuple(AST_Tuple* node) {
    llvm::SmallVector<RewriterVar*, 8> items;

    BoxedTuple* rtn = BoxedTuple::create(node->elts.size());
    int rtn_idx = 0;
    for (AST_expr* e : node->elts) {
        Value v = visit_expr(e);
        rtn->elts[rtn_idx++] = v.o;
        items.push_back(v);
    }

    return Value(rtn, jit ? jit->emitCreateTuple(items) : NULL);
}

Value ASTInterpreter::visit_attribute(AST_Attribute* node) {
    Value v = visit_expr(node->value);
    AUTO_DECREF(v.o);
    Value r(pyston::getattr(v.o, node->attr.getBox()), jit ? jit->emitGetAttr(v, node->attr.getBox(), node) : NULL);
    return r;
}
}


int ASTInterpreterJitInterface::getBoxedLocalsOffset() {
    return offsetof(ASTInterpreter, frame_info.boxedLocals);
}

int ASTInterpreterJitInterface::getCurrentBlockOffset() {
    return offsetof(ASTInterpreter, current_block);
}

int ASTInterpreterJitInterface::getCurrentInstOffset() {
    return offsetof(ASTInterpreter, frame_info.stmt);
}

int ASTInterpreterJitInterface::getGeneratorOffset() {
    return offsetof(ASTInterpreter, generator);
}

int ASTInterpreterJitInterface::getGlobalsOffset() {
    return offsetof(ASTInterpreter, frame_info.globals);
}

void ASTInterpreterJitInterface::delNameHelper(void* _interpreter, InternedString name) {
    ASTInterpreter* interpreter = (ASTInterpreter*)_interpreter;
    Box* boxed_locals = interpreter->frame_info.boxedLocals;
    assert(boxed_locals != NULL);
    if (boxed_locals->cls == dict_cls) {
        auto& d = static_cast<BoxedDict*>(boxed_locals)->d;
        auto it = d.find(name.getBox());
        if (it == d.end()) {
            assertNameDefined(0, name.c_str(), NameError, false /* local_var_msg */);
        }
        d.erase(it);
    } else if (boxed_locals->cls == attrwrapper_cls) {
        attrwrapperDel(boxed_locals, name);
    } else {
        RELEASE_ASSERT(0, "%s", boxed_locals->cls->tp_name);
    }
}

Box* ASTInterpreterJitInterface::derefHelper(void* _interpreter, InternedString s) {
    ASTInterpreter* interpreter = (ASTInterpreter*)_interpreter;
    DerefInfo deref_info = interpreter->scope_info->getDerefInfo(s);
    assert(interpreter->getPassedClosure());
    BoxedClosure* closure = interpreter->getPassedClosure();
    for (int i = 0; i < deref_info.num_parents_from_passed_closure; i++) {
        closure = closure->parent;
    }
    Box* val = closure->elts[deref_info.offset];
    if (val == NULL) {
        raiseExcHelper(NameError, "free variable '%s' referenced before assignment in enclosing scope", s.c_str());
    }
    Py_INCREF(val);
    return val;
}

Box* ASTInterpreterJitInterface::doOSRHelper(void* _interpreter, AST_Jump* node) {
    ASTInterpreter* interpreter = (ASTInterpreter*)_interpreter;
    ++interpreter->edgecount;
    if (interpreter->edgecount >= OSR_THRESHOLD_BASELINE) {
        // XXX refcounting here?
        return interpreter->doOSR(node);
    }
    return NULL;
}

Box* ASTInterpreterJitInterface::landingpadHelper(void* _interpreter) {
    ASTInterpreter* interpreter = (ASTInterpreter*)_interpreter;
    ExcInfo& last_exception = interpreter->last_exception;
    Box* type = last_exception.type;
    Box* value = last_exception.value ? last_exception.value : None;
    Box* traceback = last_exception.traceback ? last_exception.traceback : None;
    Box* rtn = BoxedTuple::create({ type, value, traceback });
    last_exception = ExcInfo(NULL, NULL, NULL);
    return rtn;
}

void ASTInterpreterJitInterface::setExcInfoHelper(void* _interpreter, Box* type, Box* value, Box* traceback) {
    ASTInterpreter* interpreter = (ASTInterpreter*)_interpreter;
    interpreter->getFrameInfo()->exc = ExcInfo(type, value, traceback);
}

void ASTInterpreterJitInterface::setLocalClosureHelper(void* _interpreter, long vreg, InternedString id, Box* v) {
    ASTInterpreter* interpreter = (ASTInterpreter*)_interpreter;

    assert(interpreter->getSymVRegMap().count(id));
    assert(interpreter->getSymVRegMap()[id] == vreg);
    Box* prev = interpreter->vregs[vreg];
    interpreter->vregs[vreg] = v;
    interpreter->created_closure->elts[interpreter->scope_info->getClosureOffset(id)] = incref(v);
    Py_XDECREF(prev);
}

void ASTInterpreterJitInterface::uncacheExcInfoHelper(void* _interpreter) {
    ASTInterpreter* interpreter = (ASTInterpreter*)_interpreter;
    interpreter->getFrameInfo()->exc = ExcInfo(NULL, NULL, NULL);
}

void ASTInterpreterJitInterface::raise0Helper(void* _interpreter) {
    ASTInterpreter* interpreter = (ASTInterpreter*)_interpreter;
    raise0(&interpreter->getFrameInfo()->exc);
}

const void* interpreter_instr_addr = (void*)&executeInnerAndSetupFrame;

// small wrapper around executeInner because we can not directly call the member function from asm.
extern "C" Box* executeInnerFromASM(ASTInterpreter& interpreter, CFGBlock* start_block, AST_stmt* start_at) {
    return ASTInterpreter::executeInner(interpreter, start_block, start_at);
}

Box* astInterpretFunction(FunctionMetadata* md, Box* closure, Box* generator, Box* globals, Box* arg1, Box* arg2,
                          Box* arg3, Box** args) {
    UNAVOIDABLE_STAT_TIMER(t0, "us_timer_in_interpreter");

    SourceInfo* source_info = md->source.get();

    assert((!globals) == source_info->scoping->areGlobalsFromModule());
    bool can_reopt = ENABLE_REOPT && !FORCE_INTERPRETER;

    if (unlikely(can_reopt
                 && (FORCE_OPTIMIZE || !ENABLE_INTERPRETER || md->times_interpreted > REOPT_THRESHOLD_BASELINE))) {
        md->times_interpreted = 0;

        // EffortLevel new_effort = EffortLevel::MODERATE;
        EffortLevel new_effort = EffortLevel::MAXIMAL; // always use max opt (disabled moderate opt tier)
        if (FORCE_OPTIMIZE)
            new_effort = EffortLevel::MAXIMAL;

        std::vector<ConcreteCompilerType*> arg_types;
        for (int i = 0; i < md->param_names.totalParameters(); i++) {
            Box* arg = getArg(i, arg1, arg2, arg3, args);

            assert(arg || i == md->param_names.kwargsIndex()); // only builtin functions can pass NULL args

            // TODO: reenable argument-type specialization
            arg_types.push_back(UNKNOWN);
            // arg_types.push_back(typeFromClass(arg->cls));
        }
        FunctionSpecialization* spec = new FunctionSpecialization(UNKNOWN, arg_types);

        // this also pushes the new CompiledVersion to the back of the version list:
        CompiledFunction* optimized = compileFunction(md, spec, new_effort, NULL);

        md->dependent_interp_callsites.invalidateAll();

        UNAVOIDABLE_STAT_TIMER(t0, "us_timer_in_jitted_code");
        Box* r;
        Box* maybe_args[3];
        int nmaybe_args = 0;
        if (closure)
            maybe_args[nmaybe_args++] = closure;
        if (generator)
            maybe_args[nmaybe_args++] = generator;
        if (globals)
            maybe_args[nmaybe_args++] = globals;
        if (nmaybe_args == 0)
            r = optimized->call(arg1, arg2, arg3, args);
        else if (nmaybe_args == 1)
            r = optimized->call1(maybe_args[0], arg1, arg2, arg3, args);
        else if (nmaybe_args == 2)
            r = optimized->call2(maybe_args[0], maybe_args[1], arg1, arg2, arg3, args);
        else {
            assert(nmaybe_args == 3);
            r = optimized->call3(maybe_args[0], maybe_args[1], maybe_args[2], arg1, arg2, arg3, args);
        }

        if (optimized->exception_style == CXX)
            return r;
        else {
            if (!r)
                throwCAPIException();
            return r;
        }
    }

    // Note: due to some (avoidable) restrictions, this check is pretty constrained in where
    // it can go, due to the fact that it can throw an exception.
    // It can't go in the ASTInterpreter constructor, since that will cause the C++ runtime to
    // delete the partially-constructed memory which we don't currently handle.  It can't go into
    // executeInner since we want the SyntaxErrors to happen *before* the stack frame is entered.
    // (For instance, throwing the exception will try to fetch the current statement, but we determine
    // that by looking at the cfg.)
    if (!source_info->cfg)
        source_info->cfg = computeCFG(source_info, source_info->body);

    Box** vregs = NULL;
    int num_vregs = md->calculateNumVRegs();
    if (num_vregs > 0) {
        vregs = (Box**)alloca(sizeof(Box*) * num_vregs);
        memset(vregs, 0, sizeof(Box*) * num_vregs);
    }

    ++md->times_interpreted;
    ASTInterpreter interpreter(md, vregs);

    ScopeInfo* scope_info = md->source->getScopeInfo();

    if (unlikely(scope_info->usesNameLookup())) {
        interpreter.setBoxedLocals(new BoxedDict());
    }

    assert((!globals) == md->source->scoping->areGlobalsFromModule());
    if (globals) {
        interpreter.setGlobals(globals);
    } else {
        interpreter.setGlobals(source_info->parent_module);
    }

    interpreter.initArguments((BoxedClosure*)closure, (BoxedGenerator*)generator, arg1, arg2, arg3, args);
    Box* v = ASTInterpreter::execute(interpreter);
    return v ? v : incref(None);
}

Box* astInterpretFunctionEval(FunctionMetadata* md, Box* globals, Box* boxedLocals) {
    ++md->times_interpreted;

    // Note: due to some (avoidable) restrictions, this check is pretty constrained in where
    // it can go, due to the fact that it can throw an exception.
    // It can't go in the ASTInterpreter constructor, since that will cause the C++ runtime to
    // delete the partially-constructed memory which we don't currently handle.  It can't go into
    // executeInner since we want the SyntaxErrors to happen *before* the stack frame is entered.
    // (For instance, throwing the exception will try to fetch the current statement, but we determine
    // that by looking at the cfg.)
    SourceInfo* source_info = md->source.get();
    if (!source_info->cfg)
        source_info->cfg = computeCFG(source_info, source_info->body);

    Box** vregs = NULL;
    int num_vregs = md->calculateNumVRegs();
    if (num_vregs > 0) {
        vregs = (Box**)alloca(sizeof(Box*) * num_vregs);
        memset(vregs, 0, sizeof(Box*) * num_vregs);
    }

    ASTInterpreter interpreter(md, vregs);
    interpreter.initArguments(NULL, NULL, NULL, NULL, NULL, NULL);
    interpreter.setBoxedLocals(boxedLocals);

    assert(!md->source->scoping->areGlobalsFromModule());
    assert(globals);
    interpreter.setGlobals(globals);

    Box* v = ASTInterpreter::execute(interpreter);
    return v ? v : None;
}

static Box* astInterpretDeoptInner(FunctionMetadata* md, AST_expr* after_expr, AST_stmt* enclosing_stmt, Box* expr_val,
                                   FrameStackState frame_state) __attribute__((noinline));
static Box* astInterpretDeoptInner(FunctionMetadata* md, AST_expr* after_expr, AST_stmt* enclosing_stmt, Box* expr_val,
                                   FrameStackState frame_state) {
    assert(md);
    assert(enclosing_stmt);
    assert(frame_state.locals);
    assert(after_expr);
    assert(expr_val);

    SourceInfo* source_info = md->source.get();

    Box** vregs = NULL;
    int num_vregs = md->calculateNumVRegs();
    if (num_vregs > 0) {
        vregs = (Box**)alloca(sizeof(Box*) * num_vregs);
        memset(vregs, 0, sizeof(Box*) * num_vregs);
    }

    ASTInterpreter interpreter(md, vregs);
    if (source_info->scoping->areGlobalsFromModule())
        interpreter.setGlobals(source_info->parent_module);

    for (const auto& p : *frame_state.locals) {
        assert(p.first->cls == str_cls);
        auto name = static_cast<BoxedString*>(p.first)->s();
        if (name == PASSED_GENERATOR_NAME) {
            interpreter.setGenerator(p.second);
        } else if (name == PASSED_CLOSURE_NAME) {
            interpreter.setPassedClosure(p.second);
        } else if (name == CREATED_CLOSURE_NAME) {
            interpreter.setCreatedClosure(p.second);
        } else {
            InternedString interned = md->source->getInternedStrings().get(name);
            interpreter.addSymbol(interned, p.second, false);
        }
    }

    interpreter.setFrameInfo(frame_state.frame_info);

    CFGBlock* start_block = NULL;
    AST_stmt* starting_statement = NULL;
    while (true) {
        if (enclosing_stmt->type == AST_TYPE::Assign) {
            auto asgn = ast_cast<AST_Assign>(enclosing_stmt);
            RELEASE_ASSERT(asgn->value == after_expr, "%p %p", asgn->value, after_expr);
            assert(asgn->targets.size() == 1);
            assert(asgn->targets[0]->type == AST_TYPE::Name);
            auto name = ast_cast<AST_Name>(asgn->targets[0]);
            assert(name->id.s()[0] == '#');
            interpreter.addSymbol(name->id, expr_val, true);
            break;
        } else if (enclosing_stmt->type == AST_TYPE::Expr) {
            auto expr = ast_cast<AST_Expr>(enclosing_stmt);
            RELEASE_ASSERT(expr->value == after_expr, "%p %p", expr->value, after_expr);
            assert(expr->value == after_expr);
            break;
        } else if (enclosing_stmt->type == AST_TYPE::Invoke) {
            auto invoke = ast_cast<AST_Invoke>(enclosing_stmt);
            start_block = invoke->normal_dest;
            starting_statement = start_block->body[0];
            enclosing_stmt = invoke->stmt;
        } else {
            RELEASE_ASSERT(0, "should not be able to reach here with anything other than an Assign (got %d)",
                           enclosing_stmt->type);
        }
    }

    if (start_block == NULL) {
        // TODO innefficient
        for (auto block : md->source->cfg->blocks) {
            int n = block->body.size();
            for (int i = 0; i < n; i++) {
                if (block->body[i] == enclosing_stmt) {
                    ASSERT(i + 1 < n, "how could we deopt from a non-invoke terminator?");
                    start_block = block;
                    starting_statement = block->body[i + 1];
                    break;
                }
            }

            if (start_block)
                break;
        }

        ASSERT(start_block, "was unable to find the starting block??");
        assert(starting_statement);
    }

    Box* v = ASTInterpreter::execute(interpreter, start_block, starting_statement);
    return v ? v : None;
}

Box* astInterpretDeopt(FunctionMetadata* md, AST_expr* after_expr, AST_stmt* enclosing_stmt, Box* expr_val,
                       FrameStackState frame_state) {
    return astInterpretDeoptInner(md, after_expr, enclosing_stmt, expr_val, frame_state);
}

extern "C" void printExprHelper(Box* obj) {
    Box* displayhook = PySys_GetObject("displayhook");
    if (!displayhook)
        raiseExcHelper(RuntimeError, "lost sys.displayhook");
    runtimeCall(displayhook, ArgPassSpec(1), obj, 0, 0, 0, 0);
}

static ASTInterpreter* getInterpreterFromFramePtr(void* frame_ptr) {
    // This offsets have to match the layout inside executeInnerAndSetupFrame
    ASTInterpreter** ptr = (ASTInterpreter**)(((uint8_t*)frame_ptr) - 8);
    return *ptr;
}

FunctionMetadata* getMDForInterpretedFrame(void* frame_ptr) {
    ASTInterpreter* interpreter = getInterpreterFromFramePtr(frame_ptr);
    assert(interpreter);
    return interpreter->getMD();
}

FrameInfo* getFrameInfoForInterpretedFrame(void* frame_ptr) {
    ASTInterpreter* interpreter = getInterpreterFromFramePtr(frame_ptr);
    assert(interpreter);
    return interpreter->getFrameInfo();
}

BoxedDict* localsForInterpretedFrame(Box** vregs, CFG* cfg) {
    BoxedDict* rtn = new BoxedDict();
    for (auto& l : cfg->sym_vreg_map_user_visible) {
        Box* val = vregs[l.second];
        if (val) {
            rtn->d[l.first.getBox()] = val;
        }
    }

    return rtn;
}

BoxedDict* localsForInterpretedFrame(void* frame_ptr) {
    ASTInterpreter* interpreter = getInterpreterFromFramePtr(frame_ptr);
    assert(interpreter);
    return localsForInterpretedFrame(interpreter->getVRegs(), interpreter->getMD()->source->cfg);
}
}<|MERGE_RESOLUTION|>--- conflicted
+++ resolved
@@ -162,7 +162,7 @@
             Py_XDECREF(vregs[i]);
         }
 
-        Py_DECREF(this->globals);
+        Py_DECREF(frame_info.globals);
         Py_XDECREF(this->created_closure);
     }
 
@@ -179,13 +179,9 @@
     void setCurrentStatement(AST_stmt* stmt) { frame_info.stmt = stmt; }
 
     Box* getGlobals() {
-<<<<<<< HEAD
-        assert(globals);
-        return incref(globals);
-=======
+        assert(0 && "check refcounting (of callers)");
         assert(frame_info.globals);
-        return frame_info.globals;
->>>>>>> bf2bae9d
+        return incref(frame_info.globals);
     }
 
     FunctionMetadata* getMD() { return md; }
@@ -239,13 +235,9 @@
 }
 
 void ASTInterpreter::setGlobals(Box* globals) {
-<<<<<<< HEAD
-    this->globals = globals;
-    Py_INCREF(globals);
-=======
-    assert(gc::isValidGCObject(globals));
-    this->frame_info.globals = globals;
->>>>>>> bf2bae9d
+    assert(0 && "Check refcounting (of callers)");
+    assert(!this->frame_info.globals);
+    this->frame_info.globals = incref(globals);
 }
 
 ASTInterpreter::ASTInterpreter(FunctionMetadata* md, Box** vregs)
@@ -387,12 +379,8 @@
                 started = true;
             }
 
-<<<<<<< HEAD
-            interpreter.current_inst = s;
+            interpreter.setCurrentStatement(s);
             Py_XDECREF(v.o);
-=======
-            interpreter.setCurrentStatement(s);
->>>>>>> bf2bae9d
             v = interpreter.visit_stmt(s);
         }
     } else {
@@ -1180,15 +1168,10 @@
 
     Box* passed_globals = NULL;
     if (!getMD()->source->scoping->areGlobalsFromModule())
-<<<<<<< HEAD
-        passed_globals = globals;
-    DecrefHandle<Box> attrDict = runtimeCall(autoDecref(createFunctionFromMetadata(md, closure, passed_globals, {})),
-                                             ArgPassSpec(0), 0, 0, 0, 0, 0);
-=======
         passed_globals = frame_info.globals;
-    Box* attrDict
-        = runtimeCall(createFunctionFromMetadata(md, closure, passed_globals, {}), ArgPassSpec(0), 0, 0, 0, 0, 0);
->>>>>>> bf2bae9d
+    Box* attrDict = runtimeCall(autoDecref(createFunctionFromMetadata(md, closure, passed_globals, {})), ArgPassSpec(0),
+                                0, 0, 0, 0, 0);
+    AUTO_DECREF(attrDict);
 
     Box* classobj = createUserClass(node->name.getBox(), basesTuple, attrDict);
 
@@ -1234,13 +1217,8 @@
     assert(v.o->cls == int_cls && static_cast<BoxedInt*>(v.o)->n == 0);
 #endif
 
-<<<<<<< HEAD
     static BoxedString* AssertionError_str = getStaticString("AssertionError");
-    Box* assertion_type = getGlobal(globals, AssertionError_str);
-=======
-    static BoxedString* AssertionError_str = internStringImmortal("AssertionError");
     Box* assertion_type = getGlobal(frame_info.globals, AssertionError_str);
->>>>>>> bf2bae9d
     assertFail(assertion_type, node->msg ? visit_expr(node->msg).o : 0);
 
     return Value();
@@ -1631,12 +1609,7 @@
             Value v;
             if (jit)
                 v.var = jit->emitGetBoxedLocal(node->id.getBox());
-<<<<<<< HEAD
-            v.o = boxedLocalsGet(frame_info.boxedLocals, node->id.getBox(), globals);
-=======
             v.o = boxedLocalsGet(frame_info.boxedLocals, node->id.getBox(), frame_info.globals);
-            assert(gc::isValidGCObject(v.o));
->>>>>>> bf2bae9d
             return v;
         }
         default:
