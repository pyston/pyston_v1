--- conflicted
+++ resolved
@@ -1342,11 +1342,7 @@
     if (node->dest)
         printHelper(autoDecref(dest.o), autoXDecref(var.o), node->nl);
     else
-<<<<<<< HEAD
-        printHelper(getSysStdout(), autoXDecref(var.o), node->nl);
-=======
-        printHelper(NULL, var.o, node->nl);
->>>>>>> 1f4a1b09
+        printHelper(NULL, autoXDecref(var.o), node->nl);
 
     return Value();
 }
