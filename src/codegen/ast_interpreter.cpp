// Copyright (c) 2014-2015 Dropbox, Inc.
//
// Licensed under the Apache License, Version 2.0 (the "License");
// you may not use this file except in compliance with the License.
// You may obtain a copy of the License at
//
//    http://www.apache.org/licenses/LICENSE-2.0
//
// Unless required by applicable law or agreed to in writing, software
// distributed under the License is distributed on an "AS IS" BASIS,
// WITHOUT WARRANTIES OR CONDITIONS OF ANY KIND, either express or implied.
// See the License for the specific language governing permissions and
// limitations under the License.

#include "codegen/ast_interpreter.h"

#include <llvm/ADT/DenseMap.h>
#include <llvm/ADT/StringMap.h>
#include <unordered_map>

#include "analysis/function_analysis.h"
#include "analysis/scoping_analysis.h"
#include "codegen/baseline_jit.h"
#include "codegen/codegen.h"
#include "codegen/compvars.h"
#include "codegen/irgen.h"
#include "codegen/irgen/hooks.h"
#include "codegen/irgen/irgenerator.h"
#include "codegen/irgen/util.h"
#include "codegen/osrentry.h"
#include "core/ast.h"
#include "core/cfg.h"
#include "core/common.h"
#include "core/contiguous_map.h"
#include "core/stats.h"
#include "core/thread_utils.h"
#include "core/util.h"
#include "runtime/generator.h"
#include "runtime/import.h"
#include "runtime/inline/boxing.h"
#include "runtime/inline/list.h"
#include "runtime/long.h"
#include "runtime/objmodel.h"
#include "runtime/set.h"
#include "runtime/types.h"
#include "runtime/util.h"

#ifndef NDEBUG
#define DEBUG 1
#else
#define DEBUG 0
#endif

namespace pyston {

namespace {

class ASTInterpreter;
extern "C" Box* executeInnerAndSetupFrame(ASTInterpreter& interpreter, CFGBlock* start_block, AST_stmt* start_at);

/*
 * ASTInterpreters exist per function frame - there's no global interpreter object that executes
 * all non-jitted code!
 *
 * All ASTInterpreter instances have to live on the stack because otherwise the GC won't scan the fields.
 */
class ASTInterpreter {
public:
    ASTInterpreter(FunctionMetadata* md, Box** vregs);

    void initArguments(BoxedClosure* closure, BoxedGenerator* generator, Box* arg1, Box* arg2, Box* arg3, Box** args);

    static Box* execute(ASTInterpreter& interpreter, CFGBlock* start_block = NULL, AST_stmt* start_at = NULL);
    static Box* executeInner(ASTInterpreter& interpreter, CFGBlock* start_block, AST_stmt* start_at);

private:
    Value createFunction(AST* node, AST_arguments* args, const std::vector<AST_stmt*>& body);
    Value doBinOp(AST_expr* node, Value left, Value right, int op, BinExpType exp_type);
    void doStore(AST_expr* node, STOLEN(Value) value);
    void doStore(AST_Name* name, STOLEN(Value) value);
    Box* doOSR(AST_Jump* node);
    Value getNone();

    Value visit_assert(AST_Assert* node);
    Value visit_assign(AST_Assign* node);
    Value visit_binop(AST_BinOp* node);
    Value visit_call(AST_Call* node);
    Value visit_compare(AST_Compare* node);
    Value visit_delete(AST_Delete* node);
    Value visit_exec(AST_Exec* node);
    Value visit_global(AST_Global* node);
    Value visit_module(AST_Module* node);
    Value visit_print(AST_Print* node);
    Value visit_raise(AST_Raise* node);
    Value visit_return(AST_Return* node);
    Value visit_stmt(AST_stmt* node);
    Value visit_unaryop(AST_UnaryOp* node);

    Value visit_attribute(AST_Attribute* node);
    Value visit_dict(AST_Dict* node);
    Value visit_ellipsis(AST_Ellipsis* node);
    Value visit_expr(AST_expr* node);
    Value visit_expr(AST_Expr* node);
    Value visit_extslice(AST_ExtSlice* node);
    Value visit_index(AST_Index* node);
    Value visit_lambda(AST_Lambda* node);
    Value visit_list(AST_List* node);
    Value visit_name(AST_Name* node);
    Value visit_num(AST_Num* node);
    Value visit_repr(AST_Repr* node);
    Value visit_set(AST_Set* node);
    Value visit_str(AST_Str* node);
    Value visit_subscript(AST_Subscript* node);
    Value visit_slice(AST_Slice* node);
    Value visit_slice(AST_slice* node);
    Value visit_tuple(AST_Tuple* node);
    Value visit_yield(AST_Yield* node);

    Value visit_makeClass(AST_MakeClass* node);
    Value visit_makeFunction(AST_MakeFunction* node);

    // pseudo
    Value visit_augBinOp(AST_AugBinOp* node);
    Value visit_branch(AST_Branch* node);
    Value visit_clsAttribute(AST_ClsAttribute* node);
    Value visit_invoke(AST_Invoke* node);
    Value visit_jump(AST_Jump* node);
    Value visit_langPrimitive(AST_LangPrimitive* node);

    // for doc on 'exit_offset' have a look at JitFragmentWriter::num_bytes_exit and num_bytes_overlapping
    void startJITing(CFGBlock* block, int exit_offset = 0);
    void abortJITing();
    void finishJITing(CFGBlock* continue_block = NULL);
    Box* execJITedBlock(CFGBlock* b);

    // this variables are used by the baseline JIT, make sure they have an offset < 0x80 so we can use shorter
    // instructions
    CFGBlock* next_block, *current_block;
    FrameInfo frame_info;

    SourceInfo* source_info;
    ScopeInfo* scope_info;
    PhiAnalysis* phis;
    Box** vregs;
    ExcInfo last_exception;
    BoxedClosure* created_closure;
    BoxedGenerator* generator;
    unsigned edgecount;
    BoxedModule* parent_module;

    std::unique_ptr<JitFragmentWriter> jit;
    bool should_jit;

public:
    ~ASTInterpreter() {
        Py_XDECREF(frame_info.boxedLocals);

        int nvregs = getMD()->calculateNumVRegs();

        for (int i = 0; i < nvregs; i++) {
            Py_XDECREF(vregs[i]);
        }

        Py_DECREF(frame_info.globals);
        Py_XDECREF(this->created_closure);
    }

    llvm::DenseMap<InternedString, int>& getSymVRegMap() {
        assert(source_info->cfg);
        return source_info->cfg->sym_vreg_map;
    }

    AST_stmt* getCurrentStatement() {
        assert(frame_info.stmt);
        return frame_info.stmt;
    }

    void setCurrentStatement(AST_stmt* stmt) { frame_info.stmt = stmt; }

    Box* getGlobals() {
        assert(0 && "check refcounting (of callers)");
        assert(frame_info.globals);
        return incref(frame_info.globals);
    }

    FunctionMetadata* getMD() { return frame_info.md; }
    FrameInfo* getFrameInfo() { return &frame_info; }
    BoxedClosure* getPassedClosure() { return frame_info.passed_closure; }
    Box** getVRegs() { return vregs; }
    const ScopeInfo* getScopeInfo() { return scope_info; }

    void addSymbol(InternedString name, Box* value, bool allow_duplicates);
    void setGenerator(Box* gen);
    void setPassedClosure(Box* closure);
    void setCreatedClosure(Box* closure);
    void setBoxedLocals(Box*);
    void setFrameInfo(const FrameInfo* frame_info);
    void setGlobals(Box* globals);

    friend struct pyston::ASTInterpreterJitInterface;
};

void ASTInterpreter::addSymbol(InternedString name, Box* value, bool allow_duplicates) {
    assert(getSymVRegMap().count(name));
    if (!allow_duplicates)
        assert(vregs[getSymVRegMap()[name]] == NULL);
    vregs[getSymVRegMap()[name]] = value;
}

void ASTInterpreter::setGenerator(Box* gen) {
    assert(!this->generator); // This should only used for initialization
    assert(gen->cls == generator_cls);
    this->generator = static_cast<BoxedGenerator*>(gen);
}

void ASTInterpreter::setPassedClosure(Box* closure) {
    assert(!frame_info.passed_closure); // This should only used for initialization
    assert(!closure || closure->cls == closure_cls);
    frame_info.passed_closure = static_cast<BoxedClosure*>(closure);
}

void ASTInterpreter::setCreatedClosure(Box* closure) {
    assert(!this->created_closure); // This should only used for initialization
    assert(closure->cls == closure_cls);
    this->created_closure = static_cast<BoxedClosure*>(closure);
}

void ASTInterpreter::setBoxedLocals(Box* boxedLocals) {
    this->frame_info.boxedLocals = boxedLocals;
}

void ASTInterpreter::setFrameInfo(const FrameInfo* frame_info) {
    Box** vregs = this->frame_info.vregs;
    this->frame_info = *frame_info;
    this->frame_info.vregs = vregs;
}

void ASTInterpreter::setGlobals(Box* globals) {
    assert(0 && "Check refcounting (of callers)");
    assert(!this->frame_info.globals);
    this->frame_info.globals = incref(globals);
}

ASTInterpreter::ASTInterpreter(FunctionMetadata* md, Box** vregs)
    : current_block(0),
      frame_info(ExcInfo(NULL, NULL, NULL)),
      source_info(md->source.get()),
      scope_info(0),
      phis(NULL),
      vregs(vregs),
      last_exception(NULL, NULL, NULL),
      created_closure(0),
      generator(0),
      edgecount(0),
      parent_module(source_info->parent_module),
      should_jit(false) {

    scope_info = source_info->getScopeInfo();
    frame_info.vregs = vregs;
    frame_info.md = md;

    assert(scope_info);
}

void ASTInterpreter::initArguments(BoxedClosure* _closure, BoxedGenerator* _generator, Box* arg1, Box* arg2, Box* arg3,
                                   Box** args) {
    setPassedClosure(_closure);
    generator = _generator;

    if (scope_info->createsClosure())
        created_closure = createClosure(_closure, scope_info->getClosureSize());

    const ParamNames& param_names = getMD()->param_names;

    // make sure the AST_Name nodes are set
    assert(param_names.args.size() == param_names.arg_names.size());
    assert(param_names.vararg.empty() == (param_names.vararg_name == NULL));
    assert(param_names.kwarg.empty() == (param_names.kwarg_name == NULL));

    int i = 0;
    for (auto& name : param_names.arg_names) {
        doStore(name, Value(incref(getArg(i++, arg1, arg2, arg3, args)), 0));
    }

    if (param_names.vararg_name)
        doStore(param_names.vararg_name, Value(incref(getArg(i++, arg1, arg2, arg3, args)), 0));

    if (param_names.kwarg_name) {
        Box* val = getArg(i++, arg1, arg2, arg3, args);
        if (!val)
            val = createDict();
        else
            Py_INCREF(val);
        doStore(param_names.kwarg_name, Value(val, 0));
    }
    assert(i == param_names.totalParameters());
}

void ASTInterpreter::startJITing(CFGBlock* block, int exit_offset) {
    assert(ENABLE_BASELINEJIT);
    assert(!jit);

    auto& code_blocks = getMD()->code_blocks;
    JitCodeBlock* code_block = NULL;
    if (!code_blocks.empty())
        code_block = code_blocks[code_blocks.size() - 1].get();

    if (!code_block || code_block->shouldCreateNewBlock()) {
        code_blocks.push_back(std::unique_ptr<JitCodeBlock>(new JitCodeBlock(source_info->getName()->s())));
        code_block = code_blocks[code_blocks.size() - 1].get();
        exit_offset = 0;
    }

    jit = code_block->newFragment(block, exit_offset);
}

void ASTInterpreter::abortJITing() {
    if (jit) {
        static StatCounter bjit_aborts("num_baselinejit_aborts");
        bjit_aborts.log();
        jit->abortCompilation();
        jit.reset();
    }
}

void ASTInterpreter::finishJITing(CFGBlock* continue_block) {
    if (!jit)
        return;
    int exit_offset = jit->finishCompilation();
    jit.reset();
    if (continue_block && !continue_block->code)
        startJITing(continue_block, exit_offset);
}

Box* ASTInterpreter::execJITedBlock(CFGBlock* b) {
    try {
        UNAVOIDABLE_STAT_TIMER(t0, "us_timer_in_baseline_jitted_code");
        std::pair<CFGBlock*, Box*> rtn = b->entry_code(this, b, vregs);
        next_block = rtn.first;
        if (!next_block)
            return rtn.second;
    } catch (ExcInfo e) {
        AST_stmt* stmt = getCurrentStatement();
        if (stmt->type != AST_TYPE::Invoke)
            throw e;

        assert(getPythonFrameInfo(0) == getFrameInfo());

        auto source = getMD()->source.get();
        stmt->cxx_exception_count++;
        caughtCxxException(LineInfo(stmt->lineno, stmt->col_offset, source->getFn(), source->getName()), &e);

        next_block = ((AST_Invoke*)stmt)->exc_dest;
        last_exception = e;
    }
    return nullptr;
}

Box* ASTInterpreter::executeInner(ASTInterpreter& interpreter, CFGBlock* start_block, AST_stmt* start_at) {
    Value v(nullptr, nullptr);

    bool from_start = start_block == NULL && start_at == NULL;

    assert((start_block == NULL) == (start_at == NULL));
    if (start_block == NULL) {
        start_block = interpreter.source_info->cfg->getStartingBlock();
        start_at = start_block->body[0];
    }

    // Important that this happens after RegisterHelper:
    interpreter.setCurrentStatement(start_at);
    threading::allowGLReadPreemption();
    interpreter.setCurrentStatement(NULL);

    if (!from_start) {
        interpreter.current_block = start_block;
        bool started = false;
        for (auto s : start_block->body) {
            if (!started) {
                if (s != start_at)
                    continue;
                started = true;
            }

            interpreter.setCurrentStatement(s);
            Py_XDECREF(v.o);
            v = interpreter.visit_stmt(s);
        }
    } else {
        interpreter.next_block = start_block;
    }

    if (ENABLE_BASELINEJIT && interpreter.getMD()->times_interpreted >= REOPT_THRESHOLD_INTERPRETER)
        interpreter.should_jit = true;

    while (interpreter.next_block) {
        interpreter.current_block = interpreter.next_block;
        interpreter.next_block = 0;

        if (ENABLE_BASELINEJIT && !interpreter.jit) {
            CFGBlock* b = interpreter.current_block;
            if (b->entry_code) {
                Box* rtn = interpreter.execJITedBlock(b);
                if (interpreter.next_block)
                    continue;
                return rtn;
            }
        }

        if (ENABLE_BASELINEJIT && interpreter.should_jit && !interpreter.jit) {
            assert(!interpreter.current_block->code);
            interpreter.startJITing(interpreter.current_block);
        }

        for (AST_stmt* s : interpreter.current_block->body) {
            interpreter.setCurrentStatement(s);
            if (interpreter.jit)
                interpreter.jit->emitSetCurrentInst(s);
            if (v.o) {
                Py_DECREF(v.o);
            }
            v = interpreter.visit_stmt(s);
        }
    }
    return v.o;
}

Box* ASTInterpreter::execute(ASTInterpreter& interpreter, CFGBlock* start_block, AST_stmt* start_at) {
    UNAVOIDABLE_STAT_TIMER(t0, "us_timer_in_interpreter");
    return executeInnerAndSetupFrame(interpreter, start_block, start_at);
}

Value ASTInterpreter::doBinOp(AST_expr* node, Value left, Value right, int op, BinExpType exp_type) {
    switch (exp_type) {
        case BinExpType::AugBinOp:
            return Value(augbinop(left.o, right.o, op), jit ? jit->emitAugbinop(node, left, right, op) : NULL);
        case BinExpType::BinOp:
            return Value(binop(left.o, right.o, op), jit ? jit->emitBinop(node, left, right, op) : NULL);
        case BinExpType::Compare:
            return Value(compare(left.o, right.o, op), jit ? jit->emitCompare(node, left, right, op) : NULL);
        default:
            RELEASE_ASSERT(0, "not implemented");
    }
    return Value();
}

void ASTInterpreter::doStore(AST_Name* node, STOLEN(Value) value) {
    if (node->lookup_type == ScopeInfo::VarScopeType::UNKNOWN)
        node->lookup_type = scope_info->getScopeTypeOfName(node->id);

    InternedString name = node->id;
    ScopeInfo::VarScopeType vst = node->lookup_type;
    if (vst == ScopeInfo::VarScopeType::GLOBAL) {
        if (jit)
            jit->emitSetGlobal(frame_info.globals, name.getBox(), value);
        setGlobal(frame_info.globals, name.getBox(), value.o);
    } else if (vst == ScopeInfo::VarScopeType::NAME) {
        if (jit)
            jit->emitSetItemName(name.getBox(), value);
        assert(frame_info.boxedLocals != NULL);
        // TODO should probably pre-box the names when it's a scope that usesNameLookup
        AUTO_DECREF(value.o);
        setitem(frame_info.boxedLocals, name.getBox(), value.o);
    } else {
        bool closure = vst == ScopeInfo::VarScopeType::CLOSURE;
        if (jit) {
            if (!closure) {
                bool is_live = source_info->getLiveness()->isLiveAtEnd(name, current_block);
                if (is_live)
                    jit->emitSetLocal(name, node->vreg, closure, value);
                else
                    jit->emitSetBlockLocal(name, value);
            } else
                jit->emitSetLocal(name, node->vreg, closure, value);
        }

        if (closure) {
            ASTInterpreterJitInterface::setLocalClosureHelper(this, node->vreg, name, value.o);
        } else {
            assert(getSymVRegMap().count(name));
            assert(getSymVRegMap()[name] == node->vreg);
            Box* prev = vregs[node->vreg];
            vregs[node->vreg] = value.o;
            Py_XDECREF(prev);
        }
    }
}

void ASTInterpreter::doStore(AST_expr* node, STOLEN(Value) value) {
    if (node->type == AST_TYPE::Name) {
        AST_Name* name = (AST_Name*)node;
        doStore(name, value);
    } else if (node->type == AST_TYPE::Attribute) {
        AST_Attribute* attr = (AST_Attribute*)node;
        Value o = visit_expr(attr->value);
        if (jit) {
            jit->emitSetAttr(node, o, attr->attr.getBox(), value);
        }
        AUTO_DECREF(o.o);
        pyston::setattr(o.o, attr->attr.getBox(), value.o);
    } else if (node->type == AST_TYPE::Tuple) {
        AST_Tuple* tuple = (AST_Tuple*)node;
        Box** array = unpackIntoArray(value.o, tuple->elts.size());

        RewriterVar* array_var = NULL;
        if (jit) {
            array_var = jit->emitUnpackIntoArray(value, tuple->elts.size());
        }

        unsigned i = 0;
        for (AST_expr* e : tuple->elts) {
            doStore(e, Value(array[i], jit ? array_var->getAttr(i * sizeof(void*))->setType(RefType::OWNED) : NULL));
            ++i;
        }
        Py_DECREF(value.o);
    } else if (node->type == AST_TYPE::List) {
        AST_List* list = (AST_List*)node;
        Box** array = unpackIntoArray(value.o, list->elts.size());

        RewriterVar* array_var = NULL;
        if (jit)
            array_var = jit->emitUnpackIntoArray(value, list->elts.size());

        unsigned i = 0;
        for (AST_expr* e : list->elts) {
            doStore(e, Value(array[i], jit ? array_var->getAttr(i * sizeof(void*)) : NULL));
            ++i;
        }
    } else if (node->type == AST_TYPE::Subscript) {
        AST_Subscript* subscript = (AST_Subscript*)node;

        Value target = visit_expr(subscript->value);
        Value slice = visit_slice(subscript->slice);

        AUTO_DECREF(target.o);
        AUTO_DECREF(slice.o);
        AUTO_DECREF(value.o);

        if (jit)
            jit->emitSetItem(target, slice, value);
        setitem(target.o, slice.o, value.o);
    } else {
        RELEASE_ASSERT(0, "not implemented");
    }
}

Value ASTInterpreter::getNone() {
    RewriterVar* v = NULL;
    if (jit) {
        v = jit->imm(None)->setType(RefType::BORROWED);
    }
    return Value(incref(None), v);
}

Value ASTInterpreter::visit_unaryop(AST_UnaryOp* node) {
    Value operand = visit_expr(node->operand);
    if (node->op_type == AST_TYPE::Not)
        return Value(boxBool(!nonzero(operand.o)), jit ? jit->emitNotNonzero(operand) : NULL);
    else
        return Value(unaryop(operand.o, node->op_type), jit ? jit->emitUnaryop(operand, node->op_type) : NULL);
}

Value ASTInterpreter::visit_binop(AST_BinOp* node) {
    Value left = visit_expr(node->left);
    Value right = visit_expr(node->right);
    AUTO_DECREF(left.o);
    AUTO_DECREF(right.o);
    Value r = doBinOp(node, left, right, node->op_type, BinExpType::BinOp);
    return r;
}

Value ASTInterpreter::visit_slice(AST_slice* node) {
    switch (node->type) {
        case AST_TYPE::ExtSlice:
            return visit_extslice(static_cast<AST_ExtSlice*>(node));
        case AST_TYPE::Ellipsis:
            return visit_ellipsis(static_cast<AST_Ellipsis*>(node));
            break;
        case AST_TYPE::Index:
            return visit_index(static_cast<AST_Index*>(node));
        case AST_TYPE::Slice:
            return visit_slice(static_cast<AST_Slice*>(node));
        default:
            RELEASE_ASSERT(0, "Attempt to handle invalid slice type");
    }
    return Value();
}

Value ASTInterpreter::visit_ellipsis(AST_Ellipsis* node) {
    return Value(Ellipsis, jit ? jit->imm(Ellipsis) : NULL);
}

Value ASTInterpreter::visit_slice(AST_Slice* node) {
    Value lower = node->lower ? visit_expr(node->lower) : getNone();
    Value upper = node->upper ? visit_expr(node->upper) : getNone();
    Value step = node->step ? visit_expr(node->step) : getNone();
    AUTO_DECREF(lower.o);
    AUTO_DECREF(upper.o);
    AUTO_DECREF(step.o);

    Value v;
    if (jit)
        v.var = jit->emitCreateSlice(lower, upper, step);
    v.o = createSlice(lower.o, upper.o, step.o);
    return v;
}

Value ASTInterpreter::visit_extslice(AST_ExtSlice* node) {
    llvm::SmallVector<RewriterVar*, 8> items;

    int num_slices = node->dims.size();
    BoxedTuple* rtn = BoxedTuple::create(num_slices);
    for (int i = 0; i < num_slices; ++i) {
        Value v = visit_slice(node->dims[i]);
        rtn->elts[i] = v.o;
        items.push_back(v);
    }

    return Value(rtn, jit ? jit->emitCreateTuple(items) : NULL);
}

Value ASTInterpreter::visit_branch(AST_Branch* node) {
    Value v = visit_expr(node->test);
    ASSERT(v.o == True || v.o == False, "Should have called NONZERO before this branch");

    if (jit) {
        jit->emitEndBlock();

        // Special note: emitSideExit decrefs v for us.
        // TODO: since the value is always True or False, maybe could optimize by putting the decref
        // before the conditional instead of after.
        jit->emitSideExit(v, v.o, v.o == True ? node->iffalse : node->iftrue);
    }

    if (v.o == True)
        next_block = node->iftrue;
    else
        next_block = node->iffalse;
    // TODO could potentially avoid doing this if we skip the incref in NONZERO
    Py_DECREF(v.o);

    if (jit) {
        jit->emitJump(next_block);
        finishJITing(next_block);
    }

    return Value();
}

Value ASTInterpreter::visit_jump(AST_Jump* node) {
    bool backedge = node->target->idx < current_block->idx;
    if (backedge) {
        threading::allowGLReadPreemption();

        if (jit)
            jit->call(false, (void*)threading::allowGLReadPreemption);
    }

    if (jit) {
        if (backedge)
            jit->emitOSRPoint(node);
        jit->emitEndBlock();
        jit->emitJump(node->target);
        finishJITing(node->target);

        // we may have started JITing because the OSR thresholds got triggered in this case we don't want to jit
        // additional blocks ouside of the loop if the function is cold.
        // XXX reenable this
        //if (getMD()->times_interpreted < REOPT_THRESHOLD_INTERPRETER)
            //should_jit = false;
    }

    if (backedge)
        ++edgecount;

    if (ENABLE_BASELINEJIT && backedge && edgecount == OSR_THRESHOLD_INTERPRETER && !jit && !node->target->code) {
        should_jit = true;
        startJITing(node->target);
    }

    if (backedge && edgecount == OSR_THRESHOLD_BASELINE) {
        Box* rtn = doOSR(node);
        if (rtn)
            return Value(rtn, NULL);
    }

    next_block = node->target;
    return Value();
}

Box* ASTInterpreter::doOSR(AST_Jump* node) {
    bool can_osr = ENABLE_OSR && !FORCE_INTERPRETER;
    if (!can_osr)
        return NULL;

    static StatCounter ast_osrs("num_ast_osrs");
    ast_osrs.log();

    LivenessAnalysis* liveness = source_info->getLiveness();
    std::unique_ptr<PhiAnalysis> phis
        = computeRequiredPhis(getMD()->param_names, source_info->cfg, liveness, scope_info);

    llvm::DenseMap<int, InternedString> offset_name_map;
    for (auto&& v : getSymVRegMap()) {
        offset_name_map[v.second] = v.first;
    }

    std::vector<InternedString> dead_symbols;
    for (int i = 0; i < getSymVRegMap().size(); ++i) {
        if (!liveness->isLiveAtEnd(offset_name_map[i], current_block)) {
            dead_symbols.push_back(offset_name_map[i]);
        } else if (phis->isRequiredAfter(offset_name_map[i], current_block)) {
            assert(scope_info->getScopeTypeOfName(offset_name_map[i]) != ScopeInfo::VarScopeType::GLOBAL);
        } else {
        }
    }
    for (auto&& dead : dead_symbols) {
        assert(getSymVRegMap().count(dead));
        vregs[getSymVRegMap()[dead]] = NULL;
    }

    const OSREntryDescriptor* found_entry = nullptr;
    for (auto& p : getMD()->osr_versions) {
        if (p.first->backedge != node)
            continue;

        found_entry = p.first;
    }

    std::map<InternedString, Box*> sorted_symbol_table;

    // TODO: maybe use a different placeholder?
    static Box* const VAL_UNDEFINED = (Box*)-1;

    for (auto& name : phis->definedness.getDefinedNamesAtEnd(current_block)) {
        assert(getSymVRegMap().count(name));
        Box* val = vregs[getSymVRegMap()[name]];
        if (!liveness->isLiveAtEnd(name, current_block))
            continue;

        if (phis->isPotentiallyUndefinedAfter(name, current_block)) {
            bool is_defined = val != NULL;
            // TODO only mangle once
            sorted_symbol_table[getIsDefinedName(name, source_info->getInternedStrings())] = (Box*)is_defined;
            sorted_symbol_table[name] = is_defined ? val : VAL_UNDEFINED;
        } else {
            ASSERT(val != NULL, "%s", name.c_str());
            Box* v = sorted_symbol_table[name] = val;
        }
    }

    // Manually free these here, since we might not return from this scope for a long time.
    phis.reset(nullptr);

    // LLVM has a limit on the number of operands a machine instruction can have (~255),
    // in order to not hit the limit with the patchpoints cancel OSR when we have a high number of symbols.
    if (sorted_symbol_table.size() > 225) {
        static StatCounter times_osr_cancel("num_osr_cancel_too_many_syms");
        times_osr_cancel.log();
        return nullptr;
    }

    if (generator)
        sorted_symbol_table[source_info->getInternedStrings().get(PASSED_GENERATOR_NAME)] = generator;

    if (frame_info.passed_closure)
        sorted_symbol_table[source_info->getInternedStrings().get(PASSED_CLOSURE_NAME)] = frame_info.passed_closure;

    if (created_closure)
        sorted_symbol_table[source_info->getInternedStrings().get(CREATED_CLOSURE_NAME)] = created_closure;

    sorted_symbol_table[source_info->getInternedStrings().get(FRAME_INFO_PTR_NAME)] = (Box*)&frame_info;

    if (found_entry == nullptr) {
        OSREntryDescriptor* entry = OSREntryDescriptor::create(getMD(), node, CXX);

        for (auto& it : sorted_symbol_table) {
            if (isIsDefinedName(it.first))
                entry->args[it.first] = BOOL;
            else if (it.first.s() == PASSED_GENERATOR_NAME)
                entry->args[it.first] = GENERATOR;
            else if (it.first.s() == PASSED_CLOSURE_NAME || it.first.s() == CREATED_CLOSURE_NAME)
                entry->args[it.first] = CLOSURE;
            else if (it.first.s() == FRAME_INFO_PTR_NAME)
                entry->args[it.first] = FRAME_INFO;
            else {
                assert(it.first.s()[0] != '!');
                entry->args[it.first] = UNKNOWN;
            }
        }

        found_entry = entry;
    }

    OSRExit exit(found_entry);

    std::vector<Box*> arg_array;
    for (auto& it : sorted_symbol_table) {
        arg_array.push_back(it.second);
    }

    UNAVOIDABLE_STAT_TIMER(t0, "us_timer_in_jitted_code");
    CompiledFunction* partial_func = compilePartialFuncInternal(&exit);

    auto arg_tuple = getTupleFromArgsArray(&arg_array[0], arg_array.size());
    Box* r = partial_func->call(std::get<0>(arg_tuple), std::get<1>(arg_tuple), std::get<2>(arg_tuple),
                                std::get<3>(arg_tuple));

    if (partial_func->exception_style == CXX) {
        assert(r);
        return r;
    } else {
        if (!r)
            throwCAPIException();
        return r;
    }
}

Value ASTInterpreter::visit_invoke(AST_Invoke* node) {
    Value v;
    try {
        v = visit_stmt(node->stmt);
        next_block = node->normal_dest;

        if (jit) {
            jit->emitJump(next_block);
            finishJITing(next_block);
        }
    } catch (ExcInfo e) {
        abortJITing();

        assert(getPythonFrameInfo(0) == getFrameInfo());

        auto source = getMD()->source.get();
        node->cxx_exception_count++;
        caughtCxxException(LineInfo(node->lineno, node->col_offset, source->getFn(), source->getName()), &e);

        next_block = node->exc_dest;
        last_exception = e;
    }

    return v;
}

Value ASTInterpreter::visit_clsAttribute(AST_ClsAttribute* node) {
    Value obj = visit_expr(node->value);
    BoxedString* attr = node->attr.getBox();
    return Value(getclsattr(obj.o, attr), jit ? jit->emitGetClsAttr(obj, attr) : NULL);
}

Value ASTInterpreter::visit_augBinOp(AST_AugBinOp* node) {
    assert(node->op_type != AST_TYPE::Is && node->op_type != AST_TYPE::IsNot && "not tested yet");

    Value left = visit_expr(node->left);
    Value right = visit_expr(node->right);
    Value r = doBinOp(node, left, right, node->op_type, BinExpType::AugBinOp);
    Py_DECREF(left.o);
    Py_DECREF(right.o);

    return r;
}

Value ASTInterpreter::visit_langPrimitive(AST_LangPrimitive* node) {
    Value v;
    if (node->opcode == AST_LangPrimitive::GET_ITER) {
        assert(node->args.size() == 1);
        Value val = visit_expr(node->args[0]);
        v = Value(getPystonIter(val.o), jit ? jit->emitGetPystonIter(val) : NULL);
        Py_DECREF(val.o);
    } else if (node->opcode == AST_LangPrimitive::IMPORT_FROM) {
        assert(node->args.size() == 2);
        assert(node->args[0]->type == AST_TYPE::Name);
        assert(node->args[1]->type == AST_TYPE::Str);

        Value module = visit_expr(node->args[0]);
        AUTO_DECREF(module.o);

        auto ast_str = ast_cast<AST_Str>(node->args[1]);
        assert(ast_str->str_type == AST_Str::STR);
        const std::string& name = ast_str->str_data;
        assert(name.size());
        BoxedString* name_boxed = source_info->parent_module->getStringConstant(name, true);
        AUTO_DECREF(name_boxed);

        if (jit)
            v.var = jit->emitImportFrom(module, name_boxed);
        v.o = importFrom(module.o, name_boxed);
    } else if (node->opcode == AST_LangPrimitive::IMPORT_NAME) {
        assert(node->args.size() == 3);
        assert(node->args[0]->type == AST_TYPE::Num);
        assert(static_cast<AST_Num*>(node->args[0])->num_type == AST_Num::INT);
        assert(node->args[2]->type == AST_TYPE::Str);

        int level = static_cast<AST_Num*>(node->args[0])->n_int;
        Value froms = visit_expr(node->args[1]);
        auto ast_str = ast_cast<AST_Str>(node->args[2]);
        assert(ast_str->str_type == AST_Str::STR);
        const std::string& module_name = ast_str->str_data;
        if (jit)
            v.var = jit->emitImportName(level, froms, module_name);
        v.o = import(level, froms.o, module_name);
    } else if (node->opcode == AST_LangPrimitive::IMPORT_STAR) {
        assert(node->args.size() == 1);
        assert(node->args[0]->type == AST_TYPE::Name);

        RELEASE_ASSERT(source_info->ast->type == AST_TYPE::Module || source_info->ast->type == AST_TYPE::Suite,
                       "import * not supported in functions");

        Value module = visit_expr(node->args[0]);
        v = Value(importStar(module.o, frame_info.globals), jit ? jit->emitImportStar(module) : NULL);
    } else if (node->opcode == AST_LangPrimitive::NONE) {
        v = getNone();
    } else if (node->opcode == AST_LangPrimitive::LANDINGPAD) {
        assert(last_exception.type);
        Box* type = last_exception.type;
        Box* value = last_exception.value ? last_exception.value : None;
        Box* traceback = last_exception.traceback ? last_exception.traceback : None;
        v = Value(BoxedTuple::create({ type, value, traceback }), jit ? jit->emitLandingpad() : NULL);
        Py_CLEAR(last_exception.type);
        Py_CLEAR(last_exception.value);
        Py_CLEAR(last_exception.traceback);
    } else if (node->opcode == AST_LangPrimitive::CHECK_EXC_MATCH) {
        assert(node->args.size() == 2);
        Value obj = visit_expr(node->args[0]);
        AUTO_DECREF(obj.o);
        Value cls = visit_expr(node->args[1]);
        AUTO_DECREF(cls.o);
        v = Value(boxBool(exceptionMatches(obj.o, cls.o)), jit ? jit->emitExceptionMatches(obj, cls) : NULL);
    } else if (node->opcode == AST_LangPrimitive::LOCALS) {
        assert(frame_info.boxedLocals != NULL);
        v = Value(incref(frame_info.boxedLocals), jit ? jit->emitGetBoxedLocals() : NULL);
    } else if (node->opcode == AST_LangPrimitive::NONZERO) {
        assert(node->args.size() == 1);
        Value obj = visit_expr(node->args[0]);
        v = Value(boxBool(nonzero(obj.o)), jit ? jit->emitNonzero(obj) : NULL);
        Py_DECREF(obj.o);
    } else if (node->opcode == AST_LangPrimitive::SET_EXC_INFO) {
        assert(node->args.size() == 3);

        Value type = visit_expr(node->args[0]);
        assert(type.o);
        Value value = visit_expr(node->args[1]);
        assert(value.o);
        Value traceback = visit_expr(node->args[2]);
        assert(traceback.o);

        if (jit)
            jit->emitSetExcInfo(type, value, traceback);
        getFrameInfo()->exc = ExcInfo(type.o, value.o, traceback.o);
        Py_DECREF(type.o);
        Py_DECREF(value.o);
        Py_DECREF(traceback.o);
        v = getNone();
    } else if (node->opcode == AST_LangPrimitive::UNCACHE_EXC_INFO) {
        assert(node->args.empty());
        if (jit)
            jit->emitUncacheExcInfo();
        getFrameInfo()->exc = ExcInfo(NULL, NULL, NULL);
        v = getNone();
    } else if (node->opcode == AST_LangPrimitive::HASNEXT) {
        assert(node->args.size() == 1);
        Value obj = visit_expr(node->args[0]);
        v = Value(boxBool(hasnext(obj.o)), jit ? jit->emitHasnext(obj) : NULL);
        Py_DECREF(obj.o);
    } else if (node->opcode == AST_LangPrimitive::PRINT_EXPR) {
        abortJITing();
        Value obj = visit_expr(node->args[0]);
        printExprHelper(obj.o);
        v = getNone();
    } else
        RELEASE_ASSERT(0, "unknown opcode %d", node->opcode);
    return v;
}

Value ASTInterpreter::visit_yield(AST_Yield* node) {
    Value value = node->value ? visit_expr(node->value) : getNone();
    assert(generator && generator->cls == generator_cls);

    return Value(yield(generator, value.o), jit ? jit->emitYield(value) : NULL);
}

Value ASTInterpreter::visit_stmt(AST_stmt* node) {
#if ENABLE_SAMPLING_PROFILER
    threading::allowGLReadPreemption();
#endif

    if (0) {
        printf("%20s % 2d ", source_info->getName()->c_str(), current_block->idx);
        print_ast(node);
        printf("\n");
    }

    Value rtn;
    switch (node->type) {
        case AST_TYPE::Assert:
            rtn = visit_assert((AST_Assert*)node);
            ASTInterpreterJitInterface::pendingCallsCheckHelper();
            break;
        case AST_TYPE::Assign:
            rtn = visit_assign((AST_Assign*)node);
            ASTInterpreterJitInterface::pendingCallsCheckHelper();
            break;
        case AST_TYPE::Delete:
            rtn = visit_delete((AST_Delete*)node);
            ASTInterpreterJitInterface::pendingCallsCheckHelper();
            break;
        case AST_TYPE::Exec:
            rtn = visit_exec((AST_Exec*)node);
            ASTInterpreterJitInterface::pendingCallsCheckHelper();
            break;
        case AST_TYPE::Expr:
            // docstrings are str constant expression statements.
            // ignore those while interpreting.
            if ((((AST_Expr*)node)->value)->type != AST_TYPE::Str) {
                rtn = visit_expr((AST_Expr*)node);
                ASTInterpreterJitInterface::pendingCallsCheckHelper();
            }
            break;
        case AST_TYPE::Pass:
            ASTInterpreterJitInterface::pendingCallsCheckHelper();
            break; // nothing todo
        case AST_TYPE::Print:
            rtn = visit_print((AST_Print*)node);
            ASTInterpreterJitInterface::pendingCallsCheckHelper();
            break;
        case AST_TYPE::Raise:
            rtn = visit_raise((AST_Raise*)node);
            ASTInterpreterJitInterface::pendingCallsCheckHelper();
            break;
        case AST_TYPE::Return:
            rtn = visit_return((AST_Return*)node);
            ASTInterpreterJitInterface::pendingCallsCheckHelper();
            break;
        case AST_TYPE::Global:
            rtn = visit_global((AST_Global*)node);
            ASTInterpreterJitInterface::pendingCallsCheckHelper();
            break;

        // pseudo
        case AST_TYPE::Branch:
            rtn = visit_branch((AST_Branch*)node);
            break;
        case AST_TYPE::Jump:
            rtn = visit_jump((AST_Jump*)node);
            break;
        case AST_TYPE::Invoke:
            rtn = visit_invoke((AST_Invoke*)node);
            break;
        default:
            RELEASE_ASSERT(0, "not implemented");
    };
    return rtn;
}

Value ASTInterpreter::visit_return(AST_Return* node) {
    Value s = node->value ? visit_expr(node->value) : getNone();

    if (jit) {
        jit->emitEndBlock();
        jit->emitReturn(s);
        finishJITing();
    }

    next_block = 0;
    return s;
}

Value ASTInterpreter::createFunction(AST* node, AST_arguments* args, const std::vector<AST_stmt*>& body) {
    FunctionMetadata* md = wrapFunction(node, args, body, source_info);

    std::vector<Box*> defaults;

    RewriterVar* defaults_var = NULL;
    if (jit)
        defaults_var = args->defaults.size() ? jit->allocate(args->defaults.size()) : jit->imm(0ul);
    int i = 0;
    for (AST_expr* d : args->defaults) {
        Value v = visit_expr(d);
        defaults.push_back(v.o);
        if (jit)
            defaults_var->setAttr(i++ * sizeof(void*), v);
    }
    defaults.push_back(0);

    // FIXME: Using initializer_list is pretty annoying since you're not supposed to create them:
    union {
        struct {
            Box** ptr;
            size_t s;
        } d;
        std::initializer_list<Box*> il = {};
    } u;

    u.d.ptr = &defaults[0];
    u.d.s = defaults.size() - 1;

    bool takes_closure;
    if (!LAZY_SCOPING_ANALYSIS)
        source_info->scoping->getScopeInfoForNode(node);

    // Optimization: when compiling a module, it's nice to not have to run analyses into the
    // entire module's source code.
    // If we call getScopeInfoForNode, that will trigger an analysis of that function tree,
    // but we're only using it here to figure out if that function takes a closure.
    // Top level functions never take a closure, so we can skip the analysis.
    if (source_info->ast->type == AST_TYPE::Module)
        takes_closure = false;
    else {
        takes_closure = source_info->scoping->getScopeInfoForNode(node)->takesClosure();
    }

    BoxedClosure* closure = 0;
    RewriterVar* closure_var = NULL;
    if (takes_closure) {
        if (scope_info->createsClosure()) {
            closure = created_closure;
            if (jit)
                closure_var = jit->getInterp()->getAttr(offsetof(ASTInterpreter, created_closure));
        } else {
            assert(scope_info->passesThroughClosure());
            closure = frame_info.passed_closure;
            if (jit)
                closure_var = jit->getInterp()->getAttr(offsetof(ASTInterpreter, frame_info.passed_closure));
        }
        assert(closure);
    }

    Box* passed_globals = NULL;
    RewriterVar* passed_globals_var = NULL;
    if (!getMD()->source->scoping->areGlobalsFromModule()) {
        passed_globals = frame_info.globals;
        if (jit)
            passed_globals_var = jit->getInterp()->getAttr(offsetof(ASTInterpreter, frame_info.globals));
    }

    Value rtn;
    if (jit) {
        if (!closure_var)
            closure_var = jit->imm(0ul);
        if (!passed_globals_var)
            passed_globals_var = jit->imm(0ul);
        rtn.var = jit->call(false, (void*)createFunctionFromMetadata, jit->imm(md), closure_var, passed_globals_var,
                            defaults_var, jit->imm(args->defaults.size()))->setType(RefType::OWNED);
    }

    rtn.o = createFunctionFromMetadata(md, closure, passed_globals, u.il);

    return rtn;
}

Value ASTInterpreter::visit_makeFunction(AST_MakeFunction* mkfn) {
    AST_FunctionDef* node = mkfn->function_def;
    AST_arguments* args = node->args;

    std::vector<Value> decorators;
    for (AST_expr* d : node->decorator_list)
        decorators.push_back(visit_expr(d));

    Value func = createFunction(node, args, node->body);

    for (int i = decorators.size() - 1; i >= 0; i--) {
        func.o = runtimeCall(autoDecref(decorators[i].o), ArgPassSpec(1), autoDecref(func.o), 0, 0, 0, 0);

        if (jit) {
            auto prev_func_var = func.var;
            func.var = jit->emitRuntimeCall(NULL, decorators[i], ArgPassSpec(1), { func }, NULL);
        }
    }
    return func;
}

Value ASTInterpreter::visit_makeClass(AST_MakeClass* mkclass) {
    abortJITing();
    AST_ClassDef* node = mkclass->class_def;
    ScopeInfo* scope_info = source_info->scoping->getScopeInfoForNode(node);
    assert(scope_info);

    BoxedTuple* basesTuple = BoxedTuple::create(node->bases.size());
    AUTO_DECREF(basesTuple);
    int base_idx = 0;
    for (AST_expr* b : node->bases) {
        basesTuple->elts[base_idx++] = visit_expr(b).o;
    }

    std::vector<DecrefHandle<Box>> decorators;
    for (AST_expr* d : node->decorator_list)
        decorators.push_back(visit_expr(d).o);

    BoxedClosure* closure = NULL;
    if (scope_info->takesClosure()) {
        if (this->scope_info->passesThroughClosure())
            closure = getPassedClosure();
        else
            closure = created_closure;
        assert(closure);
    }
    FunctionMetadata* md = wrapFunction(node, nullptr, node->body, source_info);

    Box* passed_globals = NULL;
    if (!getMD()->source->scoping->areGlobalsFromModule())
        passed_globals = frame_info.globals;
    Box* attrDict = runtimeCall(autoDecref(createFunctionFromMetadata(md, closure, passed_globals, {})), ArgPassSpec(0),
                                0, 0, 0, 0, 0);
    AUTO_DECREF(attrDict);

    Box* classobj = createUserClass(node->name.getBox(), basesTuple, attrDict);

    for (int i = decorators.size() - 1; i >= 0; i--) {
        AUTO_DECREF(classobj);
        classobj = runtimeCall(decorators[i], ArgPassSpec(1), classobj, 0, 0, 0, 0);
    }

    return Value(classobj, NULL);
}

Value ASTInterpreter::visit_raise(AST_Raise* node) {
    if (node->arg0 == NULL) {
        assert(!node->arg1);
        assert(!node->arg2);

        if (jit) {
            jit->emitRaise0();
            finishJITing();
        }

        ASTInterpreterJitInterface::raise0Helper(this);
    }

    Value arg0 = node->arg0 ? visit_expr(node->arg0) : getNone();
    Value arg1 = node->arg1 ? visit_expr(node->arg1) : getNone();
    Value arg2 = node->arg2 ? visit_expr(node->arg2) : getNone();

    if (jit) {
        jit->emitRaise3(arg0, arg1, arg2);
        finishJITing();
    }

    raise3(arg0.o, arg1.o, arg2.o);
    return Value();
}

Value ASTInterpreter::visit_assert(AST_Assert* node) {
    abortJITing();
#ifndef NDEBUG
    // Currently we only generate "assert 0" statements
    Value v = visit_expr(node->test);
    assert(v.o->cls == int_cls && static_cast<BoxedInt*>(v.o)->n == 0);
#endif

    static BoxedString* AssertionError_str = getStaticString("AssertionError");
    Box* assertion_type = getGlobal(frame_info.globals, AssertionError_str);
    assertFail(assertion_type, node->msg ? visit_expr(node->msg).o : 0);

    return Value();
}

Value ASTInterpreter::visit_global(AST_Global* node) {
#ifndef NDEBUG
    for (auto name : node->names) {
        assert(!getSymVRegMap().count(name));
    }
#endif
    return Value();
}

Value ASTInterpreter::visit_delete(AST_Delete* node) {
    for (AST_expr* target_ : node->targets) {
        switch (target_->type) {
            case AST_TYPE::Subscript: {
                AST_Subscript* sub = (AST_Subscript*)target_;
                Value value = visit_expr(sub->value);
                Value slice = visit_slice(sub->slice);
                AUTO_DECREF(value.o);
                AUTO_DECREF(slice.o);
                if (jit)
                    jit->emitDelItem(value, slice);
                delitem(value.o, slice.o);
                break;
            }
            case AST_TYPE::Attribute: {
                AST_Attribute* attr = (AST_Attribute*)target_;
                Value target = visit_expr(attr->value);
                BoxedString* str = attr->attr.getBox();
                if (jit)
                    jit->emitDelAttr(target, str);
                delattr(target.o, str);
                break;
            }
            case AST_TYPE::Name: {
                AST_Name* target = (AST_Name*)target_;
                if (target->lookup_type == ScopeInfo::VarScopeType::UNKNOWN)
                    target->lookup_type = scope_info->getScopeTypeOfName(target->id);
                ScopeInfo::VarScopeType vst = target->lookup_type;
                if (vst == ScopeInfo::VarScopeType::GLOBAL) {
                    if (jit)
                        jit->emitDelGlobal(target->id.getBox());
                    delGlobal(frame_info.globals, target->id.getBox());
                    continue;
                } else if (vst == ScopeInfo::VarScopeType::NAME) {
                    if (jit)
                        jit->emitDelName(target->id);
                    ASTInterpreterJitInterface::delNameHelper(this, target->id);
                } else {
                    abortJITing();
                    assert(vst == ScopeInfo::VarScopeType::FAST);

                    assert(getSymVRegMap().count(target->id));
                    assert(getSymVRegMap()[target->id] == target->vreg);
                    if (vregs[target->vreg] == 0) {
                        assertNameDefined(0, target->id.c_str(), NameError, true /* local_var_msg */);
                        return Value();
                    }

                    vregs[target->vreg] = NULL;
                }
                break;
            }
            default:
                ASSERT(0, "Unsupported del target: %d", target_->type);
                abort();
        }
    }
    return Value();
}

Value ASTInterpreter::visit_assign(AST_Assign* node) {
    assert(node->targets.size() == 1 && "cfg should have lowered it to a single target");

    Value v = visit_expr(node->value);
    doStore(node->targets[0], v);
    return Value();
}

Value ASTInterpreter::visit_print(AST_Print* node) {
    assert(node->values.size() <= 1 && "cfg should have lowered it to 0 or 1 values");
    Value dest = node->dest ? visit_expr(node->dest) : Value();
    Value var = node->values.size() ? visit_expr(node->values[0]) : Value();

    if (jit)
        jit->emitPrint(dest, var, node->nl);

    if (node->dest)
        printHelper(autoDecref(dest.o), autoXDecref(var.o), node->nl);
    else
        printHelper(getSysStdout(), autoXDecref(var.o), node->nl);

    return Value();
}

Value ASTInterpreter::visit_exec(AST_Exec* node) {
    // TODO implement the locals and globals arguments
    Value code = visit_expr(node->body);
    Value globals = node->globals == NULL ? Value() : visit_expr(node->globals);
    Value locals = node->locals == NULL ? Value() : visit_expr(node->locals);

    if (jit)
        jit->emitExec(code, globals, locals, this->source_info->future_flags);
    exec(code.o, globals.o, locals.o, this->source_info->future_flags);

    return Value();
}

Value ASTInterpreter::visit_compare(AST_Compare* node) {
    RELEASE_ASSERT(node->comparators.size() == 1, "not implemented");
    Value left = visit_expr(node->left);
    Value right = visit_expr(node->comparators[0]);
    Value r = doBinOp(node, left, right, node->ops[0], BinExpType::Compare);
    Py_DECREF(left.o);
    Py_DECREF(right.o);
    return r;
}

Value ASTInterpreter::visit_expr(AST_expr* node) {
    switch (node->type) {
        case AST_TYPE::Attribute:
            return visit_attribute((AST_Attribute*)node);
        case AST_TYPE::BinOp:
            return visit_binop((AST_BinOp*)node);
        case AST_TYPE::Call:
            return visit_call((AST_Call*)node);
        case AST_TYPE::Compare:
            return visit_compare((AST_Compare*)node);
        case AST_TYPE::Dict:
            return visit_dict((AST_Dict*)node);
        case AST_TYPE::Lambda:
            return visit_lambda((AST_Lambda*)node);
        case AST_TYPE::List:
            return visit_list((AST_List*)node);
        case AST_TYPE::Name:
            return visit_name((AST_Name*)node);
        case AST_TYPE::Num:
            return visit_num((AST_Num*)node);
        case AST_TYPE::Repr:
            return visit_repr((AST_Repr*)node);
        case AST_TYPE::Set:
            return visit_set((AST_Set*)node);
        case AST_TYPE::Str:
            return visit_str((AST_Str*)node);
        case AST_TYPE::Subscript:
            return visit_subscript((AST_Subscript*)node);
        case AST_TYPE::Tuple:
            return visit_tuple((AST_Tuple*)node);
        case AST_TYPE::UnaryOp:
            return visit_unaryop((AST_UnaryOp*)node);
        case AST_TYPE::Yield:
            return visit_yield((AST_Yield*)node);

        // pseudo
        case AST_TYPE::AugBinOp:
            return visit_augBinOp((AST_AugBinOp*)node);
        case AST_TYPE::ClsAttribute:
            return visit_clsAttribute((AST_ClsAttribute*)node);
        case AST_TYPE::LangPrimitive:
            return visit_langPrimitive((AST_LangPrimitive*)node);
        case AST_TYPE::MakeClass:
            return visit_makeClass((AST_MakeClass*)node);
        case AST_TYPE::MakeFunction:
            return visit_makeFunction((AST_MakeFunction*)node);
        default:
            RELEASE_ASSERT(0, "");
    };
    return Value();
}


Value ASTInterpreter::visit_call(AST_Call* node) {
    Value v;
    Value func;

    InternedString attr;

    bool is_callattr = false;
    bool callattr_clsonly = false;
    if (node->func->type == AST_TYPE::Attribute) {
        is_callattr = true;
        callattr_clsonly = false;
        AST_Attribute* attr_ast = ast_cast<AST_Attribute>(node->func);
        func = visit_expr(attr_ast->value);
        attr = attr_ast->attr;
    } else if (node->func->type == AST_TYPE::ClsAttribute) {
        is_callattr = true;
        callattr_clsonly = true;
        AST_ClsAttribute* attr_ast = ast_cast<AST_ClsAttribute>(node->func);
        func = visit_expr(attr_ast->value);
        attr = attr_ast->attr;
    } else {
        func = visit_expr(node->func);
    }

    AUTO_DECREF(func.o);

    std::vector<Box*> args;
    llvm::SmallVector<RewriterVar*, 8> args_vars;
    for (AST_expr* e : node->args) {
        Value v = visit_expr(e);
        args.push_back(v.o);
        args_vars.push_back(v);
    }

    std::vector<BoxedString*>* keyword_names = NULL;
    if (node->keywords.size())
        keyword_names = getKeywordNameStorage(node);

    for (AST_keyword* k : node->keywords) {
        Value v = visit_expr(k->value);
        args.push_back(v.o);
        args_vars.push_back(v);
    }

    if (node->starargs) {
        Value v = visit_expr(node->starargs);
        args.push_back(v.o);
        args_vars.push_back(v);
    }

    if (node->kwargs) {
        Value v = visit_expr(node->kwargs);
        args.push_back(v.o);
        args_vars.push_back(v);
    }

    AUTO_DECREF_ARRAY(&args[0], args.size());

    ArgPassSpec argspec(node->args.size(), node->keywords.size(), node->starargs, node->kwargs);

    if (is_callattr) {
        CallattrFlags callattr_flags{.cls_only = callattr_clsonly, .null_on_nonexistent = false, .argspec = argspec };

        if (jit)
            v.var = jit->emitCallattr(node, func, attr.getBox(), callattr_flags, args_vars, keyword_names);

        v.o = callattr(func.o, attr.getBox(), callattr_flags, args.size() > 0 ? args[0] : 0,
                       args.size() > 1 ? args[1] : 0, args.size() > 2 ? args[2] : 0, args.size() > 3 ? &args[3] : 0,
                       keyword_names);
    } else {
        if (jit)
            v.var = jit->emitRuntimeCall(node, func, argspec, args_vars, keyword_names);

        v.o = runtimeCall(func.o, argspec, args.size() > 0 ? args[0] : 0, args.size() > 1 ? args[1] : 0,
                          args.size() > 2 ? args[2] : 0, args.size() > 3 ? &args[3] : 0, keyword_names);
    }

    return v;
}


Value ASTInterpreter::visit_expr(AST_Expr* node) {
    return visit_expr(node->value);
}

Value ASTInterpreter::visit_num(AST_Num* node) {
    Box* o = NULL;
    if (node->num_type == AST_Num::INT) {
        o = parent_module->getIntConstant(node->n_int);
    } else if (node->num_type == AST_Num::FLOAT) {
        o = parent_module->getFloatConstant(node->n_float);
    } else if (node->num_type == AST_Num::LONG) {
        o = parent_module->getLongConstant(node->n_long);
    } else if (node->num_type == AST_Num::COMPLEX) {
        o = parent_module->getPureImaginaryConstant(node->n_float);
    } else
        RELEASE_ASSERT(0, "not implemented");
    Py_INCREF(o);
    RewriterVar* v = NULL;
    if (jit) {
        v = jit->imm(o)->setType(RefType::BORROWED);
    }
    return Value(o, v);
}

Value ASTInterpreter::visit_index(AST_Index* node) {
    return visit_expr(node->value);
}

Value ASTInterpreter::visit_repr(AST_Repr* node) {
    Value v = visit_expr(node->value);
    return Value(repr(v.o), jit ? jit->emitRepr(v) : NULL);
}

Value ASTInterpreter::visit_lambda(AST_Lambda* node) {
    AST_Return* expr = new AST_Return();
    expr->value = node->body;

    std::vector<AST_stmt*> body = { expr };
    return createFunction(node, node->args, body);
}

Value ASTInterpreter::visit_dict(AST_Dict* node) {
    RELEASE_ASSERT(node->keys.size() == node->values.size(), "not implemented");

    llvm::SmallVector<RewriterVar*, 8> keys;
    llvm::SmallVector<RewriterVar*, 8> values;

    BoxedDict* dict = new BoxedDict();
    for (size_t i = 0; i < node->keys.size(); ++i) {
        Value v = visit_expr(node->values[i]);
        Value k = visit_expr(node->keys[i]);
        dict->d[k.o] = v.o;

        values.push_back(v);
        keys.push_back(k);
    }

    return Value(dict, jit ? jit->emitCreateDict(keys, values) : NULL);
}

Value ASTInterpreter::visit_set(AST_Set* node) {
    llvm::SmallVector<RewriterVar*, 8> items;

    BoxedSet::Set set;
    for (AST_expr* e : node->elts) {
        Value v = visit_expr(e);
        set.insert(v.o);
        items.push_back(v);
    }

    return Value(new BoxedSet(std::move(set)), jit ? jit->emitCreateSet(items) : NULL);
}

Value ASTInterpreter::visit_str(AST_Str* node) {
    Box* o = NULL;
    if (node->str_type == AST_Str::STR) {
        o = parent_module->getStringConstant(node->str_data, true);
    } else if (node->str_type == AST_Str::UNICODE) {
        o = parent_module->getUnicodeConstant(node->str_data);
    } else {
        RELEASE_ASSERT(0, "%d", node->str_type);
    }
    Py_INCREF(o);
    return Value(o, jit ? jit->imm(o)->setType(RefType::BORROWED) : NULL);
}

Value ASTInterpreter::visit_name(AST_Name* node) {
    if (node->lookup_type == ScopeInfo::VarScopeType::UNKNOWN) {
        node->lookup_type = scope_info->getScopeTypeOfName(node->id);
    }

    switch (node->lookup_type) {
        case ScopeInfo::VarScopeType::GLOBAL: {
            Value v;
            if (jit)
                v.var = jit->emitGetGlobal(frame_info.globals, node->id.getBox());

            v.o = getGlobal(frame_info.globals, node->id.getBox());
            return v;
        }
        case ScopeInfo::VarScopeType::DEREF: {
            return Value(ASTInterpreterJitInterface::derefHelper(this, node->id),
                         jit ? jit->emitDeref(node->id) : NULL);
        }
        case ScopeInfo::VarScopeType::FAST:
        case ScopeInfo::VarScopeType::CLOSURE: {
            Value v;
            if (jit) {
                bool is_live = false;
                if (node->lookup_type == ScopeInfo::VarScopeType::FAST)
                    is_live = source_info->getLiveness()->isLiveAtEnd(node->id, current_block);

                if (is_live)
                    v.var = jit->emitGetLocal(node->id, node->vreg);
                else
                    v.var = jit->emitGetBlockLocal(node->id, node->vreg);
            }

            assert(node->vreg >= 0);
            assert(getSymVRegMap().count(node->id));
            assert(getSymVRegMap()[node->id] == node->vreg);
            Box* val = vregs[node->vreg];
            if (val) {
                Py_INCREF(val);
                v.o = val;
                return v;
            }

            assertNameDefined(0, node->id.c_str(), UnboundLocalError, true);
            RELEASE_ASSERT(0, "should be unreachable");
        }
        case ScopeInfo::VarScopeType::NAME: {
            Value v;
            if (jit)
                v.var = jit->emitGetBoxedLocal(node->id.getBox());
            v.o = boxedLocalsGet(frame_info.boxedLocals, node->id.getBox(), frame_info.globals);
            return v;
        }
        default:
            abort();
    }
}

Value ASTInterpreter::visit_subscript(AST_Subscript* node) {
    Value value = visit_expr(node->value);
    Value slice = visit_slice(node->slice);

    AUTO_DECREF(value.o);
    AUTO_DECREF(slice.o);

    return Value(getitem(value.o, slice.o), jit ? jit->emitGetItem(node, value, slice) : NULL);
}

Value ASTInterpreter::visit_list(AST_List* node) {
    llvm::SmallVector<RewriterVar*, 8> items;

    BoxedList* list = new BoxedList();
    list->ensure(node->elts.size());
    for (AST_expr* e : node->elts) {
        try {
            Value v = visit_expr(e);
            items.push_back(v);
            listAppendInternalStolen(list, v.o);
        } catch (ExcInfo e) {
            RELEASE_ASSERT(0, "check refcounting");
        }
    }

    return Value(list, jit ? jit->emitCreateList(items) : NULL);
}

Value ASTInterpreter::visit_tuple(AST_Tuple* node) {
    llvm::SmallVector<RewriterVar*, 8> items;

    BoxedTuple* rtn = BoxedTuple::create(node->elts.size());
    int rtn_idx = 0;
    for (AST_expr* e : node->elts) {
        Value v = visit_expr(e);
        rtn->elts[rtn_idx++] = v.o;
        items.push_back(v);
    }

    return Value(rtn, jit ? jit->emitCreateTuple(items) : NULL);
}

Value ASTInterpreter::visit_attribute(AST_Attribute* node) {
    Value v = visit_expr(node->value);
    AUTO_DECREF(v.o);
    Value r(pyston::getattr(v.o, node->attr.getBox()), jit ? jit->emitGetAttr(v, node->attr.getBox(), node) : NULL);
    return r;
}
}


int ASTInterpreterJitInterface::getBoxedLocalsOffset() {
    return offsetof(ASTInterpreter, frame_info.boxedLocals);
}

int ASTInterpreterJitInterface::getCurrentBlockOffset() {
    return offsetof(ASTInterpreter, current_block);
}

int ASTInterpreterJitInterface::getCurrentInstOffset() {
    return offsetof(ASTInterpreter, frame_info.stmt);
}

int ASTInterpreterJitInterface::getGeneratorOffset() {
    return offsetof(ASTInterpreter, generator);
}

int ASTInterpreterJitInterface::getGlobalsOffset() {
    return offsetof(ASTInterpreter, frame_info.globals);
}

void ASTInterpreterJitInterface::delNameHelper(void* _interpreter, InternedString name) {
    ASTInterpreter* interpreter = (ASTInterpreter*)_interpreter;
    Box* boxed_locals = interpreter->frame_info.boxedLocals;
    assert(boxed_locals != NULL);
    if (boxed_locals->cls == dict_cls) {
        auto& d = static_cast<BoxedDict*>(boxed_locals)->d;
        auto it = d.find(name.getBox());
        if (it == d.end()) {
            assertNameDefined(0, name.c_str(), NameError, false /* local_var_msg */);
        }
        d.erase(it);
    } else if (boxed_locals->cls == attrwrapper_cls) {
        attrwrapperDel(boxed_locals, name);
    } else {
        RELEASE_ASSERT(0, "%s", boxed_locals->cls->tp_name);
    }
}

Box* ASTInterpreterJitInterface::derefHelper(void* _interpreter, InternedString s) {
    ASTInterpreter* interpreter = (ASTInterpreter*)_interpreter;
    DerefInfo deref_info = interpreter->scope_info->getDerefInfo(s);
    assert(interpreter->getPassedClosure());
    BoxedClosure* closure = interpreter->getPassedClosure();
    for (int i = 0; i < deref_info.num_parents_from_passed_closure; i++) {
        closure = closure->parent;
    }
    Box* val = closure->elts[deref_info.offset];
    if (val == NULL) {
        raiseExcHelper(NameError, "free variable '%s' referenced before assignment in enclosing scope", s.c_str());
    }
    Py_INCREF(val);
    return val;
}

Box* ASTInterpreterJitInterface::doOSRHelper(void* _interpreter, AST_Jump* node) {
    ASTInterpreter* interpreter = (ASTInterpreter*)_interpreter;
    ++interpreter->edgecount;
    if (interpreter->edgecount >= OSR_THRESHOLD_BASELINE) {
        // XXX refcounting here?
        return interpreter->doOSR(node);
    }
    return NULL;
}

Box* ASTInterpreterJitInterface::landingpadHelper(void* _interpreter) {
    ASTInterpreter* interpreter = (ASTInterpreter*)_interpreter;
    ExcInfo& last_exception = interpreter->last_exception;
    Box* type = last_exception.type;
    Box* value = last_exception.value ? last_exception.value : None;
    Box* traceback = last_exception.traceback ? last_exception.traceback : None;
    Box* rtn = BoxedTuple::create({ type, value, traceback });
    last_exception = ExcInfo(NULL, NULL, NULL);
    return rtn;
}

<<<<<<< HEAD
void ASTInterpreterJitInterface::setExcInfoHelper(void* _interpreter, Box* type, Box* value, Box* traceback) {
=======
void ASTInterpreterJitInterface::pendingCallsCheckHelper() {
    if (unlikely(_pendingcalls_to_do))
        makePendingCalls();
}

Box* ASTInterpreterJitInterface::setExcInfoHelper(void* _interpreter, Box* type, Box* value, Box* traceback) {
>>>>>>> dc91299a
    ASTInterpreter* interpreter = (ASTInterpreter*)_interpreter;
    interpreter->getFrameInfo()->exc = ExcInfo(type, value, traceback);
}

void ASTInterpreterJitInterface::setLocalClosureHelper(void* _interpreter, long vreg, InternedString id, Box* v) {
    ASTInterpreter* interpreter = (ASTInterpreter*)_interpreter;

    assert(interpreter->getSymVRegMap().count(id));
    assert(interpreter->getSymVRegMap()[id] == vreg);
    Box* prev = interpreter->vregs[vreg];
    interpreter->vregs[vreg] = v;
    interpreter->created_closure->elts[interpreter->scope_info->getClosureOffset(id)] = incref(v);
    Py_XDECREF(prev);
}

void ASTInterpreterJitInterface::uncacheExcInfoHelper(void* _interpreter) {
    ASTInterpreter* interpreter = (ASTInterpreter*)_interpreter;
    interpreter->getFrameInfo()->exc = ExcInfo(NULL, NULL, NULL);
}

void ASTInterpreterJitInterface::raise0Helper(void* _interpreter) {
    ASTInterpreter* interpreter = (ASTInterpreter*)_interpreter;
    raise0(&interpreter->getFrameInfo()->exc);
}

const void* interpreter_instr_addr = (void*)&executeInnerAndSetupFrame;

// small wrapper around executeInner because we can not directly call the member function from asm.
extern "C" Box* executeInnerFromASM(ASTInterpreter& interpreter, CFGBlock* start_block, AST_stmt* start_at) {
    initFrame(interpreter.getFrameInfo());
    Box* rtn = ASTInterpreter::executeInner(interpreter, start_block, start_at);
    deinitFrame(interpreter.getFrameInfo());
    return rtn;
}

Box* astInterpretFunction(FunctionMetadata* md, Box* closure, Box* generator, Box* globals, Box* arg1, Box* arg2,
                          Box* arg3, Box** args) {
    UNAVOIDABLE_STAT_TIMER(t0, "us_timer_in_interpreter");

    SourceInfo* source_info = md->source.get();

    assert((!globals) == source_info->scoping->areGlobalsFromModule());
    bool can_reopt = ENABLE_REOPT && !FORCE_INTERPRETER;

    if (unlikely(can_reopt
                 && (FORCE_OPTIMIZE || !ENABLE_INTERPRETER || md->times_interpreted > REOPT_THRESHOLD_BASELINE))) {
        md->times_interpreted = 0;

        // EffortLevel new_effort = EffortLevel::MODERATE;
        EffortLevel new_effort = EffortLevel::MAXIMAL; // always use max opt (disabled moderate opt tier)
        if (FORCE_OPTIMIZE)
            new_effort = EffortLevel::MAXIMAL;

        std::vector<ConcreteCompilerType*> arg_types;
        for (int i = 0; i < md->param_names.totalParameters(); i++) {
            Box* arg = getArg(i, arg1, arg2, arg3, args);

            assert(arg || i == md->param_names.kwargsIndex()); // only builtin functions can pass NULL args

            // TODO: reenable argument-type specialization
            arg_types.push_back(UNKNOWN);
            // arg_types.push_back(typeFromClass(arg->cls));
        }
        FunctionSpecialization* spec = new FunctionSpecialization(UNKNOWN, arg_types);

        // this also pushes the new CompiledVersion to the back of the version list:
        CompiledFunction* optimized = compileFunction(md, spec, new_effort, NULL);

        md->dependent_interp_callsites.invalidateAll();

        UNAVOIDABLE_STAT_TIMER(t0, "us_timer_in_jitted_code");
        Box* r;
        Box* maybe_args[3];
        int nmaybe_args = 0;
        if (closure)
            maybe_args[nmaybe_args++] = closure;
        if (generator)
            maybe_args[nmaybe_args++] = generator;
        if (globals)
            maybe_args[nmaybe_args++] = globals;
        if (nmaybe_args == 0)
            r = optimized->call(arg1, arg2, arg3, args);
        else if (nmaybe_args == 1)
            r = optimized->call1(maybe_args[0], arg1, arg2, arg3, args);
        else if (nmaybe_args == 2)
            r = optimized->call2(maybe_args[0], maybe_args[1], arg1, arg2, arg3, args);
        else {
            assert(nmaybe_args == 3);
            r = optimized->call3(maybe_args[0], maybe_args[1], maybe_args[2], arg1, arg2, arg3, args);
        }

        if (optimized->exception_style == CXX)
            return r;
        else {
            if (!r)
                throwCAPIException();
            return r;
        }
    }

    // Note: due to some (avoidable) restrictions, this check is pretty constrained in where
    // it can go, due to the fact that it can throw an exception.
    // It can't go in the ASTInterpreter constructor, since that will cause the C++ runtime to
    // delete the partially-constructed memory which we don't currently handle.  It can't go into
    // executeInner since we want the SyntaxErrors to happen *before* the stack frame is entered.
    // (For instance, throwing the exception will try to fetch the current statement, but we determine
    // that by looking at the cfg.)
    if (!source_info->cfg)
        source_info->cfg = computeCFG(source_info, source_info->body);

    Box** vregs = NULL;
    int num_vregs = md->calculateNumVRegs();
    if (num_vregs > 0) {
        vregs = (Box**)alloca(sizeof(Box*) * num_vregs);
        memset(vregs, 0, sizeof(Box*) * num_vregs);
    }

    ++md->times_interpreted;
    ASTInterpreter interpreter(md, vregs);

    ScopeInfo* scope_info = md->source->getScopeInfo();

    if (unlikely(scope_info->usesNameLookup())) {
        interpreter.setBoxedLocals(new BoxedDict());
    }

    assert((!globals) == md->source->scoping->areGlobalsFromModule());
    if (globals) {
        interpreter.setGlobals(globals);
    } else {
        interpreter.setGlobals(source_info->parent_module);
    }

    interpreter.initArguments((BoxedClosure*)closure, (BoxedGenerator*)generator, arg1, arg2, arg3, args);
    Box* v = ASTInterpreter::execute(interpreter);
    return v ? v : incref(None);
}

Box* astInterpretFunctionEval(FunctionMetadata* md, Box* globals, Box* boxedLocals) {
    ++md->times_interpreted;

    // Note: due to some (avoidable) restrictions, this check is pretty constrained in where
    // it can go, due to the fact that it can throw an exception.
    // It can't go in the ASTInterpreter constructor, since that will cause the C++ runtime to
    // delete the partially-constructed memory which we don't currently handle.  It can't go into
    // executeInner since we want the SyntaxErrors to happen *before* the stack frame is entered.
    // (For instance, throwing the exception will try to fetch the current statement, but we determine
    // that by looking at the cfg.)
    SourceInfo* source_info = md->source.get();
    if (!source_info->cfg)
        source_info->cfg = computeCFG(source_info, source_info->body);

    Box** vregs = NULL;
    int num_vregs = md->calculateNumVRegs();
    if (num_vregs > 0) {
        vregs = (Box**)alloca(sizeof(Box*) * num_vregs);
        memset(vregs, 0, sizeof(Box*) * num_vregs);
    }

    ASTInterpreter interpreter(md, vregs);
    interpreter.initArguments(NULL, NULL, NULL, NULL, NULL, NULL);
    interpreter.setBoxedLocals(boxedLocals);

    assert(!md->source->scoping->areGlobalsFromModule());
    assert(globals);
    interpreter.setGlobals(globals);

    Box* v = ASTInterpreter::execute(interpreter);
    return v ? v : None;
}

static Box* astInterpretDeoptInner(FunctionMetadata* md, AST_expr* after_expr, AST_stmt* enclosing_stmt, Box* expr_val,
                                   FrameStackState frame_state) __attribute__((noinline));
static Box* astInterpretDeoptInner(FunctionMetadata* md, AST_expr* after_expr, AST_stmt* enclosing_stmt, Box* expr_val,
                                   FrameStackState frame_state) {
    assert(md);
    assert(enclosing_stmt);
    assert(frame_state.locals);
    assert(after_expr);
    assert(expr_val);

    SourceInfo* source_info = md->source.get();

    // We can't reuse the existing vregs from the LLVM tier because they only contain the user visible ones this means
    // there wouldn't be enough space for the compiler generated ones which the interpreter (+bjit) stores inside the
    // vreg array.
    Box** vregs = NULL;
    int num_vregs = md->calculateNumVRegs();
    if (num_vregs > 0) {
        vregs = (Box**)alloca(sizeof(Box*) * num_vregs);
        memset(vregs, 0, sizeof(Box*) * num_vregs);
    }

    ASTInterpreter interpreter(md, vregs);
    if (source_info->scoping->areGlobalsFromModule())
        interpreter.setGlobals(source_info->parent_module);

    for (const auto& p : *frame_state.locals) {
        assert(p.first->cls == str_cls);
        auto name = static_cast<BoxedString*>(p.first)->s();
        if (name == PASSED_GENERATOR_NAME) {
            interpreter.setGenerator(p.second);
        } else if (name == PASSED_CLOSURE_NAME) {
            interpreter.setPassedClosure(p.second);
        } else if (name == CREATED_CLOSURE_NAME) {
            interpreter.setCreatedClosure(p.second);
        } else {
            InternedString interned = md->source->getInternedStrings().get(name);
            interpreter.addSymbol(interned, p.second, false);
        }
    }

    interpreter.setFrameInfo(frame_state.frame_info);

    CFGBlock* start_block = NULL;
    AST_stmt* starting_statement = NULL;
    while (true) {
        if (enclosing_stmt->type == AST_TYPE::Assign) {
            auto asgn = ast_cast<AST_Assign>(enclosing_stmt);
            RELEASE_ASSERT(asgn->value == after_expr, "%p %p", asgn->value, after_expr);
            assert(asgn->targets.size() == 1);
            assert(asgn->targets[0]->type == AST_TYPE::Name);
            auto name = ast_cast<AST_Name>(asgn->targets[0]);
            assert(name->id.s()[0] == '#');
            interpreter.addSymbol(name->id, expr_val, true);
            break;
        } else if (enclosing_stmt->type == AST_TYPE::Expr) {
            auto expr = ast_cast<AST_Expr>(enclosing_stmt);
            RELEASE_ASSERT(expr->value == after_expr, "%p %p", expr->value, after_expr);
            assert(expr->value == after_expr);
            break;
        } else if (enclosing_stmt->type == AST_TYPE::Invoke) {
            auto invoke = ast_cast<AST_Invoke>(enclosing_stmt);
            start_block = invoke->normal_dest;
            starting_statement = start_block->body[0];
            enclosing_stmt = invoke->stmt;
        } else {
            RELEASE_ASSERT(0, "should not be able to reach here with anything other than an Assign (got %d)",
                           enclosing_stmt->type);
        }
    }

    if (start_block == NULL) {
        // TODO innefficient
        for (auto block : md->source->cfg->blocks) {
            int n = block->body.size();
            for (int i = 0; i < n; i++) {
                if (block->body[i] == enclosing_stmt) {
                    ASSERT(i + 1 < n, "how could we deopt from a non-invoke terminator?");
                    start_block = block;
                    starting_statement = block->body[i + 1];
                    break;
                }
            }

            if (start_block)
                break;
        }

        ASSERT(start_block, "was unable to find the starting block??");
        assert(starting_statement);
    }

    // We need to remove the old python frame created in the LLVM tier otherwise we would have a duplicate frame because
    // the interpreter will set the new state before executing the first statement.
    RELEASE_ASSERT(cur_thread_state.frame_info == frame_state.frame_info, "");
    cur_thread_state.frame_info = frame_state.frame_info->back;

    Box* v = ASTInterpreter::execute(interpreter, start_block, starting_statement);
    return v ? v : None;
}

Box* astInterpretDeopt(FunctionMetadata* md, AST_expr* after_expr, AST_stmt* enclosing_stmt, Box* expr_val,
                       FrameStackState frame_state) {
    return astInterpretDeoptInner(md, after_expr, enclosing_stmt, expr_val, frame_state);
}

extern "C" void printExprHelper(Box* obj) {
    Box* displayhook = PySys_GetObject("displayhook");
    if (!displayhook)
        raiseExcHelper(RuntimeError, "lost sys.displayhook");
    runtimeCall(displayhook, ArgPassSpec(1), obj, 0, 0, 0, 0);
}

static ASTInterpreter* getInterpreterFromFramePtr(void* frame_ptr) {
    // This offsets have to match the layout inside executeInnerAndSetupFrame
    ASTInterpreter** ptr = (ASTInterpreter**)(((uint8_t*)frame_ptr) - 8);
    return *ptr;
}

FrameInfo* getFrameInfoForInterpretedFrame(void* frame_ptr) {
    ASTInterpreter* interpreter = getInterpreterFromFramePtr(frame_ptr);
    assert(interpreter);
    return interpreter->getFrameInfo();
}
}<|MERGE_RESOLUTION|>--- conflicted
+++ resolved
@@ -1773,16 +1773,12 @@
     return rtn;
 }
 
-<<<<<<< HEAD
-void ASTInterpreterJitInterface::setExcInfoHelper(void* _interpreter, Box* type, Box* value, Box* traceback) {
-=======
 void ASTInterpreterJitInterface::pendingCallsCheckHelper() {
     if (unlikely(_pendingcalls_to_do))
         makePendingCalls();
 }
 
-Box* ASTInterpreterJitInterface::setExcInfoHelper(void* _interpreter, Box* type, Box* value, Box* traceback) {
->>>>>>> dc91299a
+void ASTInterpreterJitInterface::setExcInfoHelper(void* _interpreter, Box* type, Box* value, Box* traceback) {
     ASTInterpreter* interpreter = (ASTInterpreter*)_interpreter;
     interpreter->getFrameInfo()->exc = ExcInfo(type, value, traceback);
 }
