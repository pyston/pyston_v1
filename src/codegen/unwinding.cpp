--- conflicted
+++ resolved
@@ -361,24 +361,9 @@
     }
 
     Box* getGlobals() {
-<<<<<<< HEAD
-        if (id.type == PythonFrameId::COMPILED) {
-            CompiledFunction* cf = getCF();
-            if (cf->md->source->scoping->areGlobalsFromModule())
-                return cf->md->source->parent_module;
-            auto locations = findLocations(PASSED_GLOBALS_NAME);
-            assert(locations.size() == 1);
-            Box* r = (Box*)readLocation(locations[0]);
-            return incref(r);
-        } else if (id.type == PythonFrameId::INTERPRETED) {
-            return getGlobalsForInterpretedFrame((void*)id.bp);
-        }
-        abort();
-=======
+        assert(0 && "check refcounting (of callers)");
         Box* r = getFrameInfo()->globals;
-        ASSERT(gc::isValidGCObject(r), "%p", r);
-        return r;
->>>>>>> bf2bae9d
+        return incref(r);
     }
 
     Box* getGlobalsDict() {
