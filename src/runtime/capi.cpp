--- conflicted
+++ resolved
@@ -744,27 +744,6 @@
     exit(sts);
 }
 
-<<<<<<< HEAD
-extern "C" void PyErr_Restore(PyObject* type, PyObject* value, PyObject* traceback) noexcept {
-    auto oldtype = cur_thread_state.curexc_type;
-    auto oldvalue = cur_thread_state.curexc_value;
-    auto oldtraceback = cur_thread_state.curexc_traceback;
-
-    cur_thread_state.curexc_type = type;
-    cur_thread_state.curexc_value = value;
-    cur_thread_state.curexc_traceback = traceback;
-
-    Py_XDECREF(oldtype);
-    Py_XDECREF(oldvalue);
-    Py_XDECREF(oldtraceback);
-}
-
-extern "C" void PyErr_Clear() noexcept {
-    PyErr_Restore(NULL, NULL, NULL);
-}
-
-=======
->>>>>>> 2e2456b3
 extern "C" void PyErr_GetExcInfo(PyObject** ptype, PyObject** pvalue, PyObject** ptraceback) noexcept {
     ExcInfo* exc = getFrameExcInfo();
     *ptype = exc->type;
@@ -779,59 +758,6 @@
     exc->traceback = traceback ? traceback : None;
 }
 
-<<<<<<< HEAD
-extern "C" void PyErr_SetString(PyObject* exception, const char* string) noexcept {
-    PyErr_SetObject(exception, autoDecref(boxString(string)));
-}
-
-extern "C" void PyErr_SetObject(PyObject* exception, PyObject* value) noexcept {
-    Py_XINCREF(exception);
-    Py_XINCREF(value);
-    PyErr_Restore(exception, value, NULL);
-}
-
-extern "C" PyObject* PyErr_Format(PyObject* exception, const char* format, ...) noexcept {
-    va_list vargs;
-    PyObject* string;
-
-#ifdef HAVE_STDARG_PROTOTYPES
-    va_start(vargs, format);
-#else
-    va_start(vargs);
-#endif
-
-    string = PyString_FromFormatV(format, vargs);
-    PyErr_SetObject(exception, string);
-    Py_XDECREF(string);
-    va_end(vargs);
-    return NULL;
-}
-
-extern "C" int PyErr_BadArgument() noexcept {
-    // TODO this is untested
-    PyErr_SetString(PyExc_TypeError, "bad argument type for built-in operation");
-    return 0;
-}
-
-extern "C" PyObject* PyErr_NoMemory() noexcept {
-    if (PyErr_ExceptionMatches(PyExc_MemoryError))
-        /* already current */
-        return NULL;
-
-    /* raise the pre-allocated instance if it still exists */
-    if (PyExc_MemoryErrorInst)
-        PyErr_SetObject(PyExc_MemoryError, PyExc_MemoryErrorInst);
-    else
-        /* this will probably fail since there's no memory and hee,
-           hee, we have to instantiate this class
-        */
-        PyErr_SetNone(PyExc_MemoryError);
-
-    return NULL;
-}
-
-=======
->>>>>>> 2e2456b3
 extern "C" const char* PyExceptionClass_Name(PyObject* o) noexcept {
     return PyClass_Check(o) ? PyString_AS_STRING(static_cast<BoxedClassobj*>(o)->name)
                             : static_cast<BoxedClass*>(o)->tp_name;
@@ -880,73 +806,8 @@
     _Py_CheckRecursionLimit = recursion_limit;
 }
 
-<<<<<<< HEAD
-extern "C" int PyErr_GivenExceptionMatches(PyObject* err, PyObject* exc) noexcept {
-    if (err == NULL || exc == NULL) {
-        /* maybe caused by "import exceptions" that failed early on */
-        return 0;
-    }
-    if (PyTuple_Check(exc)) {
-        Py_ssize_t i, n;
-        n = PyTuple_Size(exc);
-        for (i = 0; i < n; i++) {
-            /* Test recursively */
-            if (PyErr_GivenExceptionMatches(err, PyTuple_GET_ITEM(exc, i))) {
-                return 1;
-            }
-        }
-        return 0;
-    }
-    /* err might be an instance, so check its class. */
-    if (PyExceptionInstance_Check(err))
-        err = PyExceptionInstance_Class(err);
-
-    if (PyExceptionClass_Check(err) && PyExceptionClass_Check(exc)) {
-        // Pyston addition: fast-path the check for if the exception exactly-matches the specifier.
-        // Note that we have to check that the exception specifier doesn't have a custom metaclass
-        // (ie it's cls is type_cls), since otherwise we would have to check for subclasscheck overloading.
-        // (TODO actually, that should be fast now)
-        if (exc->cls == type_cls && exc == err)
-            return 1;
-
-        int res = 0, reclimit;
-        PyObject* exception, *value, *tb;
-        PyErr_Fetch(&exception, &value, &tb);
-        /* Temporarily bump the recursion limit, so that in the most
-           common case PyObject_IsSubclass will not raise a recursion
-           error we have to ignore anyway.  Don't do it when the limit
-           is already insanely high, to avoid overflow */
-        reclimit = Py_GetRecursionLimit();
-        if (reclimit < (1 << 30))
-            Py_SetRecursionLimit(reclimit + 5);
-        res = PyObject_IsSubclass(err, exc);
-        Py_SetRecursionLimit(reclimit);
-        /* This function must not fail, so print the error here */
-        if (res == -1) {
-            PyErr_WriteUnraisable(err);
-            res = 0;
-        }
-        PyErr_Restore(exception, value, tb);
-        return res;
-    }
-
-    return err == exc;
-}
-
-extern "C" int PyErr_ExceptionMatches(PyObject* exc) noexcept {
-    return PyErr_GivenExceptionMatches(PyErr_Occurred(), exc);
-}
-
-extern "C" PyObject* PyErr_Occurred() noexcept {
-    return cur_thread_state.curexc_type;
-}
-
 extern "C" void* PyMem_Malloc(size_t nbytes) noexcept {
     return PyMem_MALLOC(nbytes);
-=======
-extern "C" void* PyObject_Malloc(size_t sz) noexcept {
-    return gc_compat_malloc(sz);
->>>>>>> 2e2456b3
 }
 
 extern "C" void* PyMem_Realloc(void* p, size_t nbytes) noexcept {
