--- conflicted
+++ resolved
@@ -1042,32 +1042,8 @@
     return cur_thread_state.curexc_type;
 }
 
-<<<<<<< HEAD
-extern "C" int PyErr_WarnEx(PyObject* category, const char* text, Py_ssize_t stacklevel) noexcept {
-    // These warnings are silenced by default:
-    // We should copy the real CPython code in here
-    if (category == PyExc_DeprecationWarning)
-        return 0;
-
-    fatalOrError(PyExc_NotImplementedError, "unimplemented");
-    return -1;
-}
-
 extern "C" void* PyMem_Malloc(size_t nbytes) noexcept {
     return PyMem_MALLOC(nbytes);
-=======
-extern "C" void* PyObject_Malloc(size_t sz) noexcept {
-    return gc_compat_malloc(sz);
-}
-
-extern "C" void* PyObject_Realloc(void* ptr, size_t sz) noexcept {
-    return gc_compat_realloc(ptr, sz);
-}
-
-extern "C" void PyObject_Free(void* ptr) noexcept {
-    // In Pyston, everything is GC'ed and we shouldn't explicitely free memory.
-    // Only the GC knows for sure that an object is no longer referenced.
->>>>>>> 2526c94e
 }
 
 extern "C" void* PyMem_Realloc(void* p, size_t nbytes) noexcept {
