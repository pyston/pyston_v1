// Copyright (c) 2014-2016 Dropbox, Inc.
//
// Licensed under the Apache License, Version 2.0 (the "License");
// you may not use this file except in compliance with the License.
// You may obtain a copy of the License at
//
//    http://www.apache.org/licenses/LICENSE-2.0
//
// Unless required by applicable law or agreed to in writing, software
// distributed under the License is distributed on an "AS IS" BASIS,
// WITHOUT WARRANTIES OR CONDITIONS OF ANY KIND, either express or implied.
// See the License for the specific language governing permissions and
// limitations under the License.

#include <algorithm>
#include <cfloat>
#include <cstddef>
#include <err.h>

#include "llvm/Support/FileSystem.h"

#include "Python.h"
#include "Python-ast.h"

#include "capi/typeobject.h"
#include "capi/types.h"
#include "codegen/ast_interpreter.h"
#include "codegen/irgen/hooks.h"
#include "codegen/parser.h"
#include "codegen/unwinding.h"
#include "core/ast.h"
#include "core/types.h"
#include "runtime/classobj.h"
#include "runtime/ics.h"
#include "runtime/import.h"
#include "runtime/inline/list.h"
#include "runtime/inline/xrange.h"
#include "runtime/iterobject.h"
#include "runtime/list.h"
#include "runtime/long.h"
#include "runtime/objmodel.h"
#include "runtime/rewrite_args.h"
#include "runtime/set.h"
#include "runtime/super.h"
#include "runtime/types.h"
#include "runtime/util.h"

namespace pyston {

extern "C" {
Box* Ellipsis = 0;

// Copied from CPython:
#if defined(MS_WINDOWS) && defined(HAVE_USABLE_WCHAR_T)
const char* Py_FileSystemDefaultEncoding = "mbcs";
#elif defined(__APPLE__)
const char* Py_FileSystemDefaultEncoding = "utf-8";
#else
const char* Py_FileSystemDefaultEncoding = "UTF-8"; // Pyston change: modified to UTF-8
#endif
}

extern "C" Box* trap() {
    raise(SIGTRAP);

    Py_RETURN_NONE;
}

/* Helper for PyObject_Dir.
   Merge the __dict__ of aclass into dict, and recursively also all
   the __dict__s of aclass's base classes.  The order of merging isn't
   defined, as it's expected that only the final set of dict keys is
   interesting.
   Return 0 on success, -1 on error.
*/

extern "C" Box* dir(Box* obj) {
    Box* r = PyObject_Dir(obj);
    if (!r)
        throwCAPIException();
    return r;
}

extern "C" Box* vars(Box* obj) {
    if (!obj)
        return fastLocalsToBoxedLocals();

    static BoxedString* dict_str = getStaticString("__dict__");
    Box* rtn = getattrInternal<ExceptionStyle::CAPI>(obj, dict_str);
    if (!rtn)
        raiseExcHelper(TypeError, "vars() argument must have __dict__ attribute");
    return rtn;
}

extern "C" Box* abs_(Box* x) {
    Box* rtn = PyNumber_Absolute(x);
    if (!rtn)
        throwCAPIException();
    return rtn;
}

extern "C" Box* binFunc(Box* x) {
    static BoxedString* bin_str = getStaticString("__bin__");
    CallattrFlags callattr_flags{.cls_only = true, .null_on_nonexistent = true, .argspec = ArgPassSpec(0) };
    Box* r = callattr(x, bin_str, callattr_flags, NULL, NULL, NULL, NULL, NULL);
    if (!r)
        raiseExcHelper(TypeError, "bin() argument can't be converted to bin");

    if (!PyString_Check(r))
        raiseExcHelper(TypeError, "__bin__() returned non-string (type %.200s)", r->cls->tp_name);

    return r;
}

extern "C" Box* hexFunc(Box* x) {
    static BoxedString* hex_str = getStaticString("__hex__");
    CallattrFlags callattr_flags{.cls_only = true, .null_on_nonexistent = true, .argspec = ArgPassSpec(0) };
    Box* r = callattr(x, hex_str, callattr_flags, NULL, NULL, NULL, NULL, NULL);
    if (!r)
        raiseExcHelper(TypeError, "hex() argument can't be converted to hex");

    if (!PyString_Check(r))
        raiseExcHelper(TypeError, "__hex__() returned non-string (type %.200s)", r->cls->tp_name);

    return r;
}

extern "C" Box* octFunc(Box* x) {
    static BoxedString* oct_str = getStaticString("__oct__");
    CallattrFlags callattr_flags{.cls_only = true, .null_on_nonexistent = true, .argspec = ArgPassSpec(0) };
    Box* r = callattr(x, oct_str, callattr_flags, NULL, NULL, NULL, NULL, NULL);
    if (!r)
        raiseExcHelper(TypeError, "oct() argument can't be converted to oct");

    if (!PyString_Check(r))
        raiseExcHelper(TypeError, "__oct__() returned non-string (type %.200s)", r->cls->tp_name);

    return r;
}

extern "C" Box* all(Box* container) {
    for (Box* e : container->pyElements()) {
        if (!nonzero(e)) {
            return boxBool(false);
        }
    }
    return boxBool(true);
}

extern "C" Box* any(Box* container) {
    for (Box* e : container->pyElements()) {
        if (nonzero(e)) {
            return boxBool(true);
        }
    }
    return boxBool(false);
}

Box* min_max(Box* arg0, BoxedTuple* args, BoxedDict* kwargs, int opid) {
    assert(args->cls == tuple_cls);
    if (kwargs)
        assert(kwargs->cls == dict_cls);

    Box* key_func = nullptr;
    Box* extremElement;
    Box* container;
    Box* extremVal;

    if (kwargs && kwargs->d.size()) {
        static BoxedString* key_str = static_cast<BoxedString*>(getStaticString("key"));
        auto it = kwargs->d.find(key_str);
        if (it != kwargs->d.end() && kwargs->d.size() == 1) {
            key_func = it->second;
        } else {
            if (opid == Py_LT)
                raiseExcHelper(TypeError, "min() got an unexpected keyword argument");
            else
                raiseExcHelper(TypeError, "max() got an unexpected keyword argument");
        }
    }

    if (args->size() == 0) {
        extremElement = nullptr;
        extremVal = nullptr;
        container = arg0;
    } else {
        extremElement = arg0;
        if (key_func != NULL) {
            extremVal = runtimeCall(key_func, ArgPassSpec(1), extremElement, NULL, NULL, NULL, NULL);
        } else {
            extremVal = extremElement;
        }
        container = args;
    }

    Box* curVal = nullptr;
    for (Box* e : container->pyElements()) {
        if (key_func != NULL) {
            if (!extremElement) {
                extremVal = runtimeCall(key_func, ArgPassSpec(1), e, NULL, NULL, NULL, NULL);
                extremElement = e;
                continue;
            }
            curVal = runtimeCall(key_func, ArgPassSpec(1), e, NULL, NULL, NULL, NULL);
        } else {
            if (!extremElement) {
                extremVal = e;
                extremElement = e;
                continue;
            }
            curVal = e;
        }
        int r = PyObject_RichCompareBool(curVal, extremVal, opid);
        if (r == -1)
            throwCAPIException();
        if (r) {
            extremElement = e;
            extremVal = curVal;
        }
    }
    return extremElement;
}

extern "C" Box* min(Box* arg0, BoxedTuple* args, BoxedDict* kwargs) {
    if (arg0 == None && args->size() == 0) {
        raiseExcHelper(TypeError, "min expected 1 arguments, got 0");
    }

    Box* minElement = min_max(arg0, args, kwargs, Py_LT);

    if (!minElement) {
        raiseExcHelper(ValueError, "min() arg is an empty sequence");
    }
    return minElement;
}

extern "C" Box* max(Box* arg0, BoxedTuple* args, BoxedDict* kwargs) {
    if (arg0 == None && args->size() == 0) {
        raiseExcHelper(TypeError, "max expected 1 arguments, got 0");
    }

    Box* maxElement = min_max(arg0, args, kwargs, Py_GT);

    if (!maxElement) {
        raiseExcHelper(ValueError, "max() arg is an empty sequence");
    }
    return maxElement;
}

extern "C" Box* next(Box* iterator, Box* _default) noexcept {
    if (!PyIter_Check(iterator)) {
        PyErr_Format(PyExc_TypeError, "%.200s object is not an iterator", iterator->cls->tp_name);
        return NULL;
    }

    Box* rtn;

    if (iterator->cls->tp_iternext == slot_tp_iternext) {
        rtn = iterator->cls->call_nextIC(iterator);
    } else {
        rtn = iterator->cls->tp_iternext(iterator);
    }

    if (rtn != NULL) {
        return rtn;
    } else if (_default != NULL) {
        if (PyErr_Occurred()) {
            if (!PyErr_ExceptionMatches(PyExc_StopIteration))
                return NULL;
            PyErr_Clear();
        }
        Py_INCREF(_default);
        return _default;
    } else if (PyErr_Occurred()) {
        return NULL;
    } else {
        PyErr_SetNone(PyExc_StopIteration);
        return NULL;
    }
}

extern "C" Box* sum(Box* container, Box* initial) {
    if (initial->cls == str_cls)
        raiseExcHelper(TypeError, "sum() can't sum strings [use ''.join(seq) instead]");

    static RuntimeICCache<BinopIC, 3> runtime_ic_cache;
    std::shared_ptr<BinopIC> pp = runtime_ic_cache.getIC(__builtin_return_address(0));

    Box* cur = initial;
    for (Box* e : container->pyElements()) {
        cur = pp->call(cur, e, AST_TYPE::Add);
    }
    return cur;
}

extern "C" Box* id(Box* arg) {
    i64 addr = (i64)(arg) ^ 0xdeadbeef00000003;
    return boxInt(addr);
}


Box* open(Box* arg1, Box* arg2, Box* arg3) {
    assert(arg2);
    assert(arg3);
    // This could be optimized quite a bit if it ends up being important:
    return runtimeCall(&PyFile_Type, ArgPassSpec(3), arg1, arg2, arg3, NULL, NULL);
}

extern "C" Box* chr(Box* arg) {
    i64 n = PyInt_AsLong(arg);
    if (n == -1 && PyErr_Occurred())
        throwCAPIException();

    if (n < 0 || n >= 256) {
        raiseExcHelper(ValueError, "chr() arg not in range(256)");
    }

    char c = (char)n;
    return boxString(llvm::StringRef(&c, 1));
}

extern "C" Box* unichr(Box* arg) {
    int n = -1;
    if (!PyArg_ParseSingle(arg, 0, "unichr", "i", &n))
        throwCAPIException();

    Box* rtn = PyUnicode_FromOrdinal(n);
    if (!rtn)
        checkAndThrowCAPIException();
    return rtn;
}

Box* coerceFunc(Box* vv, Box* ww) {
    Box* res;

    if (PyErr_WarnPy3k("coerce() not supported in 3.x", 1) < 0)
        throwCAPIException();

    if (PyNumber_Coerce(&vv, &ww) < 0)
        throwCAPIException();
    res = PyTuple_Pack(2, vv, ww);
    return res;
}

extern "C" Box* ord(Box* obj) {
    long ord;
    Py_ssize_t size;

    if (PyString_Check(obj)) {
        size = PyString_GET_SIZE(obj);
        if (size == 1) {
            ord = (long)((unsigned char)*PyString_AS_STRING(obj));
            return boxInt(ord);
        }
    } else if (PyByteArray_Check(obj)) {
        size = PyByteArray_GET_SIZE(obj);
        if (size == 1) {
            ord = (long)((unsigned char)*PyByteArray_AS_STRING(obj));
            return boxInt(ord);
        }

#ifdef Py_USING_UNICODE
    } else if (PyUnicode_Check(obj)) {
        size = PyUnicode_GET_SIZE(obj);
        if (size == 1) {
            ord = (long)*PyUnicode_AS_UNICODE(obj);
            return boxInt(ord);
        }
#endif
    } else {
        raiseExcHelper(TypeError, "ord() expected string of length 1, but "
                                  "%.200s found",
                       obj->cls->tp_name);
    }

    raiseExcHelper(TypeError, "ord() expected a character, "
                              "but string of length %zd found",
                   size);
}

Box* range(Box* start, Box* stop, Box* step) {
    i64 istart, istop, istep;
    if (stop == NULL) {
        istart = 0;
        istop = PyLong_AsLong(start);
        checkAndThrowCAPIException();
        istep = 1;
    } else if (step == NULL) {
        istart = PyLong_AsLong(start);
        checkAndThrowCAPIException();
        istop = PyLong_AsLong(stop);
        checkAndThrowCAPIException();
        istep = 1;
    } else {
        istart = PyLong_AsLong(start);
        checkAndThrowCAPIException();
        istop = PyLong_AsLong(stop);
        checkAndThrowCAPIException();
        istep = PyLong_AsLong(step);
        checkAndThrowCAPIException();
    }

    BoxedList* rtn = new BoxedList();
    rtn->ensure(std::max(0l, 1 + (istop - istart) / istep));
    if (istep > 0) {
        for (i64 i = istart; i < istop; i += istep) {
            Box* bi = boxInt(i);
            listAppendInternalStolen(rtn, bi);
        }
    } else {
        for (i64 i = istart; i > istop; i += istep) {
            Box* bi = boxInt(i);
            listAppendInternalStolen(rtn, bi);
        }
    }
    return rtn;
}

Box* notimplementedRepr(Box* self) {
    assert(self == NotImplemented);
    return boxString("NotImplemented");
}

Box* sorted(Box* obj, Box* cmp, Box* key, Box** args) {
    Box* reverse = args[0];

    BoxedList* rtn = new BoxedList();
    for (Box* e : obj->pyElements()) {
        listAppendInternal(rtn, e);
    }

    listSort(rtn, cmp, key, reverse);
    return rtn;
}

Box* isinstance_func(Box* obj, Box* cls) {
    int rtn = PyObject_IsInstance(obj, cls);
    if (rtn < 0)
        throwCAPIException();
    return boxBool(rtn);
}

Box* issubclass_func(Box* child, Box* parent) {
    int rtn = PyObject_IsSubclass(child, parent);
    if (rtn < 0)
        checkAndThrowCAPIException();
    return boxBool(rtn);
}

Box* intern_func(Box* str) {
    if (!PyString_CheckExact(str)) // have to use exact check!
        raiseExcHelper(TypeError, "can't intern subclass of string");
    PyString_InternInPlace(&str);
    checkAndThrowCAPIException();
    return str;
}

Box* bltinImport(Box* name, Box* globals, Box* locals, Box** args) {
    Box* fromlist = args[0];
    Box* level = args[1];

    // __import__ takes a 'locals' argument, but it doesn't get used in CPython.
    // Well, it gets passed to PyImport_ImportModuleLevel() and then import_module_level(),
    // which ignores it.  So we don't even pass it through.

    name = coerceUnicodeToStr<CXX>(name);
    AUTO_DECREF(name);

    if (name->cls != str_cls) {
        raiseExcHelper(TypeError, "__import__() argument 1 must be string, not %s", getTypeName(name));
    }

    if (level->cls != int_cls) {
        raiseExcHelper(TypeError, "an integer is required");
    }

    Box* rtn
        = PyImport_ImportModuleLevel(((BoxedString*)name)->c_str(), globals, NULL, fromlist, ((BoxedInt*)level)->n);
    if (!rtn)
        throwCAPIException();
    return rtn;
}

Box* delattrFunc(Box* obj, Box* _str) {
    _str = coerceUnicodeToStr<CXX>(_str);

    if (_str->cls != str_cls)
        raiseExcHelper(TypeError, "attribute name must be string, not '%s'", getTypeName(_str));
    BoxedString* str = static_cast<BoxedString*>(_str);
    internStringMortalInplace(str);

    delattr(obj, str);
    return None;
}

static Box* getattrFuncHelper(Box* return_val, Box* obj, BoxedString* str, Box* default_val) noexcept {
    assert(PyString_Check(str));

    if (return_val)
        return return_val;

    bool exc = PyErr_Occurred();
    if (exc && !PyErr_ExceptionMatches(AttributeError))
        return NULL;

    if (default_val) {
        if (exc)
            PyErr_Clear();
        return default_val;
    }
    if (!exc)
        raiseAttributeErrorCapi(obj, str->s());
    return NULL;
}

template <ExceptionStyle S>
Box* getattrFuncInternal(BoxedFunctionBase* func, CallRewriteArgs* rewrite_args, ArgPassSpec argspec, Box* arg1,
                         Box* arg2, Box* arg3, Box** args, const std::vector<BoxedString*>* keyword_names) {
    static Box* defaults[] = { NULL };
    bool rewrite_success = false;
    rearrangeArguments(ParamReceiveSpec(3, 1, false, false), NULL, "getattr", defaults, rewrite_args, rewrite_success,
                       argspec, arg1, arg2, arg3, args, NULL, keyword_names);
    if (!rewrite_success)
        rewrite_args = NULL;

    Box* obj = arg1;
    Box* _str = arg2;
    Box* default_value = arg3;

    if (rewrite_args) {
        // We need to make sure that the attribute string will be the same.
        // Even though the passed string might not be the exact attribute name
        // that we end up looking up (because we need to encode it or intern it),
        // guarding on that object means (for strings and unicode) that the string
        // value is fixed.
        if (!PyString_CheckExact(_str) && !PyUnicode_CheckExact(_str))
            rewrite_args = NULL;
        else {
            if (PyString_CheckExact(_str) && PyString_CHECK_INTERNED(_str) == SSTATE_INTERNED_IMMORTAL) {
                // can avoid keeping the extra gc reference
            } else {
                rewrite_args->rewriter->addGCReference(_str);
            }

            rewrite_args->arg2->addGuard((intptr_t)arg2);
        }
    }

    _str = coerceUnicodeToStr<S>(_str);
    if (S == CAPI && !_str)
        return NULL;

    if (!PyString_Check(_str)) {
        if (S == CAPI) {
            PyErr_SetString(TypeError, "getattr(): attribute name must be string");
            return NULL;
        } else
            raiseExcHelper(TypeError, "getattr(): attribute name must be string");
    }

    BoxedString* str = static_cast<BoxedString*>(_str);
    if (!PyString_CHECK_INTERNED(str))
        internStringMortalInplace(str);

    Box* rtn;
    RewriterVar* r_rtn;
    if (rewrite_args) {
        GetattrRewriteArgs grewrite_args(rewrite_args->rewriter, rewrite_args->arg1, rewrite_args->destination);
        rtn = getattrInternal<CAPI>(obj, str, &grewrite_args);
        // TODO could make the return valid in the NOEXC_POSSIBLE case via a helper
        if (!grewrite_args.isSuccessful())
            rewrite_args = NULL;
        else {
            ReturnConvention return_convention;
            std::tie(r_rtn, return_convention) = grewrite_args.getReturn();

            // Convert to NOEXC_POSSIBLE:
            if (return_convention == ReturnConvention::NO_RETURN) {
                return_convention = ReturnConvention::NOEXC_POSSIBLE;
                r_rtn = rewrite_args->rewriter->loadConst(0);
            } else if (return_convention == ReturnConvention::MAYBE_EXC) {
                if (default_value)
                    rewrite_args = NULL;
            }
            assert(!rewrite_args || return_convention == ReturnConvention::NOEXC_POSSIBLE
                   || return_convention == ReturnConvention::HAS_RETURN
                   || return_convention == ReturnConvention::CAPI_RETURN
                   || (default_value == NULL && return_convention == ReturnConvention::MAYBE_EXC));
        }
    } else {
        rtn = getattrInternal<CAPI>(obj, str);
    }

    if (rewrite_args) {
        assert(PyString_CHECK_INTERNED(str) == SSTATE_INTERNED_IMMORTAL);
        RewriterVar* r_str = rewrite_args->rewriter->loadConst((intptr_t)str, Location::forArg(2));
        RewriterVar* final_rtn = rewrite_args->rewriter->call(false, (void*)getattrFuncHelper, r_rtn,
                                                              rewrite_args->arg1, r_str, rewrite_args->arg3);

        if (S == CXX)
            rewrite_args->rewriter->checkAndThrowCAPIException(final_rtn);
        rewrite_args->out_success = true;
        rewrite_args->out_rtn = final_rtn;
    }

    Box* r = getattrFuncHelper(rtn, obj, str, default_value);
    if (S == CXX && !r)
        throwCAPIException();
    return r;
}

Box* setattrFunc(Box* obj, Box* _str, Box* value) {
    _str = coerceUnicodeToStr<CXX>(_str);

    if (_str->cls != str_cls) {
        raiseExcHelper(TypeError, "attribute name must be string, not '%s'", _str->cls->tp_name);
    }

    BoxedString* str = static_cast<BoxedString*>(_str);
    internStringMortalInplace(str);

    setattr(obj, str, value);
    return None;
}

static Box* hasattrFuncHelper(Box* return_val) noexcept {
    if (return_val)
        Py_RETURN_TRUE;

    if (PyErr_Occurred()) {
        if (!PyErr_ExceptionMatches(PyExc_Exception))
            return NULL;

        PyErr_Clear();
    }
    Py_RETURN_FALSE;
}

template <ExceptionStyle S>
Box* hasattrFuncInternal(BoxedFunctionBase* func, CallRewriteArgs* rewrite_args, ArgPassSpec argspec, Box* arg1,
                         Box* arg2, Box* arg3, Box** args, const std::vector<BoxedString*>* keyword_names) {
    bool rewrite_success = false;
    rearrangeArguments(ParamReceiveSpec(2, 0, false, false), NULL, "hasattr", NULL, rewrite_args, rewrite_success,
                       argspec, arg1, arg2, arg3, args, NULL, keyword_names);
    if (!rewrite_success)
        rewrite_args = NULL;

    Box* obj = arg1;
    Box* _str = arg2;

    if (rewrite_args) {
        // We need to make sure that the attribute string will be the same.
        // Even though the passed string might not be the exact attribute name
        // that we end up looking up (because we need to encode it or intern it),
        // guarding on that object means (for strings and unicode) that the string
        // value is fixed.
        if (!PyString_CheckExact(_str) && !PyUnicode_CheckExact(_str))
            rewrite_args = NULL;
        else {
            if (PyString_CheckExact(_str) && PyString_CHECK_INTERNED(_str) == SSTATE_INTERNED_IMMORTAL) {
                // can avoid keeping the extra gc reference
            } else {
                rewrite_args->rewriter->addGCReference(_str);
            }

            rewrite_args->arg2->addGuard((intptr_t)arg2);
        }
    }

    _str = coerceUnicodeToStr<S>(_str);
    if (S == CAPI && !_str)
        return NULL;

    if (!PyString_Check(_str)) {
        if (S == CAPI) {
            PyErr_SetString(TypeError, "hasattr(): attribute name must be string");
            return NULL;
        } else
            raiseExcHelper(TypeError, "hasattr(): attribute name must be string");
    }

    BoxedString* str = static_cast<BoxedString*>(_str);
    if (!PyString_CHECK_INTERNED(str))
        internStringMortalInplace(str);

    Box* rtn;
    RewriterVar* r_rtn;
    if (rewrite_args) {
        GetattrRewriteArgs grewrite_args(rewrite_args->rewriter, rewrite_args->arg1, rewrite_args->destination);
        rtn = getattrInternal<CAPI>(obj, str, &grewrite_args);
        if (!grewrite_args.isSuccessful())
            rewrite_args = NULL;
        else {
            ReturnConvention return_convention;
            std::tie(r_rtn, return_convention) = grewrite_args.getReturn();

            // Convert to NOEXC_POSSIBLE:
            if (return_convention == ReturnConvention::NO_RETURN) {
                return_convention = ReturnConvention::NOEXC_POSSIBLE;
                r_rtn = rewrite_args->rewriter->loadConst(0);
            } else if (return_convention == ReturnConvention::MAYBE_EXC) {
                rewrite_args = NULL;
            }
            assert(!rewrite_args || return_convention == ReturnConvention::NOEXC_POSSIBLE
                   || return_convention == ReturnConvention::HAS_RETURN
                   || return_convention == ReturnConvention::CAPI_RETURN);
        }
    } else {
        rtn = getattrInternal<CAPI>(obj, str);
    }

    if (rewrite_args) {
        RewriterVar* final_rtn = rewrite_args->rewriter->call(false, (void*)hasattrFuncHelper, r_rtn);

        if (S == CXX)
            rewrite_args->rewriter->checkAndThrowCAPIException(final_rtn);
        rewrite_args->out_success = true;
        rewrite_args->out_rtn = final_rtn;
    }

    Box* r = hasattrFuncHelper(rtn);
    if (S == CXX && !r)
        throwCAPIException();
    return r;
}

Box* map2(Box* f, Box* container) {
    Box* rtn = new BoxedList();
    bool use_identity_func = f == None;
    for (Box* e : container->pyElements()) {
        Box* val;
        if (use_identity_func)
            val = e;
        else
            val = runtimeCall(f, ArgPassSpec(1), e, NULL, NULL, NULL, NULL);
        listAppendInternal(rtn, val);
    }
    return rtn;
}

Box* map(Box* f, BoxedTuple* args) {
    assert(args->cls == tuple_cls);
    auto num_iterable = args->size();
    if (num_iterable < 1)
        raiseExcHelper(TypeError, "map() requires at least two args");

    // performance optimization for the case where we only have one iterable
    if (num_iterable == 1)
        return map2(f, args->elts[0]);

    std::vector<BoxIterator> args_it;
    std::vector<BoxIterator> args_end;

    for (auto e : *args) {
        auto range = e->pyElements();
        args_it.emplace_back(range.begin());
        args_end.emplace_back(range.end());
    }
    assert(args_it.size() == num_iterable);
    assert(args_end.size() == num_iterable);

    bool use_identity_func = f == None;
    Box* rtn = new BoxedList();
    std::vector<Box*> current_val(num_iterable);
    while (true) {
        int num_done = 0;
        for (int i = 0; i < num_iterable; ++i) {
            if (args_it[i] == args_end[i]) {
                ++num_done;
                current_val[i] = None;
            } else {
                current_val[i] = *args_it[i];
            }
        }

        if (num_done == num_iterable)
            break;

        Box* entry;
        if (!use_identity_func) {
            auto v = getTupleFromArgsArray(&current_val[0], num_iterable);
            entry = runtimeCall(f, ArgPassSpec(num_iterable), std::get<0>(v), std::get<1>(v), std::get<2>(v),
                                std::get<3>(v), NULL);
        } else
            entry = BoxedTuple::create(num_iterable, &current_val[0]);
        listAppendInternal(rtn, entry);

        for (int i = 0; i < num_iterable; ++i) {
            if (args_it[i] != args_end[i])
                ++args_it[i];
        }
    }
    return rtn;
}

Box* reduce(Box* f, Box* container, Box* initial) {
    Box* current = initial;

    for (Box* e : container->pyElements()) {
        assert(e);
        if (current == NULL) {
            current = e;
        } else {
            current = runtimeCall(f, ArgPassSpec(2), current, e, NULL, NULL, NULL);
        }
    }

    if (current == NULL) {
        raiseExcHelper(TypeError, "reduce() of empty sequence with no initial value");
    }

    return current;
}

// from cpython, bltinmodule.c
PyObject* filterstring(PyObject* func, BoxedString* strobj) {
    PyObject* result;
    Py_ssize_t i, j;
    Py_ssize_t len = PyString_Size(strobj);
    Py_ssize_t outlen = len;

    if (func == Py_None) {
        /* If it's a real string we can return the original,
         * as no character is ever false and __getitem__
         * does return this character. If it's a subclass
         * we must go through the __getitem__ loop */
        if (PyString_CheckExact(strobj)) {
            Py_INCREF(strobj);
            return strobj;
        }
    }
    if ((result = PyString_FromStringAndSize(NULL, len)) == NULL)
        return NULL;

    for (i = j = 0; i < len; ++i) {
        PyObject* item;
        int ok;

        item = (*strobj->cls->tp_as_sequence->sq_item)(strobj, i);
        if (item == NULL)
            goto Fail_1;
        if (func == Py_None) {
            ok = 1;
        } else {
            PyObject* arg, *good;
            arg = PyTuple_Pack(1, item);
            if (arg == NULL) {
                Py_DECREF(item);
                goto Fail_1;
            }
            good = PyEval_CallObject(func, arg);
            Py_DECREF(arg);
            if (good == NULL) {
                Py_DECREF(item);
                goto Fail_1;
            }
            ok = PyObject_IsTrue(good);
            Py_DECREF(good);
        }
        if (ok > 0) {
            Py_ssize_t reslen;
            if (!PyString_Check(item)) {
                PyErr_SetString(PyExc_TypeError, "can't filter str to str:"
                                                 " __getitem__ returned different type");
                Py_DECREF(item);
                goto Fail_1;
            }
            reslen = PyString_GET_SIZE(item);
            if (reslen == 1) {
                PyString_AS_STRING(result)[j++] = PyString_AS_STRING(item)[0];
            } else {
                /* do we need more space? */
                Py_ssize_t need = j;

                /* calculate space requirements while checking for overflow */
                if (need > PY_SSIZE_T_MAX - reslen) {
                    Py_DECREF(item);
                    goto Fail_1;
                }

                need += reslen;

                if (need > PY_SSIZE_T_MAX - len) {
                    Py_DECREF(item);
                    goto Fail_1;
                }

                need += len;

                if (need <= i) {
                    Py_DECREF(item);
                    goto Fail_1;
                }

                need = need - i - 1;

                assert(need >= 0);
                assert(outlen >= 0);

                if (need > outlen) {
                    /* overallocate, to avoid reallocations */
                    if (outlen > PY_SSIZE_T_MAX / 2) {
                        Py_DECREF(item);
                        return NULL;
                    }

                    if (need < 2 * outlen) {
                        need = 2 * outlen;
                    }
                    if (_PyString_Resize(&result, need)) {
                        Py_DECREF(item);
                        return NULL;
                    }
                    outlen = need;
                }
                memcpy(PyString_AS_STRING(result) + j, PyString_AS_STRING(item), reslen);
                j += reslen;
            }
        }
        Py_DECREF(item);
        if (ok < 0)
            goto Fail_1;
    }

    if (j < outlen)
        _PyString_Resize(&result, j);

    return result;

Fail_1:
    Py_DECREF(result);
    return NULL;
}

static PyObject* filterunicode(PyObject* func, PyObject* strobj) {
    PyObject* result;
    Py_ssize_t i, j;
    Py_ssize_t len = PyUnicode_GetSize(strobj);
    Py_ssize_t outlen = len;

    if (func == Py_None) {
        /* If it's a real string we can return the original,
         * as no character is ever false and __getitem__
         * does return this character. If it's a subclass
         * we must go through the __getitem__ loop */
        if (PyUnicode_CheckExact(strobj)) {
            Py_INCREF(strobj);
            return strobj;
        }
    }
    if ((result = PyUnicode_FromUnicode(NULL, len)) == NULL)
        return NULL;

    for (i = j = 0; i < len; ++i) {
        PyObject* item, *arg, *good;
        int ok;

        item = (*strobj->cls->tp_as_sequence->sq_item)(strobj, i);
        if (item == NULL)
            goto Fail_1;
        if (func == Py_None) {
            ok = 1;
        } else {
            arg = PyTuple_Pack(1, item);
            if (arg == NULL) {
                Py_DECREF(item);
                goto Fail_1;
            }
            good = PyEval_CallObject(func, arg);
            Py_DECREF(arg);
            if (good == NULL) {
                Py_DECREF(item);
                goto Fail_1;
            }
            ok = PyObject_IsTrue(good);
            Py_DECREF(good);
        }
        if (ok > 0) {
            Py_ssize_t reslen;
            if (!PyUnicode_Check(item)) {
                PyErr_SetString(PyExc_TypeError, "can't filter unicode to unicode:"
                                                 " __getitem__ returned different type");
                Py_DECREF(item);
                goto Fail_1;
            }
            reslen = PyUnicode_GET_SIZE(item);
            if (reslen == 1)
                PyUnicode_AS_UNICODE(result)[j++] = PyUnicode_AS_UNICODE(item)[0];
            else {
                /* do we need more space? */
                Py_ssize_t need = j + reslen + len - i - 1;

                /* check that didnt overflow */
                if ((j > PY_SSIZE_T_MAX - reslen) || ((j + reslen) > PY_SSIZE_T_MAX - len) || ((j + reslen + len) < i)
                    || ((j + reslen + len - i) <= 0)) {
                    Py_DECREF(item);
                    return NULL;
                }

                assert(need >= 0);
                assert(outlen >= 0);

                if (need > outlen) {
                    /* overallocate,
                       to avoid reallocations */
                    if (need < 2 * outlen) {
                        if (outlen > PY_SSIZE_T_MAX / 2) {
                            Py_DECREF(item);
                            return NULL;
                        } else {
                            need = 2 * outlen;
                        }
                    }

                    if (PyUnicode_Resize(&result, need) < 0) {
                        Py_DECREF(item);
                        goto Fail_1;
                    }
                    outlen = need;
                }
                memcpy(PyUnicode_AS_UNICODE(result) + j, PyUnicode_AS_UNICODE(item), reslen * sizeof(Py_UNICODE));
                j += reslen;
            }
        }
        Py_DECREF(item);
        if (ok < 0)
            goto Fail_1;
    }

    if (j < outlen)
        PyUnicode_Resize(&result, j);

    return result;

Fail_1:
    Py_DECREF(result);
    return NULL;
}

static PyObject* filtertuple(PyObject* func, PyObject* tuple) {
    PyObject* result;
    Py_ssize_t i, j;
    Py_ssize_t len = PyTuple_Size(tuple);

    if (len == 0) {
        if (PyTuple_CheckExact(tuple))
            Py_INCREF(tuple);
        else
            tuple = PyTuple_New(0);
        return tuple;
    }

    if ((result = PyTuple_New(len)) == NULL)
        return NULL;

    for (i = j = 0; i < len; ++i) {
        PyObject* item, *good;
        int ok;

        if (tuple->cls->tp_as_sequence && tuple->cls->tp_as_sequence->sq_item) {
            item = tuple->cls->tp_as_sequence->sq_item(tuple, i);
            if (item == NULL)
                goto Fail_1;
        } else {
            PyErr_SetString(PyExc_TypeError, "filter(): unsubscriptable tuple");
            goto Fail_1;
        }
        if (func == Py_None) {
            Py_INCREF(item);
            good = item;
        } else {
            PyObject* arg = PyTuple_Pack(1, item);
            if (arg == NULL) {
                Py_DECREF(item);
                goto Fail_1;
            }
            good = PyEval_CallObject(func, arg);
            Py_DECREF(arg);
            if (good == NULL) {
                Py_DECREF(item);
                goto Fail_1;
            }
        }
        ok = PyObject_IsTrue(good);
        Py_DECREF(good);
        if (ok > 0) {
            if (PyTuple_SetItem(result, j++, item) < 0)
                goto Fail_1;
        } else {
            Py_DECREF(item);
            if (ok < 0)
                goto Fail_1;
        }
    }

    if (_PyTuple_Resize(&result, j) < 0)
        return NULL;

    return result;

Fail_1:
    Py_DECREF(result);
    return NULL;
}

Box* filter2(Box* f, Box* container) {
    // If the filter-function argument is None, filter() works by only returning
    // the elements that are truthy.  This is equivalent to using the bool() constructor.
    // - actually since we call nonzero() afterwards, we could use an ident() function
    //   but we don't have one.
    // If this is a common case we could speed it up with special handling.
    if (f == None)
        f = bool_cls;

    // Special cases depending on the type of container influences the return type
    if (PyTuple_Check(container)) {
        Box* rtn = filtertuple(f, static_cast<BoxedTuple*>(container));
        if (!rtn) {
            throwCAPIException();
        }
        return rtn;
    }

    if (PyString_Check(container)) {
        Box* rtn = filterstring(f, static_cast<BoxedString*>(container));
        if (!rtn) {
            throwCAPIException();
        }
        return rtn;
    }

    if (PyUnicode_Check(container)) {
        Box* rtn = filterunicode(f, container);
        if (!rtn) {
            throwCAPIException();
        }
        return rtn;
    }

    Box* rtn = new BoxedList();
    for (Box* e : container->pyElements()) {
        Box* r = runtimeCall(f, ArgPassSpec(1), e, NULL, NULL, NULL, NULL);
        bool b = nonzero(r);
        if (b)
            listAppendInternal(rtn, e);
    }
    return rtn;
}

Box* zip(BoxedTuple* containers) {
    assert(containers->cls == tuple_cls);

    BoxedList* rtn = new BoxedList();
    if (containers->size() == 0)
        return rtn;

    std::vector<llvm::iterator_range<BoxIterator>> ranges;
    for (auto container : *containers) {
        ranges.push_back(container->pyElements());
    }

    std::vector<BoxIterator> iterators;
    for (auto range : ranges) {
        iterators.push_back(range.begin());
    }

    while (true) {
        for (int i = 0; i < iterators.size(); i++) {
            if (iterators[i] == ranges[i].end())
                return rtn;
        }

        auto el = BoxedTuple::create(iterators.size());
        for (int i = 0; i < iterators.size(); i++) {
            el->elts[i] = *iterators[i];
            ++(iterators[i]);
        }
        listAppendInternal(rtn, el);
    }
}

static Box* callable(Box* obj) {
    return PyBool_FromLong((long)PyCallable_Check(obj));
}

BoxedClass* notimplemented_cls;
BoxedModule* builtins_module;

class BoxedException : public Box {
public:
    HCAttrs attrs;
    BoxedException() {}

    static Box* __reduce__(Box* self) {
        RELEASE_ASSERT(isSubclass(self->cls, BaseException), "");
        BoxedException* exc = static_cast<BoxedException*>(self);
        return BoxedTuple::create({ self->cls, EmptyTuple, autoDecref(self->getAttrWrapper()) });
    }
};

Box* exceptionNew(BoxedClass* cls, BoxedTuple* args) {
    if (!PyType_Check(cls))
        raiseExcHelper(TypeError, "exceptions.__new__(X): X is not a type object (%s)", getTypeName(cls));

    if (!isSubclass(cls, BaseException))
        raiseExcHelper(TypeError, "BaseException.__new__(%s): %s is not a subtype of BaseException",
                       getNameOfClass(cls), getNameOfClass(cls));

    BoxedException* rtn = new (cls) BoxedException();

    // TODO: this should be a MemberDescriptor and set during init
    if (args->size() == 1)
        rtn->giveAttr("message", args->elts[0]);
    else
        rtn->giveAttr("message", boxString(""));
    return rtn;
}

Box* exceptionStr(Box* b) {
    // TODO In CPython __str__ and __repr__ pull from an internalized message field, but for now do this:
    static BoxedString* message_str = getStaticString("message");
    Box* message = b->getattr(message_str);
    assert(message);
    message = str(message);
    assert(message->cls == str_cls);

    return message;
}

Box* exceptionRepr(Box* b) {
    // TODO In CPython __str__ and __repr__ pull from an internalized message field, but for now do this:
    static BoxedString* message_str = getStaticString("message");
    Box* message = b->getattr(message_str);
    assert(message);
    message = repr(message);
    assert(message->cls == str_cls);

    BoxedString* message_s = static_cast<BoxedString*>(message);
    return boxStringTwine(llvm::Twine(getTypeName(b)) + "(" + message_s->s() + ",)");
}

static BoxedClass* makeBuiltinException(BoxedClass* base, const char* name, int size = 0) {
    if (size == 0)
        size = base->tp_basicsize;

    BoxedClass* cls = BoxedClass::create(type_cls, base, offsetof(BoxedException, attrs), 0, size, false, name);
    cls->giveAttr("__module__", boxString("exceptions"));

    if (base == object_cls) {
        cls->giveAttr("__new__",
                      new BoxedFunction(FunctionMetadata::create((void*)exceptionNew, UNKNOWN, 1, true, true)));
        cls->giveAttr("__str__", new BoxedFunction(FunctionMetadata::create((void*)exceptionStr, STR, 1)));
        cls->giveAttr("__repr__", new BoxedFunction(FunctionMetadata::create((void*)exceptionRepr, STR, 1)));
    }

    cls->freeze();

    builtins_module->giveAttr(name, cls);
    return cls;
}

BoxedClass* enumerate_cls;
class BoxedEnumerate : public Box {
private:
    BoxIterator iterator, iterator_end;
    int64_t idx;
    BoxedLong* idx_long;

public:
    BoxedEnumerate(BoxIterator iterator_begin, BoxIterator iterator_end, int64_t idx, BoxedLong* idx_long)
        : iterator(iterator_begin), iterator_end(iterator_end), idx(idx), idx_long(idx_long) {}

    DEFAULT_CLASS(enumerate_cls);

    static Box* new_(Box* cls, Box* obj, Box* start) {
        RELEASE_ASSERT(cls == enumerate_cls, "");
        RELEASE_ASSERT(PyInt_Check(start) || PyLong_Check(start), "");
        int64_t idx = PyInt_AsSsize_t(start);
        BoxedLong* idx_long = NULL;
        if (idx == -1 && PyErr_Occurred()) {
            PyErr_Clear();
            assert(PyLong_Check(start));
            idx_long = (BoxedLong*)start;
        }
        llvm::iterator_range<BoxIterator> range = obj->pyElements();
        return new BoxedEnumerate(range.begin(), range.end(), idx, idx_long);
    }

    static Box* iter(Box* _self) noexcept {
        assert(_self->cls == enumerate_cls);
        BoxedEnumerate* self = static_cast<BoxedEnumerate*>(_self);
        return self;
    }

    static Box* next(Box* _self) {
        assert(_self->cls == enumerate_cls);
        BoxedEnumerate* self = static_cast<BoxedEnumerate*>(_self);
        Box* val = *self->iterator;
        ++self->iterator;
        Box* rtn = BoxedTuple::create({ self->idx_long ? self->idx_long : boxInt(self->idx), val });

        // check if incrementing the counter would overflow it, if so switch to long counter
        if (self->idx == PY_SSIZE_T_MAX) {
            assert(!self->idx_long);
            self->idx_long = boxLong(self->idx);
            self->idx = -1;
        }
        if (self->idx_long)
            self->idx_long = (BoxedLong*)longAdd(self->idx_long, boxInt(1));
        else
            ++self->idx;
        return rtn;
    }

    static Box* hasnext(Box* _self) {
        assert(_self->cls == enumerate_cls);
        BoxedEnumerate* self = static_cast<BoxedEnumerate*>(_self);
        return boxBool(self->iterator != self->iterator_end);
    }

    static void dealloc(Box* b) noexcept {
        Py_FatalError("unimplemented");
    }
    static int traverse(Box* self, visitproc visit, void *arg) noexcept {
        Py_FatalError("unimplemented");
    }
};

Box* globals() {
    // TODO is it ok that we don't return a real dict here?
    return getGlobalsDict();
}

Box* locals() {
    return fastLocalsToBoxedLocals();
}

extern "C" BORROWED(PyObject*) PyEval_GetLocals(void) noexcept {
    try {
        assert(0 && "check refcounting");
        return locals();
    } catch (ExcInfo e) {
        setCAPIException(e);
        return NULL;
    }
}

extern "C" BORROWED(PyObject*) PyEval_GetGlobals(void) noexcept {
    try {
        return autoXDecref(globals());
    } catch (ExcInfo e) {
        setCAPIException(e);
        return NULL;
    }
}

extern "C" BORROWED(PyObject*) PyEval_GetBuiltins(void) noexcept {
    return builtins_module;
}

Box* ellipsisRepr(Box* self) {
    return boxString("Ellipsis");
}
Box* divmod(Box* lhs, Box* rhs) {
    return binopInternal<NOT_REWRITABLE>(lhs, rhs, AST_TYPE::DivMod, false, NULL);
}

Box* powFunc(Box* x, Box* y, Box* z) {
    Box* rtn = PyNumber_Power(x, y, z);
    checkAndThrowCAPIException();
    return rtn;
}

static PyObject* builtin_print(PyObject* self, PyObject* args, PyObject* kwds) noexcept {
    static const char* kwlist[] = { "sep", "end", "file", 0 };
    static PyObject* dummy_args = NULL;
    static PyObject* unicode_newline = NULL, * unicode_space = NULL;
    static PyObject* str_newline = NULL, * str_space = NULL;
    PyObject* newline, *space;
    PyObject* sep = NULL, * end = NULL, * file = NULL;
    int i, err, use_unicode = 0;

    if (dummy_args == NULL) {
        if (!(dummy_args = PyTuple_New(0)))
            return NULL;
    }
    if (str_newline == NULL) {
        str_newline = PyString_FromString("\n");
        if (str_newline == NULL)
            return NULL;
        str_space = PyString_FromString(" ");
        if (str_space == NULL) {
            Py_CLEAR(str_newline);
            return NULL;
        }
#ifdef Py_USING_UNICODE
        unicode_newline = PyUnicode_FromString("\n");
        if (unicode_newline == NULL) {
            Py_CLEAR(str_newline);
            Py_CLEAR(str_space);
            return NULL;
        }
        unicode_space = PyUnicode_FromString(" ");
        if (unicode_space == NULL) {
            Py_CLEAR(str_newline);
            Py_CLEAR(str_space);
            Py_CLEAR(unicode_space);
            return NULL;
        }
#endif
    }
    if (!PyArg_ParseTupleAndKeywords(dummy_args, kwds, "|OOO:print", const_cast<char**>(kwlist), &sep, &end, &file))
        return NULL;
    if (file == NULL || file == Py_None) {
        file = PySys_GetObject("stdout");
        /* sys.stdout may be None when FILE* stdout isn't connected */
        if (file == Py_None)
            Py_RETURN_NONE;
    }
    if (sep == Py_None) {
        sep = NULL;
    } else if (sep) {
        if (PyUnicode_Check(sep)) {
            use_unicode = 1;
        } else if (!PyString_Check(sep)) {
            PyErr_Format(PyExc_TypeError, "sep must be None, str or unicode, not %.200s", sep->cls->tp_name);
            return NULL;
        }
    }
    if (end == Py_None)
        end = NULL;
    else if (end) {
        if (PyUnicode_Check(end)) {
            use_unicode = 1;
        } else if (!PyString_Check(end)) {
            PyErr_Format(PyExc_TypeError, "end must be None, str or unicode, not %.200s", end->cls->tp_name);
            return NULL;
        }
    }

    if (!use_unicode) {
        for (i = 0; i < PyTuple_Size(args); i++) {
            if (PyUnicode_Check(PyTuple_GET_ITEM(args, i))) {
                use_unicode = 1;
                break;
            }
        }
    }
    if (use_unicode) {
        newline = unicode_newline;
        space = unicode_space;
    } else {
        newline = str_newline;
        space = str_space;
    }

    for (i = 0; i < PyTuple_Size(args); i++) {
        if (i > 0) {
            if (sep == NULL)
                err = PyFile_WriteObject(space, file, Py_PRINT_RAW);
            else
                err = PyFile_WriteObject(sep, file, Py_PRINT_RAW);
            if (err)
                return NULL;
        }
        err = PyFile_WriteObject(PyTuple_GetItem(args, i), file, Py_PRINT_RAW);
        if (err)
            return NULL;
    }

    if (end == NULL)
        err = PyFile_WriteObject(newline, file, Py_PRINT_RAW);
    else
        err = PyFile_WriteObject(end, file, Py_PRINT_RAW);
    if (err)
        return NULL;

    Py_RETURN_NONE;
}

static PyObject* builtin_reload(PyObject* self, PyObject* v) noexcept {
    if (PyErr_WarnPy3k("In 3.x, reload() is renamed to imp.reload()", 1) < 0)
        return NULL;

    return PyImport_ReloadModule(v);
}

Box* getreversed(Box* o) {
    static BoxedString* reversed_str = getStaticString("__reversed__");

    // common case:
    if (o->cls == list_cls) {
        return listReversed(o);
    }

    // TODO add rewriting to this?  probably want to try to avoid this path though
    CallattrFlags callattr_flags{.cls_only = true, .null_on_nonexistent = true, .argspec = ArgPassSpec(0) };
    Box* r = callattr(o, reversed_str, callattr_flags, NULL, NULL, NULL, NULL, NULL);
    if (r)
        return r;

    static BoxedString* getitem_str = getStaticString("__getitem__");
    if (!typeLookup(o->cls, getitem_str)) {
        raiseExcHelper(TypeError, "'%s' object is not iterable", getTypeName(o));
    }
    int64_t len = unboxedLen(o); // this will throw an exception if __len__ isn't there

    return new (seqreviter_cls) BoxedSeqIter(o, len - 1);
}

Box* pydump(Box* p, BoxedInt* level) {
    dumpEx(p, level->n);
    return None;
}

Box* pydumpAddr(Box* p) {
    if (p->cls != int_cls)
        raiseExcHelper(TypeError, "Requires an int");

    dump((void*)static_cast<BoxedInt*>(p)->n);
    return None;
}

Box* builtinIter(Box* obj, Box* sentinel) {
    if (sentinel == NULL)
        return getiter(obj);

    if (!PyCallable_Check(obj)) {
        raiseExcHelper(TypeError, "iter(v, w): v must be callable");
    }

    Box* r = PyCallIter_New(obj, sentinel);
    if (!r)
        throwCAPIException();
    return r;
}

// Copied from builtin_raw_input, but without the argument handling
// 'v' is the prompt, and can be NULL corresponding to the arg not getting passed.
static PyObject* raw_input(PyObject* v) noexcept {
    PyObject* fin = PySys_GetObject("stdin");
    PyObject* fout = PySys_GetObject("stdout");

    if (fin == NULL) {
        PyErr_SetString(PyExc_RuntimeError, "[raw_]input: lost sys.stdin");
        return NULL;
    }
    if (fout == NULL) {
        PyErr_SetString(PyExc_RuntimeError, "[raw_]input: lost sys.stdout");
        return NULL;
    }
    if (PyFile_SoftSpace(fout, 0)) {
        if (PyFile_WriteString(" ", fout) != 0)
            return NULL;
    }
    if (PyFile_AsFile(fin) && PyFile_AsFile(fout) && isatty(fileno(PyFile_AsFile(fin)))
        && isatty(fileno(PyFile_AsFile(fout)))) {
        PyObject* po;
        const char* prompt;
        char* s;
        PyObject* result;
        if (v != NULL) {
            po = PyObject_Str(v);
            if (po == NULL)
                return NULL;
            prompt = PyString_AsString(po);
            if (prompt == NULL)
                return NULL;
        } else {
            po = NULL;
            prompt = "";
        }
        s = PyOS_Readline(PyFile_AsFile(fin), PyFile_AsFile(fout), prompt);
        Py_XDECREF(po);
        if (s == NULL) {
            if (!PyErr_Occurred())
                PyErr_SetNone(PyExc_KeyboardInterrupt);
            return NULL;
        }
        if (*s == '\0') {
            PyErr_SetNone(PyExc_EOFError);
            result = NULL;
        } else { /* strip trailing '\n' */
            size_t len = strlen(s);
            if (len > PY_SSIZE_T_MAX) {
                PyErr_SetString(PyExc_OverflowError, "[raw_]input: input too long");
                result = NULL;
            } else {
                result = PyString_FromStringAndSize(s, len - 1);
            }
        }
        PyMem_FREE(s);
        return result;
    }
    if (v != NULL) {
        if (PyFile_WriteObject(v, fout, Py_PRINT_RAW) != 0)
            return NULL;
    }
    return PyFile_GetLine(fin, -1);
}

Box* rawInput(Box* prompt) {
    Box* r = raw_input(prompt);
    if (!r)
        throwCAPIException();
    return r;
}

Box* input(Box* prompt) {
    PyObject* line = rawInput(prompt);

    char* str = NULL;
    if (!PyArg_Parse(line, "s;embedded '\\0' in input line", &str))
        throwCAPIException();

    while (*str == ' ' || *str == '\t')
        str++;

    Box* gbls = globals();
    Box* lcls = locals();

    // CPython has these safety checks that the builtin functions exist
    // in the current global scope.
    // e.g. eval('input()', {})
    if (PyDict_GetItemString(gbls, "__builtins__") == NULL) {
        if (PyDict_SetItemString(gbls, "__builtins__", builtins_module) != 0)
            throwCAPIException();
    }

    PyCompilerFlags cf;
    cf.cf_flags = 0;
    PyEval_MergeCompilerFlags(&cf);
    Box* res = PyRun_StringFlags(str, Py_eval_input, gbls, lcls, &cf);
    if (!res)
        throwCAPIException();
    return res;
}

Box* builtinRound(Box* _number, Box* _ndigits) {
    double x = PyFloat_AsDouble(_number);
    if (PyErr_Occurred())
        throwCAPIException();

    /* interpret 2nd argument as a Py_ssize_t; clip on overflow */
    Py_ssize_t ndigits = PyNumber_AsSsize_t(_ndigits, NULL);
    if (ndigits == -1 && PyErr_Occurred())
        throwCAPIException();

    /* nans, infinities and zeros round to themselves */
    if (!std::isfinite(x) || x == 0.0)
        return boxFloat(x);

/* Deal with extreme values for ndigits. For ndigits > NDIGITS_MAX, x
   always rounds to itself.  For ndigits < NDIGITS_MIN, x always
   rounds to +-0.0.  Here 0.30103 is an upper bound for log10(2). */
#define NDIGITS_MAX ((int)((DBL_MANT_DIG - DBL_MIN_EXP) * 0.30103))
#define NDIGITS_MIN (-(int)((DBL_MAX_EXP + 1) * 0.30103))
    if (ndigits > NDIGITS_MAX)
        /* return x */
        return boxFloat(x);
    else if (ndigits < NDIGITS_MIN)
        /* return 0.0, but with sign of x */
        return boxFloat(0.0 * x);
    else {
        /* finite x, and ndigits is not unreasonably large */
        /* _Py_double_round is defined in floatobject.c */
        Box* rtn = _Py_double_round(x, (int)ndigits);
        if (!rtn)
            throwCAPIException();
        return rtn;
    }
#undef NDIGITS_MAX
#undef NDIGITS_MIN
}

Box* builtinCmp(Box* a, Box* b) {
    int c;
    if (PyObject_Cmp(a, b, &c) < 0)
        throwCAPIException();
    return PyInt_FromLong((long)c);
}

Box* builtinApply(Box* func, Box* args, Box* keywords) {
    if (!PyTuple_Check(args)) {
        if (!PySequence_Check(args))
            raiseExcHelper(TypeError, "apply() arg 2 expected sequence, found %s", getTypeName(args));
        args = PySequence_Tuple(args);
        checkAndThrowCAPIException();
    }
    if (keywords && !PyDict_Check(keywords))
        raiseExcHelper(TypeError, "apply() arg 3 expected dictionary, found %s", getTypeName(keywords));
    return runtimeCall(func, ArgPassSpec(0, 0, true, keywords != NULL), args, keywords, NULL, NULL, NULL);
}

Box* builtinFormat(Box* value, Box* format_spec) {
    Box* res = PyObject_Format(value, format_spec);
    if (!res) {
        throwCAPIException();
    }
    return res;
}

static PyObject* builtin_compile(PyObject* self, PyObject* args, PyObject* kwds) noexcept {
    char* str;
    char* filename;
    char* startstr;
    int mode = -1;
    int dont_inherit = 0;
    int supplied_flags = 0;
    int is_ast;
    PyCompilerFlags cf;
    PyObject* result = NULL, *cmd, * tmp = NULL;
    Py_ssize_t length;
    static const char* kwlist[] = { "source", "filename", "mode", "flags", "dont_inherit", NULL };
    int start[] = { Py_file_input, Py_eval_input, Py_single_input };

    if (!PyArg_ParseTupleAndKeywords(args, kwds, "Oss|ii:compile", const_cast<char**>(kwlist), &cmd, &filename,
                                     &startstr, &supplied_flags, &dont_inherit))
        return NULL;

    cf.cf_flags = supplied_flags;

    if (supplied_flags & ~(PyCF_MASK | PyCF_MASK_OBSOLETE | PyCF_DONT_IMPLY_DEDENT | PyCF_ONLY_AST)) {
        PyErr_SetString(PyExc_ValueError, "compile(): unrecognised flags");
        return NULL;
    }
    /* XXX Warn if (supplied_flags & PyCF_MASK_OBSOLETE) != 0? */

    if (!dont_inherit) {
        PyEval_MergeCompilerFlags(&cf);
    }

    if (strcmp(startstr, "exec") == 0)
        mode = 0;
    else if (strcmp(startstr, "eval") == 0)
        mode = 1;
    else if (strcmp(startstr, "single") == 0)
        mode = 2;
    else {
        PyErr_SetString(PyExc_ValueError, "compile() arg 3 must be 'exec', 'eval' or 'single'");
        return NULL;
    }

    is_ast = PyAST_Check(cmd);
    if (is_ast == -1)
        return NULL;
    if (is_ast) {
        if (supplied_flags & PyCF_ONLY_AST) {
            Py_INCREF(cmd);
            result = cmd;
        } else {
            PyArena* arena;
            mod_ty mod;

            arena = PyArena_New();
            if (arena == NULL)
                return NULL;
            mod = PyAST_obj2mod(cmd, arena, mode);
            if (mod == NULL) {
                PyArena_Free(arena);
                return NULL;
            }
            result = (PyObject*)PyAST_Compile(mod, filename, &cf, arena);
            PyArena_Free(arena);
        }
        return result;
    }

#ifdef Py_USING_UNICODE
    if (PyUnicode_Check(cmd)) {
        tmp = PyUnicode_AsUTF8String(cmd);
        if (tmp == NULL)
            return NULL;
        cmd = tmp;
        cf.cf_flags |= PyCF_SOURCE_IS_UTF8;
    }
#endif

    if (PyObject_AsReadBuffer(cmd, (const void**)&str, &length))
        goto cleanup;
    if ((size_t)length != strlen(str)) {
        PyErr_SetString(PyExc_TypeError, "compile() expected string without null bytes");
        goto cleanup;
    }
    result = Py_CompileStringFlags(str, filename, start[mode], &cf);
cleanup:
    Py_XDECREF(tmp);
    return result;
}

static PyObject* builtin_eval(PyObject* self, PyObject* args) noexcept {
    PyObject* cmd, *result, * tmp = NULL;
    PyObject* globals = Py_None, * locals = Py_None;
    char* str;
    PyCompilerFlags cf;

    if (!PyArg_UnpackTuple(args, "eval", 1, 3, &cmd, &globals, &locals))
        return NULL;
    if (locals != Py_None && !PyMapping_Check(locals)) {
        PyErr_SetString(PyExc_TypeError, "locals must be a mapping");
        return NULL;
    }
    // Pyston change:
    // if (globals != Py_None && !PyDict_Check(globals)) {
    if (globals != Py_None && !PyDict_Check(globals) && globals->cls != attrwrapper_cls) {
        PyErr_SetString(PyExc_TypeError, PyMapping_Check(globals)
                                             ? "globals must be a real dict; try eval(expr, {}, mapping)"
                                             : "globals must be a dict");
        return NULL;
    }
    if (globals == Py_None) {
        globals = PyEval_GetGlobals();
        if (locals == Py_None)
            locals = PyEval_GetLocals();
    } else if (locals == Py_None)
        locals = globals;

    if (globals == NULL || locals == NULL) {
        PyErr_SetString(PyExc_TypeError, "eval must be given globals and locals "
                                         "when called without a frame");
        return NULL;
    }

    if (PyDict_GetItemString(globals, "__builtins__") == NULL) {
        if (PyDict_SetItemString(globals, "__builtins__", PyEval_GetBuiltins()) != 0)
            return NULL;
    }

    if (PyCode_Check(cmd)) {
// Pyston change:
#if 0
        if (PyCode_GetNumFree((PyCodeObject *)cmd) > 0) {
            PyErr_SetString(PyExc_TypeError,
        "code object passed to eval() may not contain free variables");
            return NULL;
        }
#endif
        return PyEval_EvalCode((PyCodeObject*)cmd, globals, locals);
    }

    if (!PyString_Check(cmd) && !PyUnicode_Check(cmd)) {
        PyErr_SetString(PyExc_TypeError, "eval() arg 1 must be a string or code object");
        return NULL;
    }
    cf.cf_flags = 0;

#ifdef Py_USING_UNICODE
    if (PyUnicode_Check(cmd)) {
        tmp = PyUnicode_AsUTF8String(cmd);
        if (tmp == NULL)
            return NULL;
        cmd = tmp;
        cf.cf_flags |= PyCF_SOURCE_IS_UTF8;
    }
#endif
    if (PyString_AsStringAndSize(cmd, &str, NULL)) {
        Py_XDECREF(tmp);
        return NULL;
    }
    while (*str == ' ' || *str == '\t')
        str++;

    (void)PyEval_MergeCompilerFlags(&cf);
    result = PyRun_StringFlags(str, Py_eval_input, globals, locals, &cf);
    Py_XDECREF(tmp);
    return result;
}

static PyObject* builtin_execfile(PyObject* self, PyObject* args) noexcept {
    char* filename;
    PyObject* globals = Py_None, * locals = Py_None;
    PyObject* res;
    FILE* fp = NULL;
    PyCompilerFlags cf;
    int exists;

    if (PyErr_WarnPy3k("execfile() not supported in 3.x; use exec()", 1) < 0)
        return NULL;

    if (!PyArg_ParseTuple(args, "s|O!O:execfile", &filename, &PyDict_Type, &globals, &locals))
        return NULL;
    if (locals != Py_None && !PyMapping_Check(locals)) {
        PyErr_SetString(PyExc_TypeError, "locals must be a mapping");
        return NULL;
    }
    if (globals == Py_None) {
        globals = PyEval_GetGlobals();
        if (locals == Py_None)
            locals = PyEval_GetLocals();
    } else if (locals == Py_None)
        locals = globals;

    if (PyDict_GetItemString(globals, "__builtins__") == NULL) {
        if (PyDict_SetItemString(globals, "__builtins__", PyEval_GetBuiltins()) != 0)
            return NULL;
    }

    exists = 0;
/* Test for existence or directory. */
#if defined(PLAN9)
    {
        Dir* d;

        if ((d = dirstat(filename)) != nil) {
            if (d->mode & DMDIR)
                werrstr("is a directory");
            else
                exists = 1;
            free(d);
        }
    }
#elif defined(RISCOS)
    if (object_exists(filename)) {
        if (isdir(filename))
            errno = EISDIR;
        else
            exists = 1;
    }
#else /* standard Posix */
    {
        struct stat s;
        if (stat(filename, &s) == 0) {
            if (S_ISDIR(s.st_mode))
#if defined(PYOS_OS2) && defined(PYCC_VACPP)
                errno = EOS2ERR;
#else
                errno = EISDIR;
#endif
            else
                exists = 1;
        }
    }
#endif

    if (exists) {
        Py_BEGIN_ALLOW_THREADS fp = fopen(filename, "r" PY_STDIOTEXTMODE);
        Py_END_ALLOW_THREADS

            if (fp == NULL) {
            exists = 0;
        }
    }

    if (!exists) {
        PyErr_SetFromErrnoWithFilename(PyExc_IOError, filename);
        return NULL;
    }
    cf.cf_flags = 0;
    if (PyEval_MergeCompilerFlags(&cf))
        res = PyRun_FileExFlags(fp, filename, Py_file_input, globals, locals, 1, &cf);
    else
        res = PyRun_FileEx(fp, filename, Py_file_input, globals, locals, 1);
    return res;
}

extern "C" {
BoxedClass* ellipsis_cls;
}

PyDoc_STRVAR(print_doc, "print(value, ..., sep=' ', end='\\n', file=sys.stdout)\n\
\n\
Prints the values to a stream, or to sys.stdout by default.\n\
Optional keyword arguments:\n\
file: a file-like object (stream); defaults to the current sys.stdout.\n\
sep:  string inserted between values, default a space.\n\
end:  string appended after the last value, default a newline.");

PyDoc_STRVAR(range_doc, "range(stop) -> list of integers\n\
range(start, stop[, step]) -> list of integers\n\
\n\
Return a list containing an arithmetic progression of integers.\n\
range(i, j) returns [i, i+1, i+2, ..., j-1]; start (!) defaults to 0.\n\
When step is given, it specifies the increment (or decrement).\n\
For example, range(4) returns [0, 1, 2, 3].  The end point is omitted!\n\
These are exactly the valid indices for a list of 4 elements.");

PyDoc_STRVAR(raw_input_doc, "raw_input([prompt]) -> string\n\
\n\
Read a string from standard input.  The trailing newline is stripped.\n\
If the user hits EOF (Unix: Ctl-D, Windows: Ctl-Z+Return), raise EOFError.\n\
On Unix, GNU readline is used if enabled.  The prompt string, if given,\n\
is printed without a trailing newline before reading.");

PyDoc_STRVAR(reduce_doc, "reduce(function, sequence[, initial]) -> value\n\
\n\
Apply a function of two arguments cumulatively to the items of a sequence,\n\
from left to right, so as to reduce the sequence to a single value.\n\
For example, reduce(lambda x, y: x+y, [1, 2, 3, 4, 5]) calculates\n\
((((1+2)+3)+4)+5).  If initial is present, it is placed before the items\n\
of the sequence in the calculation, and serves as a default when the\n\
sequence is empty.");

PyDoc_STRVAR(reload_doc, "reload(module) -> module\n\
\n\
Reload the module.  The module must have been successfully imported before.");

PyDoc_STRVAR(repr_doc, "repr(object) -> string\n\
\n\
Return the canonical string representation of the object.\n\
For most object types, eval(repr(object)) == object.");

PyDoc_STRVAR(round_doc, "round(number[, ndigits]) -> floating point number\n\
\n\
Round a number to a given precision in decimal digits (default 0 digits).\n\
This always returns a floating point number.  Precision may be negative.");

PyDoc_STRVAR(sorted_doc, "sorted(iterable, cmp=None, key=None, reverse=False) --> new sorted list");

PyDoc_STRVAR(vars_doc, "vars([object]) -> dictionary\n\
\n\
Without arguments, equivalent to locals().\n\
With an argument, equivalent to object.__dict__.");

PyDoc_STRVAR(sum_doc, "sum(sequence[, start]) -> value\n\
\n\
Return the sum of a sequence of numbers (NOT strings) plus the value\n\
of parameter 'start' (which defaults to 0).  When the sequence is\n\
empty, return start.");

PyDoc_STRVAR(isinstance_doc, "isinstance(object, class-or-type-or-tuple) -> bool\n\
\n\
Return whether an object is an instance of a class or of a subclass thereof.\n\
With a type as second argument, return whether that is the object's type.\n\
The form using a tuple, isinstance(x, (A, B, ...)), is a shortcut for\n\
isinstance(x, A) or isinstance(x, B) or ... (etc.).");

PyDoc_STRVAR(issubclass_doc, "issubclass(C, B) -> bool\n\
\n\
Return whether class C is a subclass (i.e., a derived class) of class B.\n\
When using a tuple as the second argument issubclass(X, (A, B, ...)),\n\
is a shortcut for issubclass(X, A) or issubclass(X, B) or ... (etc.).");

PyDoc_STRVAR(zip_doc, "zip(seq1 [, seq2 [...]]) -> [(seq1[0], seq2[0] ...), (...)]\n\
\n\
Return a list of tuples, where each tuple contains the i-th element\n\
from each of the argument sequences.  The returned list is truncated\n\
in length to the length of the shortest argument sequence.");

PyDoc_STRVAR(builtin_doc, "Built-in functions, exceptions, and other objects.\n\
\n\
Noteworthy: None is the `nil' object; Ellipsis represents `...' in slices.");

PyDoc_STRVAR(import_doc, "__import__(name, globals={}, locals={}, fromlist=[], level=-1) -> module\n\
\n\
Import a module. Because this function is meant for use by the Python\n\
interpreter and not for general use it is better to use\n\
importlib.import_module() to programmatically import a module.\n\
\n\
The globals argument is only used to determine the context;\n\
they are not modified.  The locals argument is unused.  The fromlist\n\
should be a list of names to emulate ``from name import ...'', or an\n\
empty list to emulate ``import name''.\n\
When importing a module from a package, note that __import__('A.B', ...)\n\
returns package A when fromlist is empty, but its submodule B when\n\
fromlist is not empty.  Level is used to determine whether to perform \n\
absolute or relative imports.  -1 is the original strategy of attempting\n\
both absolute and relative imports, 0 is absolute, a positive number\n\
is the number of parent directories to search relative to the current module.");

PyDoc_STRVAR(abs_doc, "abs(number) -> number\n\
\n\
Return the absolute value of the argument.");

PyDoc_STRVAR(all_doc, "all(iterable) -> bool\n\
\n\
Return True if bool(x) is True for all values x in the iterable.\n\
If the iterable is empty, Py_RETURN_TRUE.");

PyDoc_STRVAR(any_doc, "any(iterable) -> bool\n\
\n\
Return True if bool(x) is True for any x in the iterable.\n\
If the iterable is empty, Py_RETURN_FALSE.");

PyDoc_STRVAR(apply_doc, "apply(object[, args[, kwargs]]) -> value\n\
\n\
    Call a callable object with positional arguments taken from the tuple args,\n\
    and keyword arguments taken from the optional dictionary kwargs.\n\
    Note that classes are callable, as are instances with a __call__() method.\n\
\n\
    Deprecated since release 2.3. Instead, use the extended call syntax:\n\
        function(*args, **keywords).");

PyDoc_STRVAR(bin_doc, "bin(number) -> string\n\
\n\
Return the binary representation of an integer or long integer.");

PyDoc_STRVAR(callable_doc, "callable(object) -> bool\n\
\n\
Return whether the object is callable (i.e., some kind of function).\n\
Note that classes are callable, as are instances with a __call__() method.");

PyDoc_STRVAR(filter_doc, "filter(function or None, sequence) -> list, tuple, or string\n"
                         "\n"
                         "Return those items of sequence for which function(item) is true.  If\n"
                         "function is None, return the items that are true.  If sequence is a tuple\n"
                         "or string, return the same type, else return a list.");

PyDoc_STRVAR(format_doc, "format(value[, format_spec]) -> string\n\
\n\
Returns value.__format__(format_spec)\n\
format_spec defaults to \"\"");

PyDoc_STRVAR(chr_doc, "chr(i) -> character\n\
\n\
Return a string of one character with ordinal i; 0 <= i < 256.");

PyDoc_STRVAR(unichr_doc, "unichr(i) -> Unicode character\n\
\n\
Return a Unicode string of one character with ordinal i; 0 <= i <= 0x10ffff.");

PyDoc_STRVAR(cmp_doc, "cmp(x, y) -> integer\n\
\n\
Return negative if x<y, zero if x==y, positive if x>y.");

PyDoc_STRVAR(coerce_doc, "coerce(x, y) -> (x1, y1)\n\
\n\
Return a tuple consisting of the two numeric arguments converted to\n\
a common type, using the same rules as used by arithmetic operations.\n\
If coercion is not possible, raise TypeError.");

PyDoc_STRVAR(compile_doc, "compile(source, filename, mode[, flags[, dont_inherit]]) -> code object\n\
\n\
Compile the source string (a Python module, statement or expression)\n\
into a code object that can be executed by the exec statement or eval().\n\
The filename will be used for run-time error messages.\n\
The mode must be 'exec' to compile a module, 'single' to compile a\n\
single (interactive) statement, or 'eval' to compile an expression.\n\
The flags argument, if present, controls which future statements influence\n\
the compilation of the code.\n\
The dont_inherit argument, if non-zero, stops the compilation inheriting\n\
the effects of any future statements in effect in the code calling\n\
compile; if absent or zero these statements do influence the compilation,\n\
in addition to any features explicitly specified.");

PyDoc_STRVAR(dir_doc, "dir([object]) -> list of strings\n"
                      "\n"
                      "If called without an argument, return the names in the current scope.\n"
                      "Else, return an alphabetized list of names comprising (some of) the attributes\n"
                      "of the given object, and of attributes reachable from it.\n"
                      "If the object supplies a method named __dir__, it will be used; otherwise\n"
                      "the default dir() logic is used and returns:\n"
                      "  for a module object: the module's attributes.\n"
                      "  for a class object:  its attributes, and recursively the attributes\n"
                      "    of its bases.\n"
                      "  for any other object: its attributes, its class's attributes, and\n"
                      "    recursively the attributes of its class's base classes.");

PyDoc_STRVAR(divmod_doc, "divmod(x, y) -> (quotient, remainder)\n\
\n\
Return the tuple ((x-x%y)/y, x%y).  Invariant: div*y + mod == x.");

PyDoc_STRVAR(eval_doc, "eval(source[, globals[, locals]]) -> value\n\
\n\
Evaluate the source in the context of globals and locals.\n\
The source may be a string representing a Python expression\n\
or a code object as returned by compile().\n\
The globals must be a dictionary and locals can be any mapping,\n\
defaulting to the current globals and locals.\n\
If only globals is given, locals defaults to it.\n");

PyDoc_STRVAR(execfile_doc, "execfile(filename[, globals[, locals]])\n\
\n\
Read and execute a Python script from a file.\n\
The globals and locals are dictionaries, defaulting to the current\n\
globals and locals.  If only globals is given, locals defaults to it.");

PyDoc_STRVAR(getattr_doc, "getattr(object, name[, default]) -> value\n\
\n\
Get a named attribute from an object; getattr(x, 'y') is equivalent to x.y.\n\
When a default argument is given, it is returned when the attribute doesn't\n\
exist; without it, an exception is raised in that case.");

PyDoc_STRVAR(globals_doc, "globals() -> dictionary\n\
\n\
Return the dictionary containing the current scope's global variables.");

PyDoc_STRVAR(hasattr_doc, "hasattr(object, name) -> bool\n\
\n\
Return whether the object has an attribute with the given name.\n\
(This is done by calling getattr(object, name) and catching exceptions.)");

PyDoc_STRVAR(id_doc, "id(object) -> integer\n\
\n\
Return the identity of an object.  This is guaranteed to be unique among\n\
simultaneously existing objects.  (Hint: it's the object's memory address.)");

PyDoc_STRVAR(map_doc, "map(function, sequence[, sequence, ...]) -> list\n\
\n\
Return a list of the results of applying the function to the items of\n\
the argument sequence(s).  If more than one sequence is given, the\n\
function is called with an argument list consisting of the corresponding\n\
item of each sequence, substituting None for missing values when not all\n\
sequences have the same length.  If the function is None, return a list of\n\
the items of the sequence (or a list of tuples if more than one sequence).");

PyDoc_STRVAR(next_doc, "next(iterator[, default])\n\
\n\
Return the next item from the iterator. If default is given and the iterator\n\
is exhausted, it is returned instead of raising StopIteration.");

PyDoc_STRVAR(setattr_doc, "setattr(object, name, value)\n\
\n\
Set a named attribute on an object; setattr(x, 'y', v) is equivalent to\n\
``x.y = v''.");

PyDoc_STRVAR(delattr_doc, "delattr(object, name)\n\
\n\
Delete a named attribute on an object; delattr(x, 'y') is equivalent to\n\
``del x.y''.");

PyDoc_STRVAR(hash_doc, "hash(object) -> integer\n\
\n\
Return a hash value for the object.  Two objects with the same value have\n\
the same hash value.  The reverse is not necessarily true, but likely.");

PyDoc_STRVAR(hex_doc, "hex(number) -> string\n\
\n\
Return the hexadecimal representation of an integer or long integer.");

PyDoc_STRVAR(input_doc, "input([prompt]) -> value\n\
\n\
Equivalent to eval(raw_input(prompt)).");

PyDoc_STRVAR(intern_doc, "intern(string) -> string\n\
\n\
``Intern'' the given string.  This enters the string in the (global)\n\
table of interned strings whose purpose is to speed up dictionary lookups.\n\
Return the string itself or the previously interned string object with the\n\
same value.");

PyDoc_STRVAR(iter_doc, "iter(collection) -> iterator\n\
iter(callable, sentinel) -> iterator\n\
\n\
Get an iterator from an object.  In the first form, the argument must\n\
supply its own iterator, or be a sequence.\n\
In the second form, the callable is called until it returns the sentinel.");

PyDoc_STRVAR(len_doc, "len(object) -> integer\n\
\n\
Return the number of items of a sequence or mapping.");

PyDoc_STRVAR(locals_doc, "locals() -> dictionary\n\
\n\
Update and return a dictionary containing the current scope's local variables.");

PyDoc_STRVAR(min_doc, "min(iterable[, key=func]) -> value\n\
min(a, b, c, ...[, key=func]) -> value\n\
\n\
With a single iterable argument, return its smallest item.\n\
With two or more arguments, return the smallest argument.");

PyDoc_STRVAR(max_doc, "max(iterable[, key=func]) -> value\n\
max(a, b, c, ...[, key=func]) -> value\n\
\n\
With a single iterable argument, return its largest item.\n\
With two or more arguments, return the largest argument.");

PyDoc_STRVAR(oct_doc, "oct(number) -> string\n\
\n\
Return the octal representation of an integer or long integer.");

PyDoc_STRVAR(open_doc, "open(name[, mode[, buffering]]) -> file object\n\
\n\
Open a file using the file() type, returns a file object.  This is the\n\
preferred way to open a file.  See file.__doc__ for further information.");

PyDoc_STRVAR(ord_doc, "ord(c) -> integer\n\
\n\
Return the integer ordinal of a one-character string.");

PyDoc_STRVAR(pow_doc, "pow(x, y[, z]) -> number\n\
\n\
With two arguments, equivalent to x**y.  With three arguments,\n\
equivalent to (x**y) % z, but may be more efficient (e.g. for longs).");

void setupBuiltins() {
    builtins_module = createModule(autoDecref(boxString("__builtin__")), NULL,
                                   "Built-in functions, exceptions, and other objects.\n\nNoteworthy: None is "
                                   "the `nil' object; Ellipsis represents `...' in slices.");

    ellipsis_cls = BoxedClass::create(type_cls, object_cls, 0, 0, sizeof(Box), false, "ellipsis", false, NULL, NULL, false);
    ellipsis_cls->giveAttr("__repr__", new BoxedFunction(FunctionMetadata::create((void*)ellipsisRepr, STR, 1)));
    Ellipsis = new (ellipsis_cls) Box();
    assert(Ellipsis->cls);

    constants.push_back(Ellipsis);
    builtins_module->giveAttrBorrowed("Ellipsis", Ellipsis);
    builtins_module->giveAttrBorrowed("None", None);

    builtins_module->giveAttrBorrowed("__debug__", False);

    notimplemented_cls = BoxedClass::create(type_cls, object_cls, 0, 0, sizeof(Box), false, "NotImplementedType", false,
                                            NULL, NULL, false);
    notimplemented_cls->giveAttr("__repr__",
                                 new BoxedFunction(FunctionMetadata::create((void*)notimplementedRepr, STR, 1)));
    notimplemented_cls->freeze();
    notimplemented_cls->instances_are_nonzero = true;
    NotImplemented = new (notimplemented_cls) Box();

    constants.push_back(NotImplemented);
    builtins_module->giveAttrBorrowed("NotImplemented", NotImplemented);

    builtins_module->giveAttr(
        "all", new BoxedBuiltinFunctionOrMethod(FunctionMetadata::create((void*)all, BOXED_BOOL, 1), "all", all_doc));
    builtins_module->giveAttr(
        "any", new BoxedBuiltinFunctionOrMethod(FunctionMetadata::create((void*)any, BOXED_BOOL, 1), "any", any_doc));

    builtins_module->giveAttr("apply", new BoxedBuiltinFunctionOrMethod(
                                           FunctionMetadata::create((void*)builtinApply, UNKNOWN, 3, false, false),
                                           "apply", { NULL }, NULL, apply_doc));

    repr_obj = new BoxedBuiltinFunctionOrMethod(FunctionMetadata::create((void*)repr, UNKNOWN, 1), "repr", repr_doc);
    builtins_module->giveAttr("repr", repr_obj);

    auto len_func = FunctionMetadata::create((void*)len, UNKNOWN, 1);
    len_func->internal_callable.cxx_val = lenCallInternal;
    len_obj = new BoxedBuiltinFunctionOrMethod(len_func, "len", len_doc);
    builtins_module->giveAttr("len", len_obj);

    hash_obj = new BoxedBuiltinFunctionOrMethod(FunctionMetadata::create((void*)hash, UNKNOWN, 1), "hash", hash_doc);
    builtins_module->giveAttr("hash", hash_obj);
    abs_obj = new BoxedBuiltinFunctionOrMethod(FunctionMetadata::create((void*)abs_, UNKNOWN, 1), "abs", abs_doc);
    builtins_module->giveAttr("abs", abs_obj);
    builtins_module->giveAttr(
        "bin", new BoxedBuiltinFunctionOrMethod(FunctionMetadata::create((void*)binFunc, UNKNOWN, 1), "bin", bin_doc));
    builtins_module->giveAttr(
        "hex", new BoxedBuiltinFunctionOrMethod(FunctionMetadata::create((void*)hexFunc, UNKNOWN, 1), "hex", hex_doc));
    builtins_module->giveAttr(
        "oct", new BoxedBuiltinFunctionOrMethod(FunctionMetadata::create((void*)octFunc, UNKNOWN, 1), "oct", oct_doc));

    min_obj = new BoxedBuiltinFunctionOrMethod(FunctionMetadata::create((void*)min, UNKNOWN, 1, true, true), "min",
                                               { None }, NULL, min_doc);
    builtins_module->giveAttr("min", min_obj);

    max_obj = new BoxedBuiltinFunctionOrMethod(FunctionMetadata::create((void*)max, UNKNOWN, 1, true, true), "max",
                                               { None }, NULL, max_doc);
    builtins_module->giveAttr("max", max_obj);

    builtins_module->giveAttr(
        "next", new BoxedBuiltinFunctionOrMethod(
                    FunctionMetadata::create((void*)next, UNKNOWN, 2, false, false, ParamNames::empty(), CAPI), "next",
                    { NULL }, NULL, next_doc));

    builtins_module->giveAttr(
        "sum", new BoxedBuiltinFunctionOrMethod(FunctionMetadata::create((void*)sum, UNKNOWN, 2, false, false), "sum",
                                                { autoDecref(boxInt(0)) }, NULL, sum_doc));

    id_obj = new BoxedBuiltinFunctionOrMethod(FunctionMetadata::create((void*)id, BOXED_INT, 1), "id", id_doc);
    builtins_module->giveAttr("id", id_obj);
    chr_obj = new BoxedBuiltinFunctionOrMethod(FunctionMetadata::create((void*)chr, STR, 1), "chr", chr_doc);
    builtins_module->giveAttr("chr", chr_obj);
    builtins_module->giveAttr("unichr", new BoxedBuiltinFunctionOrMethod(
                                            FunctionMetadata::create((void*)unichr, UNKNOWN, 1), "unichr", unichr_doc));
    ord_obj = new BoxedBuiltinFunctionOrMethod(FunctionMetadata::create((void*)ord, BOXED_INT, 1), "ord", ord_doc);
    builtins_module->giveAttr("ord", ord_obj);
    trap_obj = new BoxedBuiltinFunctionOrMethod(FunctionMetadata::create((void*)trap, UNKNOWN, 0), "trap");
    builtins_module->giveAttr("trap", trap_obj);
    builtins_module->giveAttr("dump", new BoxedBuiltinFunctionOrMethod(
                                          FunctionMetadata::create((void*)pydump, UNKNOWN, 2), "dump", { autoDecref(boxInt(0)) }));
    builtins_module->giveAttr("dumpAddr", new BoxedBuiltinFunctionOrMethod(
                                              FunctionMetadata::create((void*)pydumpAddr, UNKNOWN, 1), "dumpAddr"));

    builtins_module->giveAttr("delattr",
                              new BoxedBuiltinFunctionOrMethod(FunctionMetadata::create((void*)delattrFunc, NONE, 2),
                                                               "delattr", delattr_doc));

    auto getattr_func = new FunctionMetadata(3, true, true, ParamNames::empty());
    getattr_func->internal_callable.capi_val = &getattrFuncInternal<CAPI>;
    getattr_func->internal_callable.cxx_val = &getattrFuncInternal<CXX>;
    builtins_module->giveAttr("getattr",
                              new BoxedBuiltinFunctionOrMethod(getattr_func, "getattr", { NULL }, NULL, getattr_doc));

    builtins_module->giveAttr(
        "setattr", new BoxedBuiltinFunctionOrMethod(
                       FunctionMetadata::create((void*)setattrFunc, UNKNOWN, 3, false, false), "setattr", setattr_doc));

    auto hasattr_func = new FunctionMetadata(2, false, false);
    hasattr_func->internal_callable.capi_val = &hasattrFuncInternal<CAPI>;
    hasattr_func->internal_callable.cxx_val = &hasattrFuncInternal<CXX>;
    builtins_module->giveAttr("hasattr", new BoxedBuiltinFunctionOrMethod(hasattr_func, "hasattr", hasattr_doc));

    builtins_module->giveAttr(
        "pow", new BoxedBuiltinFunctionOrMethod(FunctionMetadata::create((void*)powFunc, UNKNOWN, 3, false, false),
                                                "pow", { None }, NULL, pow_doc));

    Box* isinstance_obj = new BoxedBuiltinFunctionOrMethod(
        FunctionMetadata::create((void*)isinstance_func, BOXED_BOOL, 2), "isinstance", isinstance_doc);
    builtins_module->giveAttr("isinstance", isinstance_obj);

    Box* issubclass_obj = new BoxedBuiltinFunctionOrMethod(
        FunctionMetadata::create((void*)issubclass_func, BOXED_BOOL, 2), "issubclass", issubclass_doc);
    builtins_module->giveAttr("issubclass", issubclass_obj);

    Box* intern_obj = new BoxedBuiltinFunctionOrMethod(FunctionMetadata::create((void*)intern_func, UNKNOWN, 1),
                                                       "intern", intern_doc);
    builtins_module->giveAttr("intern", intern_obj);

    FunctionMetadata* import_func
        = FunctionMetadata::create((void*)bltinImport, UNKNOWN, 5, false, false,
                                   ParamNames({ "name", "globals", "locals", "fromlist", "level" }, "", ""));
    builtins_module->giveAttr(
        "__import__", new BoxedBuiltinFunctionOrMethod(import_func, "__import__",
                                                       { NULL, NULL, NULL, autoDecref(boxInt(-1)) }, NULL, import_doc));

    enumerate_cls = BoxedClass::create(type_cls, object_cls, 0, 0, sizeof(BoxedEnumerate), false, "enumerate", false,
                                       BoxedEnumerate::dealloc, NULL, true, BoxedEnumerate::traverse, NOCLEAR);
    enumerate_cls->giveAttr("__new__",
                            new BoxedFunction(FunctionMetadata::create((void*)BoxedEnumerate::new_, UNKNOWN, 3,
                                                                       ParamNames({ "", "sequence", "start" }, "", "")),
                                              { autoDecref(boxInt(0)) }));
    enumerate_cls->giveAttr("__iter__", new BoxedFunction(FunctionMetadata::create((void*)BoxedEnumerate::iter,
                                                                                   typeFromClass(enumerate_cls), 1)));
    enumerate_cls->giveAttr("next",
                            new BoxedFunction(FunctionMetadata::create((void*)BoxedEnumerate::next, BOXED_TUPLE, 1)));
    enumerate_cls->giveAttr("__hasnext__",
                            new BoxedFunction(FunctionMetadata::create((void*)BoxedEnumerate::hasnext, BOXED_BOOL, 1)));
    enumerate_cls->freeze();
    enumerate_cls->tp_iter = PyObject_SelfIter;
    builtins_module->giveAttrBorrowed("enumerate", enumerate_cls);


    FunctionMetadata* sorted_func
        = new FunctionMetadata(4, false, false, ParamNames({ "", "cmp", "key", "reverse" }, "", ""));
    sorted_func->addVersion((void*)sorted, LIST, { UNKNOWN, UNKNOWN, UNKNOWN, UNKNOWN });
    builtins_module->giveAttr(
        "sorted", new BoxedBuiltinFunctionOrMethod(sorted_func, "sorted", { None, None, False }, NULL, sorted_doc));

    builtins_module->giveAttrBorrowed("True", True);
    builtins_module->giveAttrBorrowed("False", False);

    range_obj = new BoxedBuiltinFunctionOrMethod(FunctionMetadata::create((void*)range, LIST, 3, false, false), "range",
                                                 { NULL, NULL }, NULL, range_doc);
    builtins_module->giveAttr("range", range_obj);

    auto* round_obj = new BoxedBuiltinFunctionOrMethod(
        FunctionMetadata::create((void*)builtinRound, BOXED_FLOAT, 2, ParamNames({ "number", "ndigits" }, "", "")),
        "round", { autoDecref(boxInt(0)) }, NULL, round_doc);
    builtins_module->giveAttr("round", round_obj);

    setupXrange();
    builtins_module->giveAttrBorrowed("xrange", xrange_cls);

    open_obj = new BoxedBuiltinFunctionOrMethod(
        FunctionMetadata::create((void*)open, typeFromClass(&PyFile_Type), 3, false, false,
                                 ParamNames({ "name", "mode", "buffering" }, "", "")),
        "open", { autoDecref(boxString("r")), autoDecref(boxInt(-1)) }, NULL, open_doc);
    builtins_module->giveAttr("open", open_obj);

    builtins_module->giveAttr(
        "globals", new BoxedBuiltinFunctionOrMethod(FunctionMetadata::create((void*)globals, UNKNOWN, 0, false, false),
                                                    "globals", globals_doc));
    builtins_module->giveAttr(
        "locals", new BoxedBuiltinFunctionOrMethod(FunctionMetadata::create((void*)locals, UNKNOWN, 0, false, false),
                                                   "locals", locals_doc));

    builtins_module->giveAttr(
        "iter", new BoxedBuiltinFunctionOrMethod(FunctionMetadata::create((void*)builtinIter, UNKNOWN, 2, false, false),
                                                 "iter", { NULL }, NULL, iter_doc));
    builtins_module->giveAttr("reversed",
                              new BoxedBuiltinFunctionOrMethod(
                                  FunctionMetadata::create((void*)getreversed, UNKNOWN, 1, false, false), "reversed"));
    builtins_module->giveAttr(
        "coerce", new BoxedBuiltinFunctionOrMethod(
                      FunctionMetadata::create((void*)coerceFunc, UNKNOWN, 2, false, false), "coerce", coerce_doc));
    builtins_module->giveAttr("divmod", new BoxedBuiltinFunctionOrMethod(
                                            FunctionMetadata::create((void*)divmod, UNKNOWN, 2), "divmod", divmod_doc));

<<<<<<< HEAD
    builtins_module->giveAttr("execfile", new BoxedBuiltinFunctionOrMethod(
                                              FunctionMetadata::create((void*)execfile, UNKNOWN, 3, false, false),
                                              "execfile", { NULL, NULL }, NULL, execfile_doc));

    FunctionMetadata* compile_func = new FunctionMetadata(
        5, false, false, ParamNames({ "source", "filename", "mode", "flags", "dont_inherit" }, "", ""));
    compile_func->addVersion((void*)compile, UNKNOWN, { UNKNOWN, UNKNOWN, UNKNOWN, UNKNOWN, UNKNOWN });
    builtins_module->giveAttr(
        "compile", new BoxedBuiltinFunctionOrMethod(
                       compile_func, "compile", { autoDecref(boxInt(0)), autoDecref(boxInt(0)) }, NULL, compile_doc));

=======
>>>>>>> f8ea2bab
    builtins_module->giveAttr("map", new BoxedBuiltinFunctionOrMethod(
                                         FunctionMetadata::create((void*)map, LIST, 1, true, false), "map", map_doc));
    builtins_module->giveAttr(
        "reduce", new BoxedBuiltinFunctionOrMethod(FunctionMetadata::create((void*)reduce, UNKNOWN, 3, false, false),
                                                   "reduce", { NULL }, NULL, reduce_doc));
    builtins_module->giveAttr(
        "filter",
        new BoxedBuiltinFunctionOrMethod(FunctionMetadata::create((void*)filter2, UNKNOWN, 2), "filter", filter_doc));
    builtins_module->giveAttr("zip", new BoxedBuiltinFunctionOrMethod(
                                         FunctionMetadata::create((void*)zip, LIST, 0, true, false), "zip", zip_doc));
    builtins_module->giveAttr(
        "dir", new BoxedBuiltinFunctionOrMethod(FunctionMetadata::create((void*)dir, LIST, 1, false, false), "dir",
                                                { NULL }, NULL, dir_doc));
    builtins_module->giveAttr(
        "vars", new BoxedBuiltinFunctionOrMethod(FunctionMetadata::create((void*)vars, UNKNOWN, 1, false, false),
                                                 "vars", { NULL }, NULL, vars_doc));
    builtins_module->giveAttrBorrowed("object", object_cls);
    builtins_module->giveAttrBorrowed("str", str_cls);
    builtins_module->giveAttrBorrowed("bytes", str_cls);
    assert(unicode_cls);
    builtins_module->giveAttrBorrowed("unicode", unicode_cls);
    builtins_module->giveAttrBorrowed("basestring", basestring_cls);
    // builtins_module->giveAttr("unicode", unicode_cls);
    builtins_module->giveAttrBorrowed("int", int_cls);
    builtins_module->giveAttrBorrowed("long", long_cls);
    builtins_module->giveAttrBorrowed("float", float_cls);
    builtins_module->giveAttrBorrowed("list", list_cls);
    builtins_module->giveAttrBorrowed("slice", slice_cls);
    builtins_module->giveAttrBorrowed("type", type_cls);
    builtins_module->giveAttrBorrowed("file", &PyFile_Type);
    builtins_module->giveAttrBorrowed("bool", bool_cls);
    builtins_module->giveAttrBorrowed("dict", dict_cls);
    builtins_module->giveAttrBorrowed("set", set_cls);
    builtins_module->giveAttrBorrowed("frozenset", frozenset_cls);
    builtins_module->giveAttrBorrowed("tuple", tuple_cls);
    builtins_module->giveAttrBorrowed("complex", complex_cls);
    builtins_module->giveAttrBorrowed("super", super_cls);
    builtins_module->giveAttrBorrowed("property", property_cls);
    builtins_module->giveAttrBorrowed("staticmethod", staticmethod_cls);
    builtins_module->giveAttrBorrowed("classmethod", classmethod_cls);

    assert(memoryview_cls);
    Py_TYPE(&PyMemoryView_Type) = &PyType_Type;
    PyType_Ready(&PyMemoryView_Type);
    builtins_module->giveAttrBorrowed("memoryview", memoryview_cls);
    PyType_Ready(&PyByteArray_Type);
    builtins_module->giveAttrBorrowed("bytearray", &PyByteArray_Type);
    Py_TYPE(&PyBuffer_Type) = &PyType_Type;
    PyType_Ready(&PyBuffer_Type);
    builtins_module->giveAttrBorrowed("buffer", &PyBuffer_Type);

    builtins_module->giveAttr("callable",
                              new BoxedBuiltinFunctionOrMethod(FunctionMetadata::create((void*)callable, UNKNOWN, 1),
                                                               "callable", callable_doc));

    builtins_module->giveAttr("raw_input", new BoxedBuiltinFunctionOrMethod(
                                               FunctionMetadata::create((void*)rawInput, UNKNOWN, 1, false, false),
                                               "raw_input", { NULL }, NULL, raw_input_doc));
    builtins_module->giveAttr(
        "input", new BoxedBuiltinFunctionOrMethod(FunctionMetadata::create((void*)input, UNKNOWN, 1, false, false),
                                                  "input", { NULL }, NULL, input_doc));
    builtins_module->giveAttr("cmp", new BoxedBuiltinFunctionOrMethod(
                                         FunctionMetadata::create((void*)builtinCmp, UNKNOWN, 2), "cmp", cmp_doc));
    builtins_module->giveAttr(
        "format", new BoxedBuiltinFunctionOrMethod(FunctionMetadata::create((void*)builtinFormat, UNKNOWN, 2), "format",
                                                   { NULL }, NULL, format_doc));


    static PyMethodDef builtin_methods[] = {
        { "compile", (PyCFunction)builtin_compile, METH_VARARGS | METH_KEYWORDS, compile_doc },
        { "eval", builtin_eval, METH_VARARGS, eval_doc },
        { "execfile", builtin_execfile, METH_VARARGS, execfile_doc },
        { "print", (PyCFunction)builtin_print, METH_VARARGS | METH_KEYWORDS, print_doc },
        { "reload", builtin_reload, METH_O, reload_doc },
    };
    for (auto& md : builtin_methods) {
        builtins_module->giveAttr(md.ml_name,
                                  new BoxedCApiFunction(&md, builtins_module, autoDecref(boxString("__builtin__"))));
    }
}
}<|MERGE_RESOLUTION|>--- conflicted
+++ resolved
@@ -2465,20 +2465,6 @@
     builtins_module->giveAttr("divmod", new BoxedBuiltinFunctionOrMethod(
                                             FunctionMetadata::create((void*)divmod, UNKNOWN, 2), "divmod", divmod_doc));
 
-<<<<<<< HEAD
-    builtins_module->giveAttr("execfile", new BoxedBuiltinFunctionOrMethod(
-                                              FunctionMetadata::create((void*)execfile, UNKNOWN, 3, false, false),
-                                              "execfile", { NULL, NULL }, NULL, execfile_doc));
-
-    FunctionMetadata* compile_func = new FunctionMetadata(
-        5, false, false, ParamNames({ "source", "filename", "mode", "flags", "dont_inherit" }, "", ""));
-    compile_func->addVersion((void*)compile, UNKNOWN, { UNKNOWN, UNKNOWN, UNKNOWN, UNKNOWN, UNKNOWN });
-    builtins_module->giveAttr(
-        "compile", new BoxedBuiltinFunctionOrMethod(
-                       compile_func, "compile", { autoDecref(boxInt(0)), autoDecref(boxInt(0)) }, NULL, compile_doc));
-
-=======
->>>>>>> f8ea2bab
     builtins_module->giveAttr("map", new BoxedBuiltinFunctionOrMethod(
                                          FunctionMetadata::create((void*)map, LIST, 1, true, false), "map", map_doc));
     builtins_module->giveAttr(
