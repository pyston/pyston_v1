--- conflicted
+++ resolved
@@ -1132,49 +1132,6 @@
     return cls;
 }
 
-<<<<<<< HEAD
-extern "C" PyObject* PyErr_NewException(char* name, PyObject* _base, PyObject* dict) noexcept {
-    if (_base == NULL)
-        _base = Exception;
-    if (dict == NULL)
-        dict = new BoxedDict();
-    else
-        Py_INCREF(dict);
-
-    try {
-        char* dot_pos = strchr(name, '.');
-        RELEASE_ASSERT(dot_pos, "");
-        int n = strlen(name);
-        BoxedString* boxedName = boxString(llvm::StringRef(dot_pos + 1, n - (dot_pos - name) - 1));
-
-        // It can also be a tuple of bases
-        RELEASE_ASSERT(PyType_Check(_base), "");
-        BoxedClass* base = static_cast<BoxedClass*>(_base);
-
-        if (PyDict_GetItemString(dict, "__module__") == NULL) {
-            PyDict_SetItemString(dict, "__module__", autoDecref(boxString(llvm::StringRef(name, dot_pos - name))));
-        }
-        checkAndThrowCAPIException();
-
-        Box* cls = runtimeCall(type_cls, ArgPassSpec(3), boxedName, autoDecref(BoxedTuple::create({ base })), dict, NULL, NULL);
-        Py_DECREF(boxedName);
-        Py_DECREF(dict);
-        return cls;
-    } catch (ExcInfo e) {
-        // PyErr_NewException isn't supposed to fail, and callers sometimes take advantage of that
-        // by not checking the return value.  Since failing probably indicates a bug anyway,
-        // to be safe just print the traceback and die.
-        e.printExcAndTraceback();
-        RELEASE_ASSERT(0, "PyErr_NewException failed");
-
-        // The proper way of handling it:
-        setCAPIException(e);
-        return NULL;
-    }
-}
-
-=======
->>>>>>> 2e2456b3
 BoxedClass* enumerate_cls;
 class BoxedEnumerate : public Box {
 private:
