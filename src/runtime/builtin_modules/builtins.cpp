--- conflicted
+++ resolved
@@ -2590,12 +2590,8 @@
         { "reload", builtin_reload, METH_O, reload_doc },
     };
     for (auto& md : builtin_methods) {
-<<<<<<< HEAD
         builtins_module->giveAttr(md.ml_name,
-                                  new BoxedCApiFunction(&md, builtins_module, autoDecref(boxString("__builtin__"))));
-=======
-        builtins_module->giveAttr(md.ml_name, new BoxedCApiFunction(&md, NULL, boxString("__builtin__")));
->>>>>>> 9b30997a
+                                  new BoxedCApiFunction(&md, NULL, autoDecref(boxString("__builtin__"))));
     }
 }
 }