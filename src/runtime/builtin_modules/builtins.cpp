// Copyright (c) 2014-2015 Dropbox, Inc.
//
// Licensed under the Apache License, Version 2.0 (the "License");
// you may not use this file except in compliance with the License.
// You may obtain a copy of the License at
//
//    http://www.apache.org/licenses/LICENSE-2.0
//
// Unless required by applicable law or agreed to in writing, software
// distributed under the License is distributed on an "AS IS" BASIS,
// WITHOUT WARRANTIES OR CONDITIONS OF ANY KIND, either express or implied.
// See the License for the specific language governing permissions and
// limitations under the License.

#include <algorithm>
#include <cfloat>
#include <cstddef>
#include <err.h>

#include "llvm/Support/FileSystem.h"

#include "capi/typeobject.h"
#include "codegen/ast_interpreter.h"
#include "codegen/irgen/hooks.h"
#include "codegen/parser.h"
#include "codegen/unwinding.h"
#include "core/ast.h"
#include "core/types.h"
#include "runtime/classobj.h"
#include "runtime/file.h"
#include "runtime/ics.h"
#include "runtime/import.h"
#include "runtime/inline/list.h"
#include "runtime/inline/xrange.h"
#include "runtime/iterobject.h"
#include "runtime/list.h"
#include "runtime/long.h"
#include "runtime/objmodel.h"
#include "runtime/rewrite_args.h"
#include "runtime/set.h"
#include "runtime/super.h"
#include "runtime/types.h"
#include "runtime/util.h"

namespace pyston {

extern "C" {
Box* Ellipsis = 0;

// Copied from CPython:
#if defined(MS_WINDOWS) && defined(HAVE_USABLE_WCHAR_T)
const char* Py_FileSystemDefaultEncoding = "mbcs";
#elif defined(__APPLE__)
const char* Py_FileSystemDefaultEncoding = "utf-8";
#else
const char* Py_FileSystemDefaultEncoding = "UTF-8"; // Pyston change: modified to UTF-8
#endif
}

extern "C" Box* trap() {
    raise(SIGTRAP);

    Py_RETURN_NONE;
}

/* Helper for PyObject_Dir.
   Merge the __dict__ of aclass into dict, and recursively also all
   the __dict__s of aclass's base classes.  The order of merging isn't
   defined, as it's expected that only the final set of dict keys is
   interesting.
   Return 0 on success, -1 on error.
*/

extern "C" Box* dir(Box* obj) {
    Box* r = PyObject_Dir(obj);
    if (!r)
        throwCAPIException();
    return r;
}

extern "C" Box* vars(Box* obj) {
    if (!obj)
        return fastLocalsToBoxedLocals();

    static BoxedString* dict_str = getStaticString("__dict__");
    Box* rtn = getattrInternal<ExceptionStyle::CAPI>(obj, dict_str);
    if (!rtn)
        raiseExcHelper(TypeError, "vars() argument must have __dict__ attribute");
    return rtn;
}

extern "C" Box* abs_(Box* x) {
    if (PyInt_Check(x)) {
        i64 n = static_cast<BoxedInt*>(x)->n;
        return boxInt(n >= 0 ? n : -n);
    } else if (x->cls == float_cls) {
        double d = static_cast<BoxedFloat*>(x)->d;
        return boxFloat(std::abs(d));
    } else if (x->cls == long_cls) {
        return longAbs(static_cast<BoxedLong*>(x));
    } else {
        static BoxedString* abs_str = getStaticString("__abs__");
        CallattrFlags callattr_flags{.cls_only = true, .null_on_nonexistent = false, .argspec = ArgPassSpec(0) };
        return callattr(x, abs_str, callattr_flags, NULL, NULL, NULL, NULL, NULL);
    }
}

extern "C" Box* binFunc(Box* x) {
    static BoxedString* bin_str = getStaticString("__bin__");
    CallattrFlags callattr_flags{.cls_only = true, .null_on_nonexistent = true, .argspec = ArgPassSpec(0) };
    Box* r = callattr(x, bin_str, callattr_flags, NULL, NULL, NULL, NULL, NULL);
    if (!r)
        raiseExcHelper(TypeError, "bin() argument can't be converted to bin");

    if (!PyString_Check(r))
        raiseExcHelper(TypeError, "__bin__() returned non-string (type %.200s)", r->cls->tp_name);

    return r;
}

extern "C" Box* hexFunc(Box* x) {
    static BoxedString* hex_str = getStaticString("__hex__");
    CallattrFlags callattr_flags{.cls_only = true, .null_on_nonexistent = true, .argspec = ArgPassSpec(0) };
    Box* r = callattr(x, hex_str, callattr_flags, NULL, NULL, NULL, NULL, NULL);
    if (!r)
        raiseExcHelper(TypeError, "hex() argument can't be converted to hex");

    if (!PyString_Check(r))
        raiseExcHelper(TypeError, "__hex__() returned non-string (type %.200s)", r->cls->tp_name);

    return r;
}

extern "C" Box* octFunc(Box* x) {
    static BoxedString* oct_str = getStaticString("__oct__");
    CallattrFlags callattr_flags{.cls_only = true, .null_on_nonexistent = true, .argspec = ArgPassSpec(0) };
    Box* r = callattr(x, oct_str, callattr_flags, NULL, NULL, NULL, NULL, NULL);
    if (!r)
        raiseExcHelper(TypeError, "oct() argument can't be converted to oct");

    if (!PyString_Check(r))
        raiseExcHelper(TypeError, "__oct__() returned non-string (type %.200s)", r->cls->tp_name);

    return r;
}

extern "C" Box* all(Box* container) {
    for (Box* e : container->pyElements()) {
        if (!nonzero(e)) {
            return boxBool(false);
        }
    }
    return boxBool(true);
}

extern "C" Box* any(Box* container) {
    for (Box* e : container->pyElements()) {
        if (nonzero(e)) {
            return boxBool(true);
        }
    }
    return boxBool(false);
}

Box* min_max(Box* arg0, BoxedTuple* args, BoxedDict* kwargs, int opid) {
    assert(args->cls == tuple_cls);
    if (kwargs)
        assert(kwargs->cls == dict_cls);

    Box* key_func = nullptr;
    Box* extremElement;
    Box* container;
    Box* extremVal;

    if (kwargs && kwargs->d.size()) {
        static BoxedString* key_str = static_cast<BoxedString*>(getStaticString("key"));
        auto it = kwargs->d.find(key_str);
        if (it != kwargs->d.end() && kwargs->d.size() == 1) {
            key_func = it->second;
        } else {
            if (opid == Py_LT)
                raiseExcHelper(TypeError, "min() got an unexpected keyword argument");
            else
                raiseExcHelper(TypeError, "max() got an unexpected keyword argument");
        }
    }

    if (args->size() == 0) {
        extremElement = nullptr;
        extremVal = nullptr;
        container = arg0;
    } else {
        extremElement = arg0;
        if (key_func != NULL) {
            extremVal = runtimeCall(key_func, ArgPassSpec(1), extremElement, NULL, NULL, NULL, NULL);
        } else {
            extremVal = extremElement;
        }
        container = args;
    }

    Box* curVal = nullptr;
    for (Box* e : container->pyElements()) {
        if (key_func != NULL) {
            if (!extremElement) {
                extremVal = runtimeCall(key_func, ArgPassSpec(1), e, NULL, NULL, NULL, NULL);
                extremElement = e;
                continue;
            }
            curVal = runtimeCall(key_func, ArgPassSpec(1), e, NULL, NULL, NULL, NULL);
        } else {
            if (!extremElement) {
                extremVal = e;
                extremElement = e;
                continue;
            }
            curVal = e;
        }
        int r = PyObject_RichCompareBool(curVal, extremVal, opid);
        if (r == -1)
            throwCAPIException();
        if (r) {
            extremElement = e;
            extremVal = curVal;
        }
    }
    return extremElement;
}

extern "C" Box* min(Box* arg0, BoxedTuple* args, BoxedDict* kwargs) {
    if (arg0 == None && args->size() == 0) {
        raiseExcHelper(TypeError, "min expected 1 arguments, got 0");
    }

    Box* minElement = min_max(arg0, args, kwargs, Py_LT);

    if (!minElement) {
        raiseExcHelper(ValueError, "min() arg is an empty sequence");
    }
    return minElement;
}

extern "C" Box* max(Box* arg0, BoxedTuple* args, BoxedDict* kwargs) {
    if (arg0 == None && args->size() == 0) {
        raiseExcHelper(TypeError, "max expected 1 arguments, got 0");
    }

    Box* maxElement = min_max(arg0, args, kwargs, Py_GT);

    if (!maxElement) {
        raiseExcHelper(ValueError, "max() arg is an empty sequence");
    }
    return maxElement;
}

extern "C" Box* next(Box* iterator, Box* _default) noexcept {
    if (!PyIter_Check(iterator)) {
        PyErr_Format(PyExc_TypeError, "%.200s object is not an iterator", iterator->cls->tp_name);
        return NULL;
    }

    Box* rtn;

    if (iterator->cls->tp_iternext == slot_tp_iternext) {
        rtn = iterator->cls->call_nextIC(iterator);
    } else {
        rtn = iterator->cls->tp_iternext(iterator);
    }

    if (rtn != NULL) {
        return rtn;
    } else if (_default != NULL) {
        if (PyErr_Occurred()) {
            if (!PyErr_ExceptionMatches(PyExc_StopIteration))
                return NULL;
            PyErr_Clear();
        }
        Py_INCREF(_default);
        return _default;
    } else if (PyErr_Occurred()) {
        return NULL;
    } else {
        PyErr_SetNone(PyExc_StopIteration);
        return NULL;
    }
}

extern "C" Box* sum(Box* container, Box* initial) {
    if (initial->cls == str_cls)
        raiseExcHelper(TypeError, "sum() can't sum strings [use ''.join(seq) instead]");

    static RuntimeICCache<BinopIC, 3> runtime_ic_cache;
    std::shared_ptr<BinopIC> pp = runtime_ic_cache.getIC(__builtin_return_address(0));

    Box* cur = initial;
    for (Box* e : container->pyElements()) {
        cur = pp->call(cur, e, AST_TYPE::Add);
    }
    return cur;
}

extern "C" Box* id(Box* arg) {
    i64 addr = (i64)(arg) ^ 0xdeadbeef00000003;
    return boxInt(addr);
}


Box* open(Box* arg1, Box* arg2, Box* arg3) {
    assert(arg2);
    assert(arg3);
    // This could be optimized quite a bit if it ends up being important:
    return runtimeCall(file_cls, ArgPassSpec(3), arg1, arg2, arg3, NULL, NULL);
}

extern "C" Box* chr(Box* arg) {
    i64 n = PyInt_AsLong(arg);
    if (n == -1 && PyErr_Occurred())
        throwCAPIException();

    if (n < 0 || n >= 256) {
        raiseExcHelper(ValueError, "chr() arg not in range(256)");
    }

    char c = (char)n;
    return boxString(llvm::StringRef(&c, 1));
}

extern "C" Box* unichr(Box* arg) {
    if (arg->cls != int_cls)
        raiseExcHelper(TypeError, "an integer is required");

    i64 n = static_cast<BoxedInt*>(arg)->n;
    Box* rtn = PyUnicode_FromOrdinal(n);
    checkAndThrowCAPIException();
    return rtn;
}

Box* coerceFunc(Box* vv, Box* ww) {
    Box* res;

    if (PyErr_WarnPy3k("coerce() not supported in 3.x", 1) < 0)
        throwCAPIException();

    if (PyNumber_Coerce(&vv, &ww) < 0)
        throwCAPIException();
    res = PyTuple_Pack(2, vv, ww);
    return res;
}

extern "C" Box* ord(Box* obj) {
    long ord;
    Py_ssize_t size;

    if (PyString_Check(obj)) {
        size = PyString_GET_SIZE(obj);
        if (size == 1) {
            ord = (long)((unsigned char)*PyString_AS_STRING(obj));
            return boxInt(ord);
        }
    } else if (PyByteArray_Check(obj)) {
        size = PyByteArray_GET_SIZE(obj);
        if (size == 1) {
            ord = (long)((unsigned char)*PyByteArray_AS_STRING(obj));
            return boxInt(ord);
        }

#ifdef Py_USING_UNICODE
    } else if (PyUnicode_Check(obj)) {
        size = PyUnicode_GET_SIZE(obj);
        if (size == 1) {
            ord = (long)*PyUnicode_AS_UNICODE(obj);
            return boxInt(ord);
        }
#endif
    } else {
        raiseExcHelper(TypeError, "ord() expected string of length 1, but "
                                  "%.200s found",
                       obj->cls->tp_name);
    }

    raiseExcHelper(TypeError, "ord() expected a character, "
                              "but string of length %zd found",
                   size);
}

Box* range(Box* start, Box* stop, Box* step) {
    i64 istart, istop, istep;
    if (stop == NULL) {
        istart = 0;
        istop = PyLong_AsLong(start);
        checkAndThrowCAPIException();
        istep = 1;
    } else if (step == NULL) {
        istart = PyLong_AsLong(start);
        checkAndThrowCAPIException();
        istop = PyLong_AsLong(stop);
        checkAndThrowCAPIException();
        istep = 1;
    } else {
        istart = PyLong_AsLong(start);
        checkAndThrowCAPIException();
        istop = PyLong_AsLong(stop);
        checkAndThrowCAPIException();
        istep = PyLong_AsLong(step);
        checkAndThrowCAPIException();
    }

    BoxedList* rtn = new BoxedList();
    rtn->ensure(std::max(0l, 1 + (istop - istart) / istep));
    if (istep > 0) {
        for (i64 i = istart; i < istop; i += istep) {
            Box* bi = boxInt(i);
            listAppendInternalStolen(rtn, bi);
        }
    } else {
        for (i64 i = istart; i > istop; i += istep) {
            Box* bi = boxInt(i);
            listAppendInternalStolen(rtn, bi);
        }
    }
    return rtn;
}

Box* notimplementedRepr(Box* self) {
    assert(self == NotImplemented);
    return boxString("NotImplemented");
}

Box* sorted(Box* obj, Box* cmp, Box* key, Box** args) {
    Box* reverse = args[0];

    BoxedList* rtn = new BoxedList();
    for (Box* e : obj->pyElements()) {
        listAppendInternal(rtn, e);
    }

    listSort(rtn, cmp, key, reverse);
    return rtn;
}

Box* isinstance_func(Box* obj, Box* cls) {
    int rtn = PyObject_IsInstance(obj, cls);
    if (rtn < 0)
        throwCAPIException();
    return boxBool(rtn);
}

Box* issubclass_func(Box* child, Box* parent) {
    int rtn = PyObject_IsSubclass(child, parent);
    if (rtn < 0)
        checkAndThrowCAPIException();
    return boxBool(rtn);
}

Box* intern_func(Box* str) {
    if (!PyString_CheckExact(str)) // have to use exact check!
        raiseExcHelper(TypeError, "can't intern subclass of string");
    PyString_InternInPlace(&str);
    checkAndThrowCAPIException();
    return str;
}

Box* bltinImport(Box* name, Box* globals, Box* locals, Box** args) {
    Box* fromlist = args[0];
    Box* level = args[1];

    // __import__ takes a 'locals' argument, but it doesn't get used in CPython.
    // Well, it gets passed to PyImport_ImportModuleLevel() and then import_module_level(),
    // which ignores it.  So we don't even pass it through.

    name = coerceUnicodeToStr<CXX>(name);

    if (name->cls != str_cls) {
        raiseExcHelper(TypeError, "__import__() argument 1 must be string, not %s", getTypeName(name));
    }

    if (level->cls != int_cls) {
        raiseExcHelper(TypeError, "an integer is required");
    }

    std::string _name = static_cast<BoxedString*>(name)->s();
    return importModuleLevel(_name, globals, fromlist, ((BoxedInt*)level)->n);
}

Box* delattrFunc(Box* obj, Box* _str) {
    _str = coerceUnicodeToStr<CXX>(_str);

    if (_str->cls != str_cls)
        raiseExcHelper(TypeError, "attribute name must be string, not '%s'", getTypeName(_str));
    BoxedString* str = static_cast<BoxedString*>(_str);
    internStringMortalInplace(str);

    delattr(obj, str);
    return None;
}

static Box* getattrFuncHelper(Box* return_val, Box* obj, BoxedString* str, Box* default_val) noexcept {
    assert(PyString_Check(str));

    if (return_val)
        return return_val;

    bool exc = PyErr_Occurred();
    if (exc && !PyErr_ExceptionMatches(AttributeError))
        return NULL;

    if (default_val) {
        if (exc)
            PyErr_Clear();
        return default_val;
    }
    if (!exc)
        raiseAttributeErrorCapi(obj, str->s());
    return NULL;
}

template <ExceptionStyle S>
Box* getattrFuncInternal(BoxedFunctionBase* func, CallRewriteArgs* rewrite_args, ArgPassSpec argspec, Box* arg1,
                         Box* arg2, Box* arg3, Box** args, const std::vector<BoxedString*>* keyword_names) {
    static Box* defaults[] = { NULL };
    bool rewrite_success = false;
    rearrangeArguments(ParamReceiveSpec(3, 1, false, false), NULL, "getattr", defaults, rewrite_args, rewrite_success,
                       argspec, arg1, arg2, arg3, args, NULL, keyword_names);
    if (!rewrite_success)
        rewrite_args = NULL;

    Box* obj = arg1;
    Box* _str = arg2;
    Box* default_value = arg3;

    if (rewrite_args) {
        // We need to make sure that the attribute string will be the same.
        // Even though the passed string might not be the exact attribute name
        // that we end up looking up (because we need to encode it or intern it),
        // guarding on that object means (for strings and unicode) that the string
        // value is fixed.
        if (!PyString_CheckExact(_str) && !PyUnicode_CheckExact(_str))
            rewrite_args = NULL;
        else {
            if (PyString_CheckExact(_str) && PyString_CHECK_INTERNED(_str) == SSTATE_INTERNED_IMMORTAL) {
                // can avoid keeping the extra gc reference
            } else {
                rewrite_args->rewriter->addGCReference(_str);
            }

            rewrite_args->arg2->addGuard((intptr_t)arg2);
        }
    }

    _str = coerceUnicodeToStr<S>(_str);
    if (S == CAPI && !_str)
        return NULL;

    if (!PyString_Check(_str)) {
        if (S == CAPI) {
            PyErr_SetString(TypeError, "getattr(): attribute name must be string");
            return NULL;
        } else
            raiseExcHelper(TypeError, "getattr(): attribute name must be string");
    }

    BoxedString* str = static_cast<BoxedString*>(_str);
    if (!PyString_CHECK_INTERNED(str))
        internStringMortalInplace(str);

    Box* rtn;
    RewriterVar* r_rtn;
    if (rewrite_args) {
        GetattrRewriteArgs grewrite_args(rewrite_args->rewriter, rewrite_args->arg1, rewrite_args->destination);
        rtn = getattrInternal<CAPI>(obj, str, &grewrite_args);
        // TODO could make the return valid in the NOEXC_POSSIBLE case via a helper
        if (!grewrite_args.isSuccessful())
            rewrite_args = NULL;
        else {
            ReturnConvention return_convention;
            std::tie(r_rtn, return_convention) = grewrite_args.getReturn();

            // Convert to NOEXC_POSSIBLE:
            if (return_convention == ReturnConvention::NO_RETURN)
                r_rtn = rewrite_args->rewriter->loadConst(0);
        }
    } else {
        rtn = getattrInternal<CAPI>(obj, str);
    }

    if (rewrite_args) {
        assert(PyString_CHECK_INTERNED(str) == SSTATE_INTERNED_IMMORTAL);
        RewriterVar* r_str = rewrite_args->rewriter->loadConst((intptr_t)str, Location::forArg(2));
        RewriterVar* final_rtn = rewrite_args->rewriter->call(false, (void*)getattrFuncHelper, r_rtn,
                                                              rewrite_args->arg1, r_str, rewrite_args->arg3);

        if (S == CXX)
            rewrite_args->rewriter->checkAndThrowCAPIException(final_rtn);
        rewrite_args->out_success = true;
        rewrite_args->out_rtn = final_rtn;
    }

    Box* r = getattrFuncHelper(rtn, obj, str, default_value);
    if (S == CXX && !r)
        throwCAPIException();
    return r;
}

Box* setattrFunc(Box* obj, Box* _str, Box* value) {
    _str = coerceUnicodeToStr<CXX>(_str);

    if (_str->cls != str_cls) {
        raiseExcHelper(TypeError, "attribute name must be string, not '%s'", _str->cls->tp_name);
    }

    BoxedString* str = static_cast<BoxedString*>(_str);
    internStringMortalInplace(str);

    setattr(obj, str, value);
    return None;
}

static Box* hasattrFuncHelper(Box* return_val) noexcept {
    if (return_val)
        Py_RETURN_TRUE;

    if (PyErr_Occurred()) {
        if (!PyErr_ExceptionMatches(PyExc_Exception))
            return NULL;

        PyErr_Clear();
    }
    Py_RETURN_FALSE;
}

template <ExceptionStyle S>
Box* hasattrFuncInternal(BoxedFunctionBase* func, CallRewriteArgs* rewrite_args, ArgPassSpec argspec, Box* arg1,
                         Box* arg2, Box* arg3, Box** args, const std::vector<BoxedString*>* keyword_names) {
    bool rewrite_success = false;
    rearrangeArguments(ParamReceiveSpec(2, 0, false, false), NULL, "hasattr", NULL, rewrite_args, rewrite_success,
                       argspec, arg1, arg2, arg3, args, NULL, keyword_names);
    if (!rewrite_success)
        rewrite_args = NULL;

    Box* obj = arg1;
    Box* _str = arg2;

    if (rewrite_args) {
        // We need to make sure that the attribute string will be the same.
        // Even though the passed string might not be the exact attribute name
        // that we end up looking up (because we need to encode it or intern it),
        // guarding on that object means (for strings and unicode) that the string
        // value is fixed.
        if (!PyString_CheckExact(_str) && !PyUnicode_CheckExact(_str))
            rewrite_args = NULL;
        else {
            if (PyString_CheckExact(_str) && PyString_CHECK_INTERNED(_str) == SSTATE_INTERNED_IMMORTAL) {
                // can avoid keeping the extra gc reference
            } else {
                rewrite_args->rewriter->addGCReference(_str);
            }

            rewrite_args->arg2->addGuard((intptr_t)arg2);
        }
    }

    _str = coerceUnicodeToStr<S>(_str);
    if (S == CAPI && !_str)
        return NULL;

    if (!PyString_Check(_str)) {
        if (S == CAPI) {
            PyErr_SetString(TypeError, "hasattr(): attribute name must be string");
            return NULL;
        } else
            raiseExcHelper(TypeError, "hasattr(): attribute name must be string");
    }

    BoxedString* str = static_cast<BoxedString*>(_str);
    if (!PyString_CHECK_INTERNED(str))
        internStringMortalInplace(str);

    Box* rtn;
    RewriterVar* r_rtn;
    if (rewrite_args) {
        GetattrRewriteArgs grewrite_args(rewrite_args->rewriter, rewrite_args->arg1, rewrite_args->destination);
        rtn = getattrInternal<CAPI>(obj, str, &grewrite_args);
        if (!grewrite_args.isSuccessful())
            rewrite_args = NULL;
        else {
            ReturnConvention return_convention;
            std::tie(r_rtn, return_convention) = grewrite_args.getReturn();

            // Convert to NOEXC_POSSIBLE:
            if (return_convention == ReturnConvention::NO_RETURN)
                r_rtn = rewrite_args->rewriter->loadConst(0);
        }
    } else {
        rtn = getattrInternal<CAPI>(obj, str);
    }

    if (rewrite_args) {
        RewriterVar* final_rtn = rewrite_args->rewriter->call(false, (void*)hasattrFuncHelper, r_rtn);

        if (S == CXX)
            rewrite_args->rewriter->checkAndThrowCAPIException(final_rtn);
        rewrite_args->out_success = true;
        rewrite_args->out_rtn = final_rtn;
    }

    Box* r = hasattrFuncHelper(rtn);
    if (S == CXX && !r)
        throwCAPIException();
    return r;
}

Box* map2(Box* f, Box* container) {
    Box* rtn = new BoxedList();
    bool use_identity_func = f == None;
    for (Box* e : container->pyElements()) {
        Box* val;
        if (use_identity_func)
            val = e;
        else
            val = runtimeCall(f, ArgPassSpec(1), e, NULL, NULL, NULL, NULL);
        listAppendInternal(rtn, val);
    }
    return rtn;
}

Box* map(Box* f, BoxedTuple* args) {
    assert(args->cls == tuple_cls);
    auto num_iterable = args->size();
    if (num_iterable < 1)
        raiseExcHelper(TypeError, "map() requires at least two args");

    // performance optimization for the case where we only have one iterable
    if (num_iterable == 1)
        return map2(f, args->elts[0]);

    std::vector<BoxIterator> args_it;
    std::vector<BoxIterator> args_end;

    for (auto e : *args) {
        auto range = e->pyElements();
        args_it.emplace_back(range.begin());
        args_end.emplace_back(range.end());
    }
    assert(args_it.size() == num_iterable);
    assert(args_end.size() == num_iterable);

    bool use_identity_func = f == None;
    Box* rtn = new BoxedList();
    std::vector<Box*> current_val(num_iterable);
    while (true) {
        int num_done = 0;
        for (int i = 0; i < num_iterable; ++i) {
            if (args_it[i] == args_end[i]) {
                ++num_done;
                current_val[i] = None;
            } else {
                current_val[i] = *args_it[i];
            }
        }

        if (num_done == num_iterable)
            break;

        Box* entry;
        if (!use_identity_func) {
            auto v = getTupleFromArgsArray(&current_val[0], num_iterable);
            entry = runtimeCall(f, ArgPassSpec(num_iterable), std::get<0>(v), std::get<1>(v), std::get<2>(v),
                                std::get<3>(v), NULL);
        } else
            entry = BoxedTuple::create(num_iterable, &current_val[0]);
        listAppendInternal(rtn, entry);

        for (int i = 0; i < num_iterable; ++i) {
            if (args_it[i] != args_end[i])
                ++args_it[i];
        }
    }
    return rtn;
}

Box* reduce(Box* f, Box* container, Box* initial) {
    Box* current = initial;

    for (Box* e : container->pyElements()) {
        assert(e);
        if (current == NULL) {
            current = e;
        } else {
            current = runtimeCall(f, ArgPassSpec(2), current, e, NULL, NULL, NULL);
        }
    }

    if (current == NULL) {
        raiseExcHelper(TypeError, "reduce() of empty sequence with no initial value");
    }

    return current;
}

// from cpython, bltinmodule.c
PyObject* filterstring(PyObject* func, BoxedString* strobj) {
    PyObject* result;
    Py_ssize_t i, j;
    Py_ssize_t len = PyString_Size(strobj);
    Py_ssize_t outlen = len;

    if (func == Py_None) {
        /* If it's a real string we can return the original,
         * as no character is ever false and __getitem__
         * does return this character. If it's a subclass
         * we must go through the __getitem__ loop */
        if (PyString_CheckExact(strobj)) {
            Py_INCREF(strobj);
            return strobj;
        }
    }
    if ((result = PyString_FromStringAndSize(NULL, len)) == NULL)
        return NULL;

    for (i = j = 0; i < len; ++i) {
        PyObject* item;
        int ok;

        item = (*strobj->cls->tp_as_sequence->sq_item)(strobj, i);
        if (item == NULL)
            goto Fail_1;
        if (func == Py_None) {
            ok = 1;
        } else {
            PyObject* arg, *good;
            arg = PyTuple_Pack(1, item);
            if (arg == NULL) {
                Py_DECREF(item);
                goto Fail_1;
            }
            good = PyEval_CallObject(func, arg);
            Py_DECREF(arg);
            if (good == NULL) {
                Py_DECREF(item);
                goto Fail_1;
            }
            ok = PyObject_IsTrue(good);
            Py_DECREF(good);
        }
        if (ok > 0) {
            Py_ssize_t reslen;
            if (!PyString_Check(item)) {
                PyErr_SetString(PyExc_TypeError, "can't filter str to str:"
                                                 " __getitem__ returned different type");
                Py_DECREF(item);
                goto Fail_1;
            }
            reslen = PyString_GET_SIZE(item);
            if (reslen == 1) {
                PyString_AS_STRING(result)[j++] = PyString_AS_STRING(item)[0];
            } else {
                /* do we need more space? */
                Py_ssize_t need = j;

                /* calculate space requirements while checking for overflow */
                if (need > PY_SSIZE_T_MAX - reslen) {
                    Py_DECREF(item);
                    goto Fail_1;
                }

                need += reslen;

                if (need > PY_SSIZE_T_MAX - len) {
                    Py_DECREF(item);
                    goto Fail_1;
                }

                need += len;

                if (need <= i) {
                    Py_DECREF(item);
                    goto Fail_1;
                }

                need = need - i - 1;

                assert(need >= 0);
                assert(outlen >= 0);

                if (need > outlen) {
                    /* overallocate, to avoid reallocations */
                    if (outlen > PY_SSIZE_T_MAX / 2) {
                        Py_DECREF(item);
                        return NULL;
                    }

                    if (need < 2 * outlen) {
                        need = 2 * outlen;
                    }
                    if (_PyString_Resize(&result, need)) {
                        Py_DECREF(item);
                        return NULL;
                    }
                    outlen = need;
                }
                memcpy(PyString_AS_STRING(result) + j, PyString_AS_STRING(item), reslen);
                j += reslen;
            }
        }
        Py_DECREF(item);
        if (ok < 0)
            goto Fail_1;
    }

    if (j < outlen)
        _PyString_Resize(&result, j);

    return result;

Fail_1:
    Py_DECREF(result);
    return NULL;
}

static PyObject* filtertuple(PyObject* func, PyObject* tuple) {
    PyObject* result;
    Py_ssize_t i, j;
    Py_ssize_t len = PyTuple_Size(tuple);

    if (len == 0) {
        if (PyTuple_CheckExact(tuple))
            Py_INCREF(tuple);
        else
            tuple = PyTuple_New(0);
        return tuple;
    }

    if ((result = PyTuple_New(len)) == NULL)
        return NULL;

    for (i = j = 0; i < len; ++i) {
        PyObject* item, *good;
        int ok;

        if (tuple->cls->tp_as_sequence && tuple->cls->tp_as_sequence->sq_item) {
            item = tuple->cls->tp_as_sequence->sq_item(tuple, i);
            if (item == NULL)
                goto Fail_1;
        } else {
            PyErr_SetString(PyExc_TypeError, "filter(): unsubscriptable tuple");
            goto Fail_1;
        }
        if (func == Py_None) {
            Py_INCREF(item);
            good = item;
        } else {
            PyObject* arg = PyTuple_Pack(1, item);
            if (arg == NULL) {
                Py_DECREF(item);
                goto Fail_1;
            }
            good = PyEval_CallObject(func, arg);
            Py_DECREF(arg);
            if (good == NULL) {
                Py_DECREF(item);
                goto Fail_1;
            }
        }
        ok = PyObject_IsTrue(good);
        Py_DECREF(good);
        if (ok > 0) {
            if (PyTuple_SetItem(result, j++, item) < 0)
                goto Fail_1;
        } else {
            Py_DECREF(item);
            if (ok < 0)
                goto Fail_1;
        }
    }

    if (_PyTuple_Resize(&result, j) < 0)
        return NULL;

    return result;

Fail_1:
    Py_DECREF(result);
    return NULL;
}

Box* filter2(Box* f, Box* container) {
    // If the filter-function argument is None, filter() works by only returning
    // the elements that are truthy.  This is equivalent to using the bool() constructor.
    // - actually since we call nonzero() afterwards, we could use an ident() function
    //   but we don't have one.
    // If this is a common case we could speed it up with special handling.
    if (f == None)
        f = bool_cls;

    // Special cases depending on the type of container influences the return type
    // TODO There are other special cases like this
    if (PyTuple_Check(container)) {
        Box* rtn = filtertuple(f, static_cast<BoxedTuple*>(container));
        if (!rtn) {
            throwCAPIException();
        }
        return rtn;
    }

    if (PyString_Check(container)) {
        Box* rtn = filterstring(f, static_cast<BoxedString*>(container));
        if (!rtn) {
            throwCAPIException();
        }
        return rtn;
    }

    Box* rtn = new BoxedList();
    for (Box* e : container->pyElements()) {
        Box* r = runtimeCall(f, ArgPassSpec(1), e, NULL, NULL, NULL, NULL);
        bool b = nonzero(r);
        if (b)
            listAppendInternal(rtn, e);
    }
    return rtn;
}

Box* zip(BoxedTuple* containers) {
    assert(containers->cls == tuple_cls);

    BoxedList* rtn = new BoxedList();
    if (containers->size() == 0)
        return rtn;

    std::vector<llvm::iterator_range<BoxIterator>> ranges;
    for (auto container : *containers) {
        ranges.push_back(container->pyElements());
    }

    std::vector<BoxIterator> iterators;
    for (auto range : ranges) {
        iterators.push_back(range.begin());
    }

    while (true) {
        for (int i = 0; i < iterators.size(); i++) {
            if (iterators[i] == ranges[i].end())
                return rtn;
        }

        auto el = BoxedTuple::create(iterators.size());
        for (int i = 0; i < iterators.size(); i++) {
            el->elts[i] = *iterators[i];
            ++(iterators[i]);
        }
        listAppendInternal(rtn, el);
    }
}

static Box* callable(Box* obj) {
    return PyBool_FromLong((long)PyCallable_Check(obj));
}

BoxedClass* notimplemented_cls;
BoxedModule* builtins_module;

class BoxedException : public Box {
public:
    HCAttrs attrs;
    BoxedException() {}

    static Box* __reduce__(Box* self) {
        RELEASE_ASSERT(isSubclass(self->cls, BaseException), "");
        BoxedException* exc = static_cast<BoxedException*>(self);
        return BoxedTuple::create({ self->cls, EmptyTuple, autoDecref(self->getAttrWrapper()) });
    }
};

Box* exceptionNew(BoxedClass* cls, BoxedTuple* args) {
    if (!PyType_Check(cls))
        raiseExcHelper(TypeError, "exceptions.__new__(X): X is not a type object (%s)", getTypeName(cls));

    if (!isSubclass(cls, BaseException))
        raiseExcHelper(TypeError, "BaseException.__new__(%s): %s is not a subtype of BaseException",
                       getNameOfClass(cls), getNameOfClass(cls));

    BoxedException* rtn = new (cls) BoxedException();

    // TODO: this should be a MemberDescriptor and set during init
    if (args->size() == 1)
        rtn->giveAttr("message", args->elts[0]);
    else
        rtn->giveAttr("message", boxString(""));
    return rtn;
}

Box* exceptionStr(Box* b) {
    // TODO In CPython __str__ and __repr__ pull from an internalized message field, but for now do this:
    static BoxedString* message_str = getStaticString("message");
    Box* message = b->getattr(message_str);
    assert(message);
    message = str(message);
    assert(message->cls == str_cls);

    return message;
}

Box* exceptionRepr(Box* b) {
    // TODO In CPython __str__ and __repr__ pull from an internalized message field, but for now do this:
    static BoxedString* message_str = getStaticString("message");
    Box* message = b->getattr(message_str);
    assert(message);
    message = repr(message);
    assert(message->cls == str_cls);

    BoxedString* message_s = static_cast<BoxedString*>(message);
    return boxStringTwine(llvm::Twine(getTypeName(b)) + "(" + message_s->s() + ",)");
}

static BoxedClass* makeBuiltinException(BoxedClass* base, const char* name, int size = 0) {
    if (size == 0)
        size = base->tp_basicsize;

    BoxedClass* cls = BoxedClass::create(type_cls, base, offsetof(BoxedException, attrs), 0, size, false, name);
    cls->giveAttr("__module__", boxString("exceptions"));

    if (base == object_cls) {
        cls->giveAttr("__new__",
                      new BoxedFunction(FunctionMetadata::create((void*)exceptionNew, UNKNOWN, 1, true, true)));
        cls->giveAttr("__str__", new BoxedFunction(FunctionMetadata::create((void*)exceptionStr, STR, 1)));
        cls->giveAttr("__repr__", new BoxedFunction(FunctionMetadata::create((void*)exceptionRepr, STR, 1)));
    }

    cls->freeze();

    builtins_module->giveAttr(name, cls);
    return cls;
}

extern "C" PyObject* PyErr_NewException(char* name, PyObject* _base, PyObject* dict) noexcept {
    if (_base == NULL)
        _base = Exception;
    if (dict == NULL)
        dict = new BoxedDict();
    else
        Py_INCREF(dict);

    try {
        char* dot_pos = strchr(name, '.');
        RELEASE_ASSERT(dot_pos, "");
        int n = strlen(name);
        BoxedString* boxedName = boxString(llvm::StringRef(dot_pos + 1, n - (dot_pos - name) - 1));

        // It can also be a tuple of bases
        RELEASE_ASSERT(PyType_Check(_base), "");
        BoxedClass* base = static_cast<BoxedClass*>(_base);

        if (PyDict_GetItemString(dict, "__module__") == NULL) {
            PyDict_SetItemString(dict, "__module__", autoDecref(boxString(llvm::StringRef(name, dot_pos - name))));
        }
        checkAndThrowCAPIException();

        Box* cls = runtimeCall(type_cls, ArgPassSpec(3), boxedName, autoDecref(BoxedTuple::create({ base })), dict, NULL, NULL);
        Py_DECREF(boxedName);
        Py_DECREF(dict);
        return cls;
    } catch (ExcInfo e) {
        // PyErr_NewException isn't supposed to fail, and callers sometimes take advantage of that
        // by not checking the return value.  Since failing probably indicates a bug anyway,
        // to be safe just print the traceback and die.
        e.printExcAndTraceback();
        RELEASE_ASSERT(0, "PyErr_NewException failed");

        // The proper way of handling it:
        setCAPIException(e);
        return NULL;
    }
}

BoxedClass* enumerate_cls;
class BoxedEnumerate : public Box {
private:
    BoxIterator iterator, iterator_end;
    int64_t idx;

public:
    BoxedEnumerate(BoxIterator iterator_begin, BoxIterator iterator_end, int64_t idx)
        : iterator(iterator_begin), iterator_end(iterator_end), idx(idx) {}

    DEFAULT_CLASS(enumerate_cls);

    static Box* new_(Box* cls, Box* obj, Box* start) {
        RELEASE_ASSERT(cls == enumerate_cls, "");
        RELEASE_ASSERT(PyInt_Check(start), "");
        int64_t idx = static_cast<BoxedInt*>(start)->n;

        llvm::iterator_range<BoxIterator> range = obj->pyElements();
        return new BoxedEnumerate(range.begin(), range.end(), idx);
    }

    static Box* iter(Box* _self) noexcept {
        assert(_self->cls == enumerate_cls);
        BoxedEnumerate* self = static_cast<BoxedEnumerate*>(_self);
        return self;
    }

    static Box* next(Box* _self) {
        assert(_self->cls == enumerate_cls);
        BoxedEnumerate* self = static_cast<BoxedEnumerate*>(_self);
        Box* val = *self->iterator;
        ++self->iterator;
        return BoxedTuple::create({ boxInt(self->idx++), val });
    }

    static Box* hasnext(Box* _self) {
        assert(_self->cls == enumerate_cls);
        BoxedEnumerate* self = static_cast<BoxedEnumerate*>(_self);
        return boxBool(self->iterator != self->iterator_end);
    }

    static void dealloc(Box* b) noexcept {
        Py_FatalError("unimplemented");
    }
    static int traverse(Box* self, visitproc visit, void *arg) noexcept {
        Py_FatalError("unimplemented");
    }
};

Box* globals() {
    // TODO is it ok that we don't return a real dict here?
    return getGlobalsDict();
}

Box* locals() {
    return fastLocalsToBoxedLocals();
}

extern "C" PyObject* PyEval_GetLocals(void) noexcept {
    try {
        return locals();
    } catch (ExcInfo e) {
        setCAPIException(e);
        return NULL;
    }
}

extern "C" PyObject* PyEval_GetGlobals(void) noexcept {
    try {
        return globals();
    } catch (ExcInfo e) {
        setCAPIException(e);
        return NULL;
    }
}

extern "C" PyObject* PyEval_GetBuiltins(void) noexcept {
    return builtins_module;
}

Box* ellipsisRepr(Box* self) {
    return boxString("Ellipsis");
}
Box* divmod(Box* lhs, Box* rhs) {
    return binopInternal<NOT_REWRITABLE>(lhs, rhs, AST_TYPE::DivMod, false, NULL);
}

Box* powFunc(Box* x, Box* y, Box* z) {
    Box* rtn = PyNumber_Power(x, y, z);
    checkAndThrowCAPIException();
    return rtn;
}

Box* print(BoxedTuple* args, BoxedDict* kwargs) {
    assert(args->cls == tuple_cls);
    assert(!kwargs || kwargs->cls == dict_cls);

    Box* dest, *end;

    static BoxedString* file_str = getStaticString("file");
    static BoxedString* end_str = getStaticString("end");
    static BoxedString* space_str = getStaticString(" ");

    BoxedDict::DictMap::iterator it;
    if (kwargs && ((it = kwargs->d.find(file_str)) != kwargs->d.end())) {
        dest = it->second;
        kwargs->d.erase(it);
    } else {
        dest = getSysStdout();
    }

    if (kwargs && ((it = kwargs->d.find(end_str)) != kwargs->d.end())) {
        end = it->second;
        kwargs->d.erase(it);
    } else {
        end = boxString("\n");
    }

    RELEASE_ASSERT(!kwargs || kwargs->d.size() == 0, "print() got unexpected keyword arguments");

    static BoxedString* write_str = getStaticString("write");
    CallattrFlags callattr_flags{.cls_only = false, .null_on_nonexistent = false, .argspec = ArgPassSpec(1) };

    // TODO softspace handling?
    // TODO: duplicates code with ASTInterpreter::visit_print()

    bool first = true;
    for (auto e : *args) {
        BoxedString* s = str(e);
        if (!first) {
            Box* r = callattr(dest, write_str, callattr_flags, space_str, NULL, NULL, NULL, NULL);
            RELEASE_ASSERT(r, "");
        }
        first = false;
        Box* r = callattr(dest, write_str, callattr_flags, s, NULL, NULL, NULL, NULL);
        RELEASE_ASSERT(r, "");
    }
    Box* r = callattr(dest, write_str, callattr_flags, end, NULL, NULL, NULL, NULL);
    RELEASE_ASSERT(r, "");

    return None;
}

Box* getreversed(Box* o) {
    static BoxedString* reversed_str = getStaticString("__reversed__");

    // common case:
    if (o->cls == list_cls) {
        return listReversed(o);
    }

    // TODO add rewriting to this?  probably want to try to avoid this path though
    CallattrFlags callattr_flags{.cls_only = true, .null_on_nonexistent = true, .argspec = ArgPassSpec(0) };
    Box* r = callattr(o, reversed_str, callattr_flags, NULL, NULL, NULL, NULL, NULL);
    if (r)
        return r;

    static BoxedString* getitem_str = getStaticString("__getitem__");
    if (!typeLookup(o->cls, getitem_str)) {
        raiseExcHelper(TypeError, "'%s' object is not iterable", getTypeName(o));
    }
    int64_t len = unboxedLen(o); // this will throw an exception if __len__ isn't there

    return new (seqreviter_cls) BoxedSeqIter(o, len - 1);
}

Box* pydump(Box* p, BoxedInt* level) {
    dumpEx(p, level->n);
    return None;
}

Box* pydumpAddr(Box* p) {
    if (p->cls != int_cls)
        raiseExcHelper(TypeError, "Requires an int");

    dump((void*)static_cast<BoxedInt*>(p)->n);
    return None;
}

Box* builtinIter(Box* obj, Box* sentinel) {
    if (sentinel == NULL)
        return getiter(obj);

    if (!PyCallable_Check(obj)) {
        raiseExcHelper(TypeError, "iter(v, w): v must be callable");
    }

    Box* r = PyCallIter_New(obj, sentinel);
    if (!r)
        throwCAPIException();
    return r;
}

// Copied from builtin_raw_input, but without the argument handling
// 'v' is the prompt, and can be NULL corresponding to the arg not getting passed.
static PyObject* raw_input(PyObject* v) noexcept {
    PyObject* fin = PySys_GetObject("stdin");
    PyObject* fout = PySys_GetObject("stdout");

    if (fin == NULL) {
        PyErr_SetString(PyExc_RuntimeError, "[raw_]input: lost sys.stdin");
        return NULL;
    }
    if (fout == NULL) {
        PyErr_SetString(PyExc_RuntimeError, "[raw_]input: lost sys.stdout");
        return NULL;
    }
    if (PyFile_SoftSpace(fout, 0)) {
        if (PyFile_WriteString(" ", fout) != 0)
            return NULL;
    }
    if (PyFile_AsFile(fin) && PyFile_AsFile(fout) && isatty(fileno(PyFile_AsFile(fin)))
        && isatty(fileno(PyFile_AsFile(fout)))) {
        PyObject* po;
        const char* prompt;
        char* s;
        PyObject* result;
        if (v != NULL) {
            po = PyObject_Str(v);
            if (po == NULL)
                return NULL;
            prompt = PyString_AsString(po);
            if (prompt == NULL)
                return NULL;
        } else {
            po = NULL;
            prompt = "";
        }
        s = PyOS_Readline(PyFile_AsFile(fin), PyFile_AsFile(fout), prompt);
        Py_XDECREF(po);
        if (s == NULL) {
            if (!PyErr_Occurred())
                PyErr_SetNone(PyExc_KeyboardInterrupt);
            return NULL;
        }
        if (*s == '\0') {
            PyErr_SetNone(PyExc_EOFError);
            result = NULL;
        } else { /* strip trailing '\n' */
            size_t len = strlen(s);
            if (len > PY_SSIZE_T_MAX) {
                PyErr_SetString(PyExc_OverflowError, "[raw_]input: input too long");
                result = NULL;
            } else {
                result = PyString_FromStringAndSize(s, len - 1);
            }
        }
        PyMem_FREE(s);
        return result;
    }
    if (v != NULL) {
        if (PyFile_WriteObject(v, fout, Py_PRINT_RAW) != 0)
            return NULL;
    }
    return PyFile_GetLine(fin, -1);
}

Box* rawInput(Box* prompt) {
    Box* r = raw_input(prompt);
    if (!r)
        throwCAPIException();
    return r;
}

Box* input(Box* prompt) {
    char* str;

    PyObject* line = raw_input(prompt);
    if (line == NULL)
        throwCAPIException();

    if (!PyArg_Parse(line, "s;embedded '\\0' in input line", &str))
        throwCAPIException();

    // CPython trims the string first, but our eval function takes care of that.
    // while (*str == ' ' || *str == '\t')
    //    str++;

    Box* gbls = globals();
    Box* lcls = locals();

    // CPython has these safety checks that the builtin functions exist
    // in the current global scope.
    // e.g. eval('input()', {})
    if (PyDict_GetItemString(gbls, "__builtins__") == NULL) {
        if (PyDict_SetItemString(gbls, "__builtins__", builtins_module) != 0)
            throwCAPIException();
    }

    return eval(line, gbls, lcls);
}

Box* builtinRound(Box* _number, Box* _ndigits) {
    double x = PyFloat_AsDouble(_number);
    if (PyErr_Occurred())
        raiseExcHelper(TypeError, "a float is required");

    /* interpret 2nd argument as a Py_ssize_t; clip on overflow */
    Py_ssize_t ndigits = PyNumber_AsSsize_t(_ndigits, NULL);
    if (ndigits == -1 && PyErr_Occurred())
        throwCAPIException();

    /* nans, infinities and zeros round to themselves */
    if (!std::isfinite(x) || x == 0.0)
        return boxFloat(x);

/* Deal with extreme values for ndigits. For ndigits > NDIGITS_MAX, x
   always rounds to itself.  For ndigits < NDIGITS_MIN, x always
   rounds to +-0.0.  Here 0.30103 is an upper bound for log10(2). */
#define NDIGITS_MAX ((int)((DBL_MANT_DIG - DBL_MIN_EXP) * 0.30103))
#define NDIGITS_MIN (-(int)((DBL_MAX_EXP + 1) * 0.30103))
    if (ndigits > NDIGITS_MAX)
        /* return x */
        return boxFloat(x);
    else if (ndigits < NDIGITS_MIN)
        /* return 0.0, but with sign of x */
        return boxFloat(0.0 * x);
    else {
        /* finite x, and ndigits is not unreasonably large */
        /* _Py_double_round is defined in floatobject.c */
        Box* rtn = _Py_double_round(x, (int)ndigits);
        if (!rtn)
            throwCAPIException();
        return rtn;
    }
#undef NDIGITS_MAX
#undef NDIGITS_MIN
}

Box* builtinCmp(Box* a, Box* b) {
    int c;
    if (PyObject_Cmp(a, b, &c) < 0)
        throwCAPIException();
    return PyInt_FromLong((long)c);
}

Box* builtinApply(Box* func, Box* args, Box* keywords) {
    if (!PyTuple_Check(args)) {
        if (!PySequence_Check(args))
            raiseExcHelper(TypeError, "apply() arg 2 expected sequence, found %s", getTypeName(args));
        args = PySequence_Tuple(args);
        checkAndThrowCAPIException();
    }
    if (keywords && !PyDict_Check(keywords))
        raiseExcHelper(TypeError, "apply() arg 3 expected dictionary, found %s", getTypeName(keywords));
    return runtimeCall(func, ArgPassSpec(0, 0, true, keywords != NULL), args, keywords, NULL, NULL, NULL);
}

Box* builtinFormat(Box* value, Box* format_spec) {
    Box* res = PyObject_Format(value, format_spec);
    if (!res) {
        throwCAPIException();
    }
    return res;
}

extern "C" {
BoxedClass* ellipsis_cls;
}

PyDoc_STRVAR(print_doc, "print(value, ..., sep=' ', end='\\n', file=sys.stdout)\n\
\n\
Prints the values to a stream, or to sys.stdout by default.\n\
Optional keyword arguments:\n\
file: a file-like object (stream); defaults to the current sys.stdout.\n\
sep:  string inserted between values, default a space.\n\
end:  string appended after the last value, default a newline.");

PyDoc_STRVAR(range_doc, "range(stop) -> list of integers\n\
range(start, stop[, step]) -> list of integers\n\
\n\
Return a list containing an arithmetic progression of integers.\n\
range(i, j) returns [i, i+1, i+2, ..., j-1]; start (!) defaults to 0.\n\
When step is given, it specifies the increment (or decrement).\n\
For example, range(4) returns [0, 1, 2, 3].  The end point is omitted!\n\
These are exactly the valid indices for a list of 4 elements.");

PyDoc_STRVAR(raw_input_doc, "raw_input([prompt]) -> string\n\
\n\
Read a string from standard input.  The trailing newline is stripped.\n\
If the user hits EOF (Unix: Ctl-D, Windows: Ctl-Z+Return), raise EOFError.\n\
On Unix, GNU readline is used if enabled.  The prompt string, if given,\n\
is printed without a trailing newline before reading.");

PyDoc_STRVAR(reduce_doc, "reduce(function, sequence[, initial]) -> value\n\
\n\
Apply a function of two arguments cumulatively to the items of a sequence,\n\
from left to right, so as to reduce the sequence to a single value.\n\
For example, reduce(lambda x, y: x+y, [1, 2, 3, 4, 5]) calculates\n\
((((1+2)+3)+4)+5).  If initial is present, it is placed before the items\n\
of the sequence in the calculation, and serves as a default when the\n\
sequence is empty.");

PyDoc_STRVAR(reload_doc, "reload(module) -> module\n\
\n\
Reload the module.  The module must have been successfully imported before.");

PyDoc_STRVAR(repr_doc, "repr(object) -> string\n\
\n\
Return the canonical string representation of the object.\n\
For most object types, eval(repr(object)) == object.");

PyDoc_STRVAR(round_doc, "round(number[, ndigits]) -> floating point number\n\
\n\
Round a number to a given precision in decimal digits (default 0 digits).\n\
This always returns a floating point number.  Precision may be negative.");

PyDoc_STRVAR(sorted_doc, "sorted(iterable, cmp=None, key=None, reverse=False) --> new sorted list");

PyDoc_STRVAR(vars_doc, "vars([object]) -> dictionary\n\
\n\
Without arguments, equivalent to locals().\n\
With an argument, equivalent to object.__dict__.");

PyDoc_STRVAR(sum_doc, "sum(sequence[, start]) -> value\n\
\n\
Return the sum of a sequence of numbers (NOT strings) plus the value\n\
of parameter 'start' (which defaults to 0).  When the sequence is\n\
empty, return start.");

PyDoc_STRVAR(isinstance_doc, "isinstance(object, class-or-type-or-tuple) -> bool\n\
\n\
Return whether an object is an instance of a class or of a subclass thereof.\n\
With a type as second argument, return whether that is the object's type.\n\
The form using a tuple, isinstance(x, (A, B, ...)), is a shortcut for\n\
isinstance(x, A) or isinstance(x, B) or ... (etc.).");

PyDoc_STRVAR(issubclass_doc, "issubclass(C, B) -> bool\n\
\n\
Return whether class C is a subclass (i.e., a derived class) of class B.\n\
When using a tuple as the second argument issubclass(X, (A, B, ...)),\n\
is a shortcut for issubclass(X, A) or issubclass(X, B) or ... (etc.).");

PyDoc_STRVAR(zip_doc, "zip(seq1 [, seq2 [...]]) -> [(seq1[0], seq2[0] ...), (...)]\n\
\n\
Return a list of tuples, where each tuple contains the i-th element\n\
from each of the argument sequences.  The returned list is truncated\n\
in length to the length of the shortest argument sequence.");

PyDoc_STRVAR(builtin_doc, "Built-in functions, exceptions, and other objects.\n\
\n\
Noteworthy: None is the `nil' object; Ellipsis represents `...' in slices.");

PyDoc_STRVAR(import_doc, "__import__(name, globals={}, locals={}, fromlist=[], level=-1) -> module\n\
\n\
Import a module. Because this function is meant for use by the Python\n\
interpreter and not for general use it is better to use\n\
importlib.import_module() to programmatically import a module.\n\
\n\
The globals argument is only used to determine the context;\n\
they are not modified.  The locals argument is unused.  The fromlist\n\
should be a list of names to emulate ``from name import ...'', or an\n\
empty list to emulate ``import name''.\n\
When importing a module from a package, note that __import__('A.B', ...)\n\
returns package A when fromlist is empty, but its submodule B when\n\
fromlist is not empty.  Level is used to determine whether to perform \n\
absolute or relative imports.  -1 is the original strategy of attempting\n\
both absolute and relative imports, 0 is absolute, a positive number\n\
is the number of parent directories to search relative to the current module.");

PyDoc_STRVAR(abs_doc, "abs(number) -> number\n\
\n\
Return the absolute value of the argument.");

PyDoc_STRVAR(all_doc, "all(iterable) -> bool\n\
\n\
Return True if bool(x) is True for all values x in the iterable.\n\
If the iterable is empty, Py_RETURN_TRUE.");

PyDoc_STRVAR(any_doc, "any(iterable) -> bool\n\
\n\
Return True if bool(x) is True for any x in the iterable.\n\
If the iterable is empty, Py_RETURN_FALSE.");

PyDoc_STRVAR(apply_doc, "apply(object[, args[, kwargs]]) -> value\n\
\n\
    Call a callable object with positional arguments taken from the tuple args,\n\
    and keyword arguments taken from the optional dictionary kwargs.\n\
    Note that classes are callable, as are instances with a __call__() method.\n\
\n\
    Deprecated since release 2.3. Instead, use the extended call syntax:\n\
        function(*args, **keywords).");

PyDoc_STRVAR(bin_doc, "bin(number) -> string\n\
\n\
Return the binary representation of an integer or long integer.");

PyDoc_STRVAR(callable_doc, "callable(object) -> bool\n\
\n\
Return whether the object is callable (i.e., some kind of function).\n\
Note that classes are callable, as are instances with a __call__() method.");

PyDoc_STRVAR(filter_doc, "filter(function or None, sequence) -> list, tuple, or string\n"
                         "\n"
                         "Return those items of sequence for which function(item) is true.  If\n"
                         "function is None, return the items that are true.  If sequence is a tuple\n"
                         "or string, return the same type, else return a list.");

PyDoc_STRVAR(format_doc, "format(value[, format_spec]) -> string\n\
\n\
Returns value.__format__(format_spec)\n\
format_spec defaults to \"\"");

PyDoc_STRVAR(chr_doc, "chr(i) -> character\n\
\n\
Return a string of one character with ordinal i; 0 <= i < 256.");

PyDoc_STRVAR(unichr_doc, "unichr(i) -> Unicode character\n\
\n\
Return a Unicode string of one character with ordinal i; 0 <= i <= 0x10ffff.");

PyDoc_STRVAR(cmp_doc, "cmp(x, y) -> integer\n\
\n\
Return negative if x<y, zero if x==y, positive if x>y.");

PyDoc_STRVAR(coerce_doc, "coerce(x, y) -> (x1, y1)\n\
\n\
Return a tuple consisting of the two numeric arguments converted to\n\
a common type, using the same rules as used by arithmetic operations.\n\
If coercion is not possible, raise TypeError.");

PyDoc_STRVAR(compile_doc, "compile(source, filename, mode[, flags[, dont_inherit]]) -> code object\n\
\n\
Compile the source string (a Python module, statement or expression)\n\
into a code object that can be executed by the exec statement or eval().\n\
The filename will be used for run-time error messages.\n\
The mode must be 'exec' to compile a module, 'single' to compile a\n\
single (interactive) statement, or 'eval' to compile an expression.\n\
The flags argument, if present, controls which future statements influence\n\
the compilation of the code.\n\
The dont_inherit argument, if non-zero, stops the compilation inheriting\n\
the effects of any future statements in effect in the code calling\n\
compile; if absent or zero these statements do influence the compilation,\n\
in addition to any features explicitly specified.");

PyDoc_STRVAR(dir_doc, "dir([object]) -> list of strings\n"
                      "\n"
                      "If called without an argument, return the names in the current scope.\n"
                      "Else, return an alphabetized list of names comprising (some of) the attributes\n"
                      "of the given object, and of attributes reachable from it.\n"
                      "If the object supplies a method named __dir__, it will be used; otherwise\n"
                      "the default dir() logic is used and returns:\n"
                      "  for a module object: the module's attributes.\n"
                      "  for a class object:  its attributes, and recursively the attributes\n"
                      "    of its bases.\n"
                      "  for any other object: its attributes, its class's attributes, and\n"
                      "    recursively the attributes of its class's base classes.");

PyDoc_STRVAR(divmod_doc, "divmod(x, y) -> (quotient, remainder)\n\
\n\
Return the tuple ((x-x%y)/y, x%y).  Invariant: div*y + mod == x.");

PyDoc_STRVAR(eval_doc, "eval(source[, globals[, locals]]) -> value\n\
\n\
Evaluate the source in the context of globals and locals.\n\
The source may be a string representing a Python expression\n\
or a code object as returned by compile().\n\
The globals must be a dictionary and locals can be any mapping,\n\
defaulting to the current globals and locals.\n\
If only globals is given, locals defaults to it.\n");

PyDoc_STRVAR(execfile_doc, "execfile(filename[, globals[, locals]])\n\
\n\
Read and execute a Python script from a file.\n\
The globals and locals are dictionaries, defaulting to the current\n\
globals and locals.  If only globals is given, locals defaults to it.");

PyDoc_STRVAR(getattr_doc, "getattr(object, name[, default]) -> value\n\
\n\
Get a named attribute from an object; getattr(x, 'y') is equivalent to x.y.\n\
When a default argument is given, it is returned when the attribute doesn't\n\
exist; without it, an exception is raised in that case.");

PyDoc_STRVAR(globals_doc, "globals() -> dictionary\n\
\n\
Return the dictionary containing the current scope's global variables.");

PyDoc_STRVAR(hasattr_doc, "hasattr(object, name) -> bool\n\
\n\
Return whether the object has an attribute with the given name.\n\
(This is done by calling getattr(object, name) and catching exceptions.)");

PyDoc_STRVAR(id_doc, "id(object) -> integer\n\
\n\
Return the identity of an object.  This is guaranteed to be unique among\n\
simultaneously existing objects.  (Hint: it's the object's memory address.)");

PyDoc_STRVAR(map_doc, "map(function, sequence[, sequence, ...]) -> list\n\
\n\
Return a list of the results of applying the function to the items of\n\
the argument sequence(s).  If more than one sequence is given, the\n\
function is called with an argument list consisting of the corresponding\n\
item of each sequence, substituting None for missing values when not all\n\
sequences have the same length.  If the function is None, return a list of\n\
the items of the sequence (or a list of tuples if more than one sequence).");

PyDoc_STRVAR(next_doc, "next(iterator[, default])\n\
\n\
Return the next item from the iterator. If default is given and the iterator\n\
is exhausted, it is returned instead of raising StopIteration.");

PyDoc_STRVAR(setattr_doc, "setattr(object, name, value)\n\
\n\
Set a named attribute on an object; setattr(x, 'y', v) is equivalent to\n\
``x.y = v''.");

PyDoc_STRVAR(delattr_doc, "delattr(object, name)\n\
\n\
Delete a named attribute on an object; delattr(x, 'y') is equivalent to\n\
``del x.y''.");

PyDoc_STRVAR(hash_doc, "hash(object) -> integer\n\
\n\
Return a hash value for the object.  Two objects with the same value have\n\
the same hash value.  The reverse is not necessarily true, but likely.");

PyDoc_STRVAR(hex_doc, "hex(number) -> string\n\
\n\
Return the hexadecimal representation of an integer or long integer.");

PyDoc_STRVAR(input_doc, "input([prompt]) -> value\n\
\n\
Equivalent to eval(raw_input(prompt)).");

PyDoc_STRVAR(intern_doc, "intern(string) -> string\n\
\n\
``Intern'' the given string.  This enters the string in the (global)\n\
table of interned strings whose purpose is to speed up dictionary lookups.\n\
Return the string itself or the previously interned string object with the\n\
same value.");

PyDoc_STRVAR(iter_doc, "iter(collection) -> iterator\n\
iter(callable, sentinel) -> iterator\n\
\n\
Get an iterator from an object.  In the first form, the argument must\n\
supply its own iterator, or be a sequence.\n\
In the second form, the callable is called until it returns the sentinel.");

PyDoc_STRVAR(len_doc, "len(object) -> integer\n\
\n\
Return the number of items of a sequence or mapping.");

PyDoc_STRVAR(locals_doc, "locals() -> dictionary\n\
\n\
Update and return a dictionary containing the current scope's local variables.");

PyDoc_STRVAR(min_doc, "min(iterable[, key=func]) -> value\n\
min(a, b, c, ...[, key=func]) -> value\n\
\n\
With a single iterable argument, return its smallest item.\n\
With two or more arguments, return the smallest argument.");

PyDoc_STRVAR(max_doc, "max(iterable[, key=func]) -> value\n\
max(a, b, c, ...[, key=func]) -> value\n\
\n\
With a single iterable argument, return its largest item.\n\
With two or more arguments, return the largest argument.");

PyDoc_STRVAR(oct_doc, "oct(number) -> string\n\
\n\
Return the octal representation of an integer or long integer.");

PyDoc_STRVAR(open_doc, "open(name[, mode[, buffering]]) -> file object\n\
\n\
Open a file using the file() type, returns a file object.  This is the\n\
preferred way to open a file.  See file.__doc__ for further information.");

PyDoc_STRVAR(ord_doc, "ord(c) -> integer\n\
\n\
Return the integer ordinal of a one-character string.");

PyDoc_STRVAR(pow_doc, "pow(x, y[, z]) -> number\n\
\n\
With two arguments, equivalent to x**y.  With three arguments,\n\
equivalent to (x**y) % z, but may be more efficient (e.g. for longs).");

void setupBuiltins() {
    builtins_module = createModule(autoDecref(boxString("__builtin__")), NULL,
                                   "Built-in functions, exceptions, and other objects.\n\nNoteworthy: None is "
                                   "the `nil' object; Ellipsis represents `...' in slices.");

<<<<<<< HEAD
    ellipsis_cls = BoxedClass::create(type_cls, object_cls, 0, 0, sizeof(Box), false, "ellipsis", NULL, NULL, false);
=======
    ellipsis_cls = BoxedClass::create(type_cls, object_cls, NULL, 0, 0, sizeof(Box), false, "ellipsis", false);
>>>>>>> 26587156
    ellipsis_cls->giveAttr("__repr__", new BoxedFunction(FunctionMetadata::create((void*)ellipsisRepr, STR, 1)));
    Ellipsis = new (ellipsis_cls) Box();
    assert(Ellipsis->cls);

    constants.push_back(Ellipsis);
    builtins_module->giveAttrBorrowed("Ellipsis", Ellipsis);
    builtins_module->giveAttrBorrowed("None", None);

    builtins_module->giveAttrBorrowed("__debug__", False);

    builtins_module->giveAttr(
        "print", new BoxedBuiltinFunctionOrMethod(FunctionMetadata::create((void*)print, NONE, 0, true, true), "print",
                                                  print_doc));

    notimplemented_cls
        = BoxedClass::create(type_cls, object_cls, 0, 0, sizeof(Box), false, "NotImplementedType", NULL, NULL, false);
    notimplemented_cls->giveAttr("__repr__",
                                 new BoxedFunction(FunctionMetadata::create((void*)notimplementedRepr, STR, 1)));
    notimplemented_cls->freeze();
    notimplemented_cls->instances_are_nonzero = true;
    NotImplemented = new (notimplemented_cls) Box();

    constants.push_back(NotImplemented);
    builtins_module->giveAttrBorrowed("NotImplemented", NotImplemented);

    builtins_module->giveAttr(
        "all", new BoxedBuiltinFunctionOrMethod(FunctionMetadata::create((void*)all, BOXED_BOOL, 1), "all", all_doc));
    builtins_module->giveAttr(
        "any", new BoxedBuiltinFunctionOrMethod(FunctionMetadata::create((void*)any, BOXED_BOOL, 1), "any", any_doc));

    builtins_module->giveAttr("apply", new BoxedBuiltinFunctionOrMethod(
                                           FunctionMetadata::create((void*)builtinApply, UNKNOWN, 3, false, false),
                                           "apply", { NULL }, NULL, apply_doc));

    repr_obj = new BoxedBuiltinFunctionOrMethod(FunctionMetadata::create((void*)repr, UNKNOWN, 1), "repr", repr_doc);
    builtins_module->giveAttr("repr", repr_obj);

    auto len_func = FunctionMetadata::create((void*)len, UNKNOWN, 1);
    len_func->internal_callable.cxx_val = lenCallInternal;
    len_obj = new BoxedBuiltinFunctionOrMethod(len_func, "len", len_doc);
    builtins_module->giveAttr("len", len_obj);

    hash_obj = new BoxedBuiltinFunctionOrMethod(FunctionMetadata::create((void*)hash, UNKNOWN, 1), "hash", hash_doc);
    builtins_module->giveAttr("hash", hash_obj);
    abs_obj = new BoxedBuiltinFunctionOrMethod(FunctionMetadata::create((void*)abs_, UNKNOWN, 1), "abs", abs_doc);
    builtins_module->giveAttr("abs", abs_obj);
    builtins_module->giveAttr(
        "bin", new BoxedBuiltinFunctionOrMethod(FunctionMetadata::create((void*)binFunc, UNKNOWN, 1), "bin", bin_doc));
    builtins_module->giveAttr(
        "hex", new BoxedBuiltinFunctionOrMethod(FunctionMetadata::create((void*)hexFunc, UNKNOWN, 1), "hex", hex_doc));
    builtins_module->giveAttr(
        "oct", new BoxedBuiltinFunctionOrMethod(FunctionMetadata::create((void*)octFunc, UNKNOWN, 1), "oct", oct_doc));

    min_obj = new BoxedBuiltinFunctionOrMethod(FunctionMetadata::create((void*)min, UNKNOWN, 1, true, true), "min",
                                               { None }, NULL, min_doc);
    builtins_module->giveAttr("min", min_obj);

    max_obj = new BoxedBuiltinFunctionOrMethod(FunctionMetadata::create((void*)max, UNKNOWN, 1, true, true), "max",
                                               { None }, NULL, max_doc);
    builtins_module->giveAttr("max", max_obj);

    builtins_module->giveAttr(
        "next", new BoxedBuiltinFunctionOrMethod(
                    FunctionMetadata::create((void*)next, UNKNOWN, 2, false, false, ParamNames::empty(), CAPI), "next",
                    { NULL }, NULL, next_doc));

    builtins_module->giveAttr(
        "sum", new BoxedBuiltinFunctionOrMethod(FunctionMetadata::create((void*)sum, UNKNOWN, 2, false, false), "sum",
                                                { autoDecref(boxInt(0)) }, NULL, sum_doc));

    id_obj = new BoxedBuiltinFunctionOrMethod(FunctionMetadata::create((void*)id, BOXED_INT, 1), "id", id_doc);
    builtins_module->giveAttr("id", id_obj);
    chr_obj = new BoxedBuiltinFunctionOrMethod(FunctionMetadata::create((void*)chr, STR, 1), "chr", chr_doc);
    builtins_module->giveAttr("chr", chr_obj);
    builtins_module->giveAttr("unichr", new BoxedBuiltinFunctionOrMethod(
                                            FunctionMetadata::create((void*)unichr, UNKNOWN, 1), "unichr", unichr_doc));
    ord_obj = new BoxedBuiltinFunctionOrMethod(FunctionMetadata::create((void*)ord, BOXED_INT, 1), "ord", ord_doc);
    builtins_module->giveAttr("ord", ord_obj);
    trap_obj = new BoxedBuiltinFunctionOrMethod(FunctionMetadata::create((void*)trap, UNKNOWN, 0), "trap");
    builtins_module->giveAttr("trap", trap_obj);
    builtins_module->giveAttr("dump", new BoxedBuiltinFunctionOrMethod(
                                          FunctionMetadata::create((void*)pydump, UNKNOWN, 2), "dump", { autoDecref(boxInt(0)) }));
    builtins_module->giveAttr("dumpAddr", new BoxedBuiltinFunctionOrMethod(
                                              FunctionMetadata::create((void*)pydumpAddr, UNKNOWN, 1), "dumpAddr"));

    builtins_module->giveAttr("delattr",
                              new BoxedBuiltinFunctionOrMethod(FunctionMetadata::create((void*)delattrFunc, NONE, 2),
                                                               "delattr", delattr_doc));

    auto getattr_func = new FunctionMetadata(3, true, true, ParamNames::empty());
    getattr_func->internal_callable.capi_val = &getattrFuncInternal<CAPI>;
    getattr_func->internal_callable.cxx_val = &getattrFuncInternal<CXX>;
    builtins_module->giveAttr("getattr",
                              new BoxedBuiltinFunctionOrMethod(getattr_func, "getattr", { NULL }, NULL, getattr_doc));

    builtins_module->giveAttr(
        "setattr", new BoxedBuiltinFunctionOrMethod(
                       FunctionMetadata::create((void*)setattrFunc, UNKNOWN, 3, false, false), "setattr", setattr_doc));

    auto hasattr_func = new FunctionMetadata(2, false, false);
    hasattr_func->internal_callable.capi_val = &hasattrFuncInternal<CAPI>;
    hasattr_func->internal_callable.cxx_val = &hasattrFuncInternal<CXX>;
    builtins_module->giveAttr("hasattr", new BoxedBuiltinFunctionOrMethod(hasattr_func, "hasattr", hasattr_doc));

    builtins_module->giveAttr(
        "pow", new BoxedBuiltinFunctionOrMethod(FunctionMetadata::create((void*)powFunc, UNKNOWN, 3, false, false),
                                                "pow", { None }, NULL, pow_doc));

    Box* isinstance_obj = new BoxedBuiltinFunctionOrMethod(
        FunctionMetadata::create((void*)isinstance_func, BOXED_BOOL, 2), "isinstance", isinstance_doc);
    builtins_module->giveAttr("isinstance", isinstance_obj);

    Box* issubclass_obj = new BoxedBuiltinFunctionOrMethod(
        FunctionMetadata::create((void*)issubclass_func, BOXED_BOOL, 2), "issubclass", issubclass_doc);
    builtins_module->giveAttr("issubclass", issubclass_obj);

    Box* intern_obj = new BoxedBuiltinFunctionOrMethod(FunctionMetadata::create((void*)intern_func, UNKNOWN, 1),
                                                       "intern", intern_doc);
    builtins_module->giveAttr("intern", intern_obj);

    FunctionMetadata* import_func
        = FunctionMetadata::create((void*)bltinImport, UNKNOWN, 5, false, false,
                                   ParamNames({ "name", "globals", "locals", "fromlist", "level" }, "", ""));
    builtins_module->giveAttr(
        "__import__", new BoxedBuiltinFunctionOrMethod(import_func, "__import__",
                                                       { None, None, None, autoDecref(boxInt(-1)) }, NULL, import_doc));

    enumerate_cls = BoxedClass::create(type_cls, object_cls, 0, 0, sizeof(BoxedEnumerate),
                                       false, "enumerate", BoxedEnumerate::dealloc, NULL, true, BoxedEnumerate::traverse, NOCLEAR);
    enumerate_cls->giveAttr(
        "__new__", new BoxedFunction(FunctionMetadata::create((void*)BoxedEnumerate::new_, UNKNOWN, 3, false, false),
                                     { autoDecref(boxInt(0)) }));
    enumerate_cls->giveAttr("__iter__", new BoxedFunction(FunctionMetadata::create((void*)BoxedEnumerate::iter,
                                                                                   typeFromClass(enumerate_cls), 1)));
    enumerate_cls->giveAttr("next",
                            new BoxedFunction(FunctionMetadata::create((void*)BoxedEnumerate::next, BOXED_TUPLE, 1)));
    enumerate_cls->giveAttr("__hasnext__",
                            new BoxedFunction(FunctionMetadata::create((void*)BoxedEnumerate::hasnext, BOXED_BOOL, 1)));
    enumerate_cls->freeze();
    enumerate_cls->tp_iter = PyObject_SelfIter;
    builtins_module->giveAttrBorrowed("enumerate", enumerate_cls);


    FunctionMetadata* sorted_func
        = new FunctionMetadata(4, false, false, ParamNames({ "", "cmp", "key", "reverse" }, "", ""));
    sorted_func->addVersion((void*)sorted, LIST, { UNKNOWN, UNKNOWN, UNKNOWN, UNKNOWN });
    builtins_module->giveAttr(
        "sorted", new BoxedBuiltinFunctionOrMethod(sorted_func, "sorted", { None, None, False }, NULL, sorted_doc));

    builtins_module->giveAttrBorrowed("True", True);
    builtins_module->giveAttrBorrowed("False", False);

    range_obj = new BoxedBuiltinFunctionOrMethod(FunctionMetadata::create((void*)range, LIST, 3, false, false), "range",
                                                 { NULL, NULL }, NULL, range_doc);
    builtins_module->giveAttr("range", range_obj);

    auto* round_obj
        = new BoxedBuiltinFunctionOrMethod(FunctionMetadata::create((void*)builtinRound, BOXED_FLOAT, 2, false, false),
                                           "round", { autoDecref(boxInt(0)) }, NULL, round_doc);
    builtins_module->giveAttr("round", round_obj);

    setupXrange();
    builtins_module->giveAttrBorrowed("xrange", xrange_cls);

    open_obj = new BoxedBuiltinFunctionOrMethod(
        FunctionMetadata::create((void*)open, typeFromClass(file_cls), 3, false, false,
                                 ParamNames({ "name", "mode", "buffering" }, "", "")),
        "open", { autoDecref(boxString("r")), autoDecref(boxInt(-1)) }, NULL, open_doc);
    builtins_module->giveAttr("open", open_obj);

    builtins_module->giveAttr(
        "globals", new BoxedBuiltinFunctionOrMethod(FunctionMetadata::create((void*)globals, UNKNOWN, 0, false, false),
                                                    "globals", globals_doc));
    builtins_module->giveAttr(
        "locals", new BoxedBuiltinFunctionOrMethod(FunctionMetadata::create((void*)locals, UNKNOWN, 0, false, false),
                                                   "locals", locals_doc));

    builtins_module->giveAttr(
        "iter", new BoxedBuiltinFunctionOrMethod(FunctionMetadata::create((void*)builtinIter, UNKNOWN, 2, false, false),
                                                 "iter", { NULL }, NULL, iter_doc));
    builtins_module->giveAttr("reversed",
                              new BoxedBuiltinFunctionOrMethod(
                                  FunctionMetadata::create((void*)getreversed, UNKNOWN, 1, false, false), "reversed"));
    builtins_module->giveAttr(
        "coerce", new BoxedBuiltinFunctionOrMethod(
                      FunctionMetadata::create((void*)coerceFunc, UNKNOWN, 2, false, false), "coerce", coerce_doc));
    builtins_module->giveAttr("divmod", new BoxedBuiltinFunctionOrMethod(
                                            FunctionMetadata::create((void*)divmod, UNKNOWN, 2), "divmod", divmod_doc));

    builtins_module->giveAttr("execfile", new BoxedBuiltinFunctionOrMethod(
                                              FunctionMetadata::create((void*)execfile, UNKNOWN, 3, false, false),
                                              "execfile", { NULL, NULL }, NULL, execfile_doc));

    FunctionMetadata* compile_func = new FunctionMetadata(
        5, false, false, ParamNames({ "source", "filename", "mode", "flags", "dont_inherit" }, "", ""));
    compile_func->addVersion((void*)compile, UNKNOWN, { UNKNOWN, UNKNOWN, UNKNOWN, UNKNOWN, UNKNOWN });
    builtins_module->giveAttr(
        "compile", new BoxedBuiltinFunctionOrMethod(
                       compile_func, "compile", { autoDecref(boxInt(0)), autoDecref(boxInt(0)) }, NULL, compile_doc));

    builtins_module->giveAttr("map", new BoxedBuiltinFunctionOrMethod(
                                         FunctionMetadata::create((void*)map, LIST, 1, true, false), "map", map_doc));
    builtins_module->giveAttr(
        "reduce", new BoxedBuiltinFunctionOrMethod(FunctionMetadata::create((void*)reduce, UNKNOWN, 3, false, false),
                                                   "reduce", { NULL }, NULL, reduce_doc));
    builtins_module->giveAttr(
        "filter",
        new BoxedBuiltinFunctionOrMethod(FunctionMetadata::create((void*)filter2, UNKNOWN, 2), "filter", filter_doc));
    builtins_module->giveAttr("zip", new BoxedBuiltinFunctionOrMethod(
                                         FunctionMetadata::create((void*)zip, LIST, 0, true, false), "zip", zip_doc));
    builtins_module->giveAttr(
        "dir", new BoxedBuiltinFunctionOrMethod(FunctionMetadata::create((void*)dir, LIST, 1, false, false), "dir",
                                                { NULL }, NULL, dir_doc));
    builtins_module->giveAttr(
        "vars", new BoxedBuiltinFunctionOrMethod(FunctionMetadata::create((void*)vars, UNKNOWN, 1, false, false),
                                                 "vars", { NULL }, NULL, vars_doc));
    builtins_module->giveAttrBorrowed("object", object_cls);
    builtins_module->giveAttrBorrowed("str", str_cls);
    builtins_module->giveAttrBorrowed("bytes", str_cls);
    assert(unicode_cls);
    builtins_module->giveAttrBorrowed("unicode", unicode_cls);
    builtins_module->giveAttrBorrowed("basestring", basestring_cls);
    // builtins_module->giveAttr("unicode", unicode_cls);
    builtins_module->giveAttrBorrowed("int", int_cls);
    builtins_module->giveAttrBorrowed("long", long_cls);
    builtins_module->giveAttrBorrowed("float", float_cls);
    builtins_module->giveAttrBorrowed("list", list_cls);
    builtins_module->giveAttrBorrowed("slice", slice_cls);
    builtins_module->giveAttrBorrowed("type", type_cls);
    builtins_module->giveAttrBorrowed("file", file_cls);
    builtins_module->giveAttrBorrowed("bool", bool_cls);
    builtins_module->giveAttrBorrowed("dict", dict_cls);
    builtins_module->giveAttrBorrowed("set", set_cls);
    builtins_module->giveAttrBorrowed("frozenset", frozenset_cls);
    builtins_module->giveAttrBorrowed("tuple", tuple_cls);
    builtins_module->giveAttrBorrowed("complex", complex_cls);
    builtins_module->giveAttrBorrowed("super", super_cls);
    builtins_module->giveAttrBorrowed("property", property_cls);
    builtins_module->giveAttrBorrowed("staticmethod", staticmethod_cls);
    builtins_module->giveAttrBorrowed("classmethod", classmethod_cls);

    assert(memoryview_cls);
    Py_TYPE(&PyMemoryView_Type) = &PyType_Type;
    PyType_Ready(&PyMemoryView_Type);
    builtins_module->giveAttrBorrowed("memoryview", memoryview_cls);
    PyType_Ready(&PyByteArray_Type);
    builtins_module->giveAttrBorrowed("bytearray", &PyByteArray_Type);
    Py_TYPE(&PyBuffer_Type) = &PyType_Type;
    PyType_Ready(&PyBuffer_Type);
    builtins_module->giveAttrBorrowed("buffer", &PyBuffer_Type);

    builtins_module->giveAttr(
        "eval", new BoxedBuiltinFunctionOrMethod(FunctionMetadata::create((void*)eval, UNKNOWN, 3, false, false),
                                                 "eval", { NULL, NULL }, NULL, eval_doc));
    builtins_module->giveAttr("callable",
                              new BoxedBuiltinFunctionOrMethod(FunctionMetadata::create((void*)callable, UNKNOWN, 1),
                                                               "callable", callable_doc));

    builtins_module->giveAttr("raw_input", new BoxedBuiltinFunctionOrMethod(
                                               FunctionMetadata::create((void*)rawInput, UNKNOWN, 1, false, false),
                                               "raw_input", { NULL }, NULL, raw_input_doc));
    builtins_module->giveAttr(
        "input", new BoxedBuiltinFunctionOrMethod(FunctionMetadata::create((void*)input, UNKNOWN, 1, false, false),
                                                  "input", { NULL }, NULL, input_doc));
    builtins_module->giveAttr("cmp", new BoxedBuiltinFunctionOrMethod(
                                         FunctionMetadata::create((void*)builtinCmp, UNKNOWN, 2), "cmp", cmp_doc));
    builtins_module->giveAttr(
        "format", new BoxedBuiltinFunctionOrMethod(FunctionMetadata::create((void*)builtinFormat, UNKNOWN, 2), "format",
                                                   format_doc));
}
}<|MERGE_RESOLUTION|>--- conflicted
+++ resolved
@@ -1853,11 +1853,7 @@
                                    "Built-in functions, exceptions, and other objects.\n\nNoteworthy: None is "
                                    "the `nil' object; Ellipsis represents `...' in slices.");
 
-<<<<<<< HEAD
-    ellipsis_cls = BoxedClass::create(type_cls, object_cls, 0, 0, sizeof(Box), false, "ellipsis", NULL, NULL, false);
-=======
-    ellipsis_cls = BoxedClass::create(type_cls, object_cls, NULL, 0, 0, sizeof(Box), false, "ellipsis", false);
->>>>>>> 26587156
+    ellipsis_cls = BoxedClass::create(type_cls, object_cls, 0, 0, sizeof(Box), false, "ellipsis", false, NULL, NULL, false);
     ellipsis_cls->giveAttr("__repr__", new BoxedFunction(FunctionMetadata::create((void*)ellipsisRepr, STR, 1)));
     Ellipsis = new (ellipsis_cls) Box();
     assert(Ellipsis->cls);
@@ -1872,8 +1868,8 @@
         "print", new BoxedBuiltinFunctionOrMethod(FunctionMetadata::create((void*)print, NONE, 0, true, true), "print",
                                                   print_doc));
 
-    notimplemented_cls
-        = BoxedClass::create(type_cls, object_cls, 0, 0, sizeof(Box), false, "NotImplementedType", NULL, NULL, false);
+    notimplemented_cls = BoxedClass::create(type_cls, object_cls, 0, 0, sizeof(Box), false, "NotImplementedType", false,
+                                            NULL, NULL, false);
     notimplemented_cls->giveAttr("__repr__",
                                  new BoxedFunction(FunctionMetadata::create((void*)notimplementedRepr, STR, 1)));
     notimplemented_cls->freeze();
@@ -1985,8 +1981,8 @@
         "__import__", new BoxedBuiltinFunctionOrMethod(import_func, "__import__",
                                                        { None, None, None, autoDecref(boxInt(-1)) }, NULL, import_doc));
 
-    enumerate_cls = BoxedClass::create(type_cls, object_cls, 0, 0, sizeof(BoxedEnumerate),
-                                       false, "enumerate", BoxedEnumerate::dealloc, NULL, true, BoxedEnumerate::traverse, NOCLEAR);
+    enumerate_cls = BoxedClass::create(type_cls, object_cls, 0, 0, sizeof(BoxedEnumerate), false, "enumerate", false,
+                                       BoxedEnumerate::dealloc, NULL, true, BoxedEnumerate::traverse, NOCLEAR);
     enumerate_cls->giveAttr(
         "__new__", new BoxedFunction(FunctionMetadata::create((void*)BoxedEnumerate::new_, UNKNOWN, 3, false, false),
                                      { autoDecref(boxInt(0)) }));
