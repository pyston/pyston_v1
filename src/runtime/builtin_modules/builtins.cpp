--- conflicted
+++ resolved
@@ -90,26 +90,10 @@
 }
 
 extern "C" Box* abs_(Box* x) {
-<<<<<<< HEAD
-    if (PyInt_Check(x)) {
-        i64 n = static_cast<BoxedInt*>(x)->n;
-        return boxInt(n >= 0 ? n : -n);
-    } else if (x->cls == float_cls) {
-        double d = static_cast<BoxedFloat*>(x)->d;
-        return boxFloat(std::abs(d));
-    } else if (x->cls == long_cls) {
-        return longAbs(static_cast<BoxedLong*>(x));
-    } else {
-        static BoxedString* abs_str = getStaticString("__abs__");
-        CallattrFlags callattr_flags{.cls_only = true, .null_on_nonexistent = false, .argspec = ArgPassSpec(0) };
-        return callattr(x, abs_str, callattr_flags, NULL, NULL, NULL, NULL, NULL);
-    }
-=======
     Box* rtn = PyNumber_Absolute(x);
     if (!rtn)
         throwCAPIException();
     return rtn;
->>>>>>> c9268664
 }
 
 extern "C" Box* binFunc(Box* x) {
@@ -1331,21 +1315,11 @@
         return boxBool(self->iterator != self->iterator_end);
     }
 
-<<<<<<< HEAD
     static void dealloc(Box* b) noexcept {
         Py_FatalError("unimplemented");
     }
     static int traverse(Box* self, visitproc visit, void *arg) noexcept {
         Py_FatalError("unimplemented");
-=======
-    static void gcHandler(GCVisitor* v, Box* b) {
-        Box::gcHandler(v, b);
-
-        BoxedEnumerate* it = (BoxedEnumerate*)b;
-        it->iterator.gcHandler(v);
-        it->iterator_end.gcHandler(v);
-        v->visit(&it->idx_long);
->>>>>>> c9268664
     }
 };
 
@@ -2200,15 +2174,9 @@
                                                  { NULL, NULL }, NULL, range_doc);
     builtins_module->giveAttr("range", range_obj);
 
-<<<<<<< HEAD
-    auto* round_obj
-        = new BoxedBuiltinFunctionOrMethod(FunctionMetadata::create((void*)builtinRound, BOXED_FLOAT, 2, false, false),
-                                           "round", { autoDecref(boxInt(0)) }, NULL, round_doc);
-=======
     auto* round_obj = new BoxedBuiltinFunctionOrMethod(
         FunctionMetadata::create((void*)builtinRound, BOXED_FLOAT, 2, ParamNames({ "number", "ndigits" }, "", "")),
-        "round", { boxInt(0) }, NULL, round_doc);
->>>>>>> c9268664
+        "round", { autoDecref(boxInt(0)) }, NULL, round_doc);
     builtins_module->giveAttr("round", round_obj);
 
     setupXrange();
