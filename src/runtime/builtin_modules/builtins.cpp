--- conflicted
+++ resolved
@@ -81,8 +81,7 @@
     }
 
     if (!minElement) {
-        fprintf(stderr, "ValueError: min() arg is an empty sequence\n");
-        raiseExc();
+        raiseExcHelper(ValueError, "min() arg is an empty sequence");
     }
     return minElement;
 }
@@ -110,8 +109,7 @@
     }
 
     if (!maxElement) {
-        fprintf(stderr, "ValueError: max() arg is an empty sequence\n");
-        raiseExc();
+        raiseExcHelper(ValueError, "max() arg is an empty sequence");
     }
     return maxElement;
 }
@@ -359,10 +357,9 @@
     builtins_module->giveAttr("NotImplemented", NotImplemented);
     builtins_module->giveAttr("NotImplementedType", notimplemented_cls);
 
-<<<<<<< HEAD
     builtins_module->giveAttr("all", new BoxedFunction(boxRTFunction((void*)all, BOXED_BOOL, 1, false)));
     builtins_module->giveAttr("any", new BoxedFunction(boxRTFunction((void*)any, BOXED_BOOL, 1, false)));
-=======
+
     Exception = makeBuiltinException("Exception");
     AssertionError = makeBuiltinException("AssertionError");
     AttributeError = makeBuiltinException("AttributeError");
@@ -377,7 +374,6 @@
     UnboundLocalError = makeBuiltinException("UnboundLocalError");
     RuntimeError = makeBuiltinException("RuntimeError");
     ImportError = makeBuiltinException("ImportError");
->>>>>>> 79150fed
 
     repr_obj = new BoxedFunction(boxRTFunction((void*)repr, NULL, 1, false));
     builtins_module->giveAttr("repr", repr_obj);
