--- conflicted
+++ resolved
@@ -57,21 +57,15 @@
     assert(exc->type);
     assert(exc->value);
 
-<<<<<<< HEAD
     Box* old_type = exc->type;
     Box* old_value = exc->value;
     Box* old_traceback = exc->traceback;
     exc->type = incref(None);
     exc->value = incref(None);
-    exc->traceback = incref(None);
+    exc->traceback = NULL;
     Py_DECREF(old_type);
     Py_DECREF(old_value);
-    Py_DECREF(old_traceback);
-=======
-    exc->type = None;
-    exc->value = None;
-    exc->traceback = NULL;
->>>>>>> 98dfb53b
+    Py_XDECREF(old_traceback);
 
     Py_RETURN_NONE;
 }
