// Copyright (c) 2014-2016 Dropbox, Inc.
//
// Licensed under the Apache License, Version 2.0 (the "License");
// you may not use this file except in compliance with the License.
// You may obtain a copy of the License at
//
//    http://www.apache.org/licenses/LICENSE-2.0
//
// Unless required by applicable law or agreed to in writing, software
// distributed under the License is distributed on an "AS IS" BASIS,
// WITHOUT WARRANTIES OR CONDITIONS OF ANY KIND, either express or implied.
// See the License for the specific language governing permissions and
// limitations under the License.

#include <algorithm>
#include <cfloat>
#include <cmath>
#include <langinfo.h>
#include <sstream>

#include "llvm/Support/FileSystem.h"
#include "llvm/Support/Path.h"
#include "Python.h"
#include "structseq.h"

#include "capi/types.h"
#include "codegen/unwinding.h"
#include "core/types.h"
#include "runtime/inline/boxing.h"
#include "runtime/inline/list.h"
#include "runtime/int.h"
#include "runtime/types.h"
#include "runtime/util.h"

namespace pyston {

BoxedModule* sys_module;
BoxedDict* sys_modules_dict;

extern "C" {
// supposed to be exposed through sys.flags
int Py_BytesWarningFlag = 0;
int Py_DivisionWarningFlag = 0;
int Py_HashRandomizationFlag = 0;
}

Box* sysExcInfo() {
    ExcInfo* exc = getFrameExcInfo();
    assert(exc->type);
    assert(exc->value);
    Box* tb = exc->traceback ? exc->traceback : None;
    return BoxedTuple::create({ exc->type, exc->value, tb });
}

Box* sysExcClear() {
    ExcInfo* exc = getFrameExcInfo();
    assert(exc->type);
    assert(exc->value);

    Box* old_type = exc->type;
    Box* old_value = exc->value;
    Box* old_traceback = exc->traceback;
    exc->type = incref(None);
    exc->value = incref(None);
    exc->traceback = NULL;
    Py_DECREF(old_type);
    Py_DECREF(old_value);
    Py_XDECREF(old_traceback);

    Py_RETURN_NONE;
}

static Box* sysExit(Box* arg) {
    assert(arg);
    Box* exc = runtimeCall(SystemExit, ArgPassSpec(1), arg, NULL, NULL, NULL, NULL);
<<<<<<< HEAD
    // TODO this should be handled by the SystemExit constructor
    exc->giveAttrBorrowed("code", arg);

=======
>>>>>>> 9b30997a
    raiseExc(exc);
}

BORROWED(BoxedDict*) getSysModulesDict() {
    // PyPy's behavior: fetch from sys.modules each time:
    // Box *_sys_modules = sys_module->getattr("modules");
    // assert(_sys_modules);
    // assert(_sys_modules->cls == dict_cls);
    // return static_cast<BoxedDict*>(_sys_modules);

    // CPython's behavior: return an internalized reference:
    return sys_modules_dict;
}

BORROWED(BoxedList*) getSysPath() {
    // Unlike sys.modules, CPython handles sys.path by fetching it each time:
    auto path_str = getStaticString("path");

    Box* _sys_path = sys_module->getattr(path_str);
    assert(_sys_path);

    if (_sys_path->cls != list_cls) {
        raiseExcHelper(RuntimeError, "sys.path must be a list of directory names");
    }

    assert(_sys_path->cls == list_cls);
    return static_cast<BoxedList*>(_sys_path);
}

Box* sysGetFrame(Box* val) {
    int depth = 0;
    if (val) {
        if (!PyInt_Check(val)) {
            raiseExcHelper(TypeError, "TypeError: an integer is required");
        }
        depth = static_cast<BoxedInt*>(val)->n;
    }

    Box* frame = getFrame(depth);
    if (!frame) {
        raiseExcHelper(ValueError, "call stack is not deep enough");
    }
    return frame;
}

Box* sysCurrentFrames() {
    Box* rtn = _PyThread_CurrentFrames();
    if (!rtn)
        throwCAPIException();
    return rtn;
}

Box* sysGetDefaultEncoding() {
    return boxString(PyUnicode_GetDefaultEncoding());
}

Box* sysGetFilesystemEncoding() {
    if (Py_FileSystemDefaultEncoding)
        return boxString(Py_FileSystemDefaultEncoding);
    Py_RETURN_NONE;
}

Box* sysGetRecursionLimit() {
    return PyInt_FromLong(Py_GetRecursionLimit());
}

extern "C" int PySys_SetObject(const char* name, PyObject* v) noexcept {
    try {
        if (!v) {
            if (sys_module->getattr(autoDecref(internStringMortal(name))))
                sys_module->delattr(autoDecref(internStringMortal(name)), NULL);
        } else
            sys_module->setattr(autoDecref(internStringMortal(name)), v, NULL);
    } catch (ExcInfo e) {
        abort();
    }
    return 0;
}

extern "C" BORROWED(PyObject*) PySys_GetObject(const char* name) noexcept {
    return sys_module->getattr(autoDecref(internStringMortal(name)));
}

extern "C" FILE* PySys_GetFile(char* name, FILE* def) noexcept {
    FILE* fp = NULL;
    PyObject* v = PySys_GetObject(name);
    if (v != NULL && PyFile_Check(v))
        fp = PyFile_AsFile(v);
    if (fp == NULL)
        fp = def;
    return fp;
}

static void mywrite(const char* name, FILE* fp, const char* format, va_list va) noexcept {
    PyObject* file;
    PyObject* error_type, *error_value, *error_traceback;

    PyErr_Fetch(&error_type, &error_value, &error_traceback);
    file = PySys_GetObject(name);
    if (file == NULL || PyFile_AsFile(file) == fp)
        vfprintf(fp, format, va);
    else {
        char buffer[1001];
        const int written = PyOS_vsnprintf(buffer, sizeof(buffer), format, va);
        if (PyFile_WriteString(buffer, file) != 0) {
            PyErr_Clear();
            fputs(buffer, fp);
        }
        if (written < 0 || (size_t)written >= sizeof(buffer)) {
            const char* truncated = "... truncated";
            if (PyFile_WriteString(truncated, file) != 0) {
                PyErr_Clear();
                fputs(truncated, fp);
            }
        }
    }
    PyErr_Restore(error_type, error_value, error_traceback);
}

extern "C" void PySys_WriteStdout(const char* format, ...) noexcept {
    va_list va;

    va_start(va, format);
    mywrite("stdout", stdout, format, va);
    va_end(va);
}

extern "C" void PySys_WriteStderr(const char* format, ...) noexcept {
    va_list va;

    va_start(va, format);
    mywrite("stderr", stderr, format, va);
    va_end(va);
}

void addToSysArgv(const char* str) {
    static BoxedString* argv_str = getStaticString("argv");
    Box* sys_argv = sys_module->getattr(argv_str);
    assert(sys_argv);
    assert(sys_argv->cls == list_cls);
    listAppendInternalStolen(sys_argv, boxString(str));
}

void appendToSysPath(llvm::StringRef path) {
    BoxedList* sys_path = getSysPath();
    listAppendInternalStolen(sys_path, boxString(path));
}

void prependToSysPath(llvm::StringRef path) {
    BoxedList* sys_path = getSysPath();
    static BoxedString* insert_str = getStaticString("insert");
    CallattrFlags callattr_flags{.cls_only = false, .null_on_nonexistent = false, .argspec = ArgPassSpec(2) };
    autoDecref(callattr(sys_path, insert_str, callattr_flags, autoDecref(boxInt(0)), autoDecref(boxString(path)), NULL,
                        NULL, NULL));
}

static BoxedClass* sys_flags_cls;
class BoxedSysFlags : public Box {
public:
    Box* division_warning, *bytes_warning, *no_user_site, *optimize;

    BoxedSysFlags() {
        auto zero = boxInt(0);
        assert(zero);
        division_warning = incref(zero);
        bytes_warning = incref(zero);
        no_user_site = incref(zero);
        optimize = incref(zero);
        Py_DECREF(zero);
    }

    DEFAULT_CLASS(sys_flags_cls);

    static Box* __new__(Box* cls, Box* args, Box* kwargs) {
        raiseExcHelper(TypeError, "cannot create 'sys.flags' instances");
    }

    static void dealloc(BoxedSysFlags* self) {
        Py_DECREF(self->division_warning);
        Py_DECREF(self->bytes_warning);
        Py_DECREF(self->no_user_site);
        Py_DECREF(self->optimize);
    }
};

static std::string generateVersionString() {
    std::ostringstream oss;
    oss << PY_MAJOR_VERSION << '.' << PY_MINOR_VERSION << '.' << PY_MICRO_VERSION;
    oss << '\n';
    oss << "[Pyston " << PYSTON_VERSION_MAJOR << '.' << PYSTON_VERSION_MINOR << '.' << PYSTON_VERSION_MICRO << "]";
    return oss.str();
}

extern "C" const char* Py_GetVersion(void) noexcept {
    static std::string version = generateVersionString();
    return version.c_str();
}

static bool isLittleEndian() {
    unsigned long number = 1;
    char* s = (char*)&number;
    return s[0] != 0;
}

void setEncodingAndErrors() {
    // Adapted from pythonrun.c in CPython, with modifications for Pyston.

    char* p;
    char* icodeset = nullptr;
    char* codeset = nullptr;
    char* errors = nullptr;
    int free_codeset = 0;
    int overridden = 0;
    PyObject* sys_stream, *sys_isatty;
    char* saved_locale, *loc_codeset;

    if ((p = Py_GETENV("PYTHONIOENCODING")) && *p != '\0') {
        p = icodeset = codeset = strdup(p);
        free_codeset = 1;
        errors = strchr(p, ':');
        if (errors) {
            *errors = '\0';
            errors++;
        }
        overridden = 1;
    }

#if defined(Py_USING_UNICODE) && defined(HAVE_LANGINFO_H) && defined(CODESET)
    /* On Unix, set the file system encoding according to the
       user's preference, if the CODESET names a well-known
       Python codec, and Py_FileSystemDefaultEncoding isn't
       initialized by other means. Also set the encoding of
       stdin and stdout if these are terminals, unless overridden.  */

    if (!overridden || !Py_FileSystemDefaultEncoding) {
        saved_locale = strdup(setlocale(LC_CTYPE, NULL));
        setlocale(LC_CTYPE, "");
        loc_codeset = nl_langinfo(CODESET);
        if (loc_codeset && *loc_codeset) {
            PyObject* enc = PyCodec_Encoder(loc_codeset);
            if (enc) {
                loc_codeset = strdup(loc_codeset);
                Py_DECREF(enc);
            } else {
                if (PyErr_ExceptionMatches(PyExc_LookupError)) {
                    PyErr_Clear();
                    loc_codeset = NULL;
                } else {
                    PyErr_Print();
                    exit(1);
                }
            }
        } else
            loc_codeset = NULL;
        setlocale(LC_CTYPE, saved_locale);
        free(saved_locale);

        if (!overridden) {
            codeset = icodeset = loc_codeset;
            free_codeset = 1;
        }

        /* Initialize Py_FileSystemDefaultEncoding from
           locale even if PYTHONIOENCODING is set. */
        if (!Py_FileSystemDefaultEncoding) {
            Py_FileSystemDefaultEncoding = loc_codeset;
            if (!overridden)
                free_codeset = 0;
        }
    }
#endif

#ifdef MS_WINDOWS
    if (!overridden) {
        icodeset = ibuf;
        codeset = buf;
        sprintf(ibuf, "cp%d", GetConsoleCP());
        sprintf(buf, "cp%d", GetConsoleOutputCP());
    }
#endif

    if (codeset) {
        sys_stream = PySys_GetObject("stdin");
        sys_isatty = PyObject_CallMethod(sys_stream, "isatty", "");
        if (!sys_isatty)
            PyErr_Clear();
        if ((overridden || (sys_isatty && PyObject_IsTrue(sys_isatty))) && PyFile_Check(sys_stream)) {
            if (!PyFile_SetEncodingAndErrors(sys_stream, icodeset, errors))
                Py_FatalError("Cannot set codeset of stdin");
        }
        Py_XDECREF(sys_isatty);

        sys_stream = PySys_GetObject("stdout");
        sys_isatty = PyObject_CallMethod(sys_stream, "isatty", "");
        if (!sys_isatty)
            PyErr_Clear();
        if ((overridden || (sys_isatty && PyObject_IsTrue(sys_isatty))) && PyFile_Check(sys_stream)) {
            if (!PyFile_SetEncodingAndErrors(sys_stream, codeset, errors))
                Py_FatalError("Cannot set codeset of stdout");
        }
        Py_XDECREF(sys_isatty);

        sys_stream = PySys_GetObject("stderr");
        sys_isatty = PyObject_CallMethod(sys_stream, "isatty", "");
        if (!sys_isatty)
            PyErr_Clear();
        if ((overridden || (sys_isatty && PyObject_IsTrue(sys_isatty))) && PyFile_Check(sys_stream)) {
            if (!PyFile_SetEncodingAndErrors(sys_stream, codeset, errors))
                Py_FatalError("Cannot set codeset of stderr");
        }
        Py_XDECREF(sys_isatty);

        if (free_codeset)
            free(codeset);
    }
}

extern "C" const char* Py_GetPlatform() noexcept {
// cpython does this check in their configure script
#if defined(__linux__)
    return "linux2";
#elif defined(__APPLE__) && defined(__MACH__)
    return "darwin";
#else
    // cpython also supports returning "atheos", "irix6", "win32", or
    // whatever the user can get PLATFORM to be #defined as at
    // build-time.
    return "unknown";
#endif
}

extern "C" BORROWED(PyObject*) PySys_GetModulesDict() noexcept {
    return getSysModulesDict();
}

static PyObject* sys_excepthook(PyObject* self, PyObject* args) noexcept {
    PyObject* exc, *value, *tb;
    if (!PyArg_UnpackTuple(args, "excepthook", 3, 3, &exc, &value, &tb))
        return NULL;
    PyErr_Display(exc, value, tb);
    Py_INCREF(Py_None);
    return Py_None;
}

static PyObject* sys_displayhook(PyObject* self, PyObject* o) noexcept {
    PyObject* outf;

    // Pyston change: we currently hardcode the builtins module
    /*
    PyInterpreterState* interp = PyThreadState_GET()->interp;
    PyObject* modules = interp->modules;
    PyObject* builtins = PyDict_GetItemString(modules, "__builtin__");

    if (builtins == NULL) {
        PyErr_SetString(PyExc_RuntimeError, "lost __builtin__");
        return NULL;
    }
    */
    PyObject* builtins = builtins_module;

    /* Print value except if None */
    /* After printing, also assign to '_' */
    /* Before, set '_' to None to avoid recursion */
    if (o == Py_None) {
        Py_INCREF(Py_None);
        return Py_None;
    }
    if (PyObject_SetAttrString(builtins, "_", Py_None) != 0)
        return NULL;
    if (Py_FlushLine() != 0)
        return NULL;
    outf = PySys_GetObject("stdout");
    if (outf == NULL) {
        PyErr_SetString(PyExc_RuntimeError, "lost sys.stdout");
        return NULL;
    }
    if (PyFile_WriteObject(o, outf, 0) != 0)
        return NULL;
    PyFile_SoftSpace(outf, 1);
    if (Py_FlushLine() != 0)
        return NULL;
    if (PyObject_SetAttrString(builtins, "_", o) != 0)
        return NULL;
    Py_INCREF(Py_None);
    return Py_None;
}

static PyObject* sys_clear_type_cache(PyObject* self, PyObject* args) {
    PyType_ClearCache();
    Py_RETURN_NONE;
}

PyDoc_STRVAR(sys_clear_type_cache__doc__, "_clear_type_cache() -> None\n\
        Clear the internal type lookup cache.");

static PyObject* sys_getrefcount(PyObject* self, PyObject* arg) {
    return PyInt_FromSsize_t(arg->ob_refcnt);
}

#ifdef Py_REF_DEBUG
static PyObject* sys_gettotalrefcount(PyObject* self) {
    return PyInt_FromSsize_t(_Py_GetRefTotal());
}
#endif /* Py_REF_DEBUG */

PyDoc_STRVAR(getrefcount_doc, "getrefcount(object) -> integer\n\
        \n\
        Return the reference count of object.  The count returned is generally\n\
        one higher than you might expect, because it includes the (temporary)\n\
        reference as an argument to getrefcount().");

PyDoc_STRVAR(excepthook_doc, "excepthook(exctype, value, traceback) -> None\n"
                             "\n"
                             "Handle an exception by displaying it with a traceback on sys.stderr.\n");

PyDoc_STRVAR(displayhook_doc, "displayhook(object) -> None\n"
                              "\n"
                              "Print an object to sys.stdout and also save it in __builtin__._\n");

static PyMethodDef sys_methods[] = {
    { "excepthook", sys_excepthook, METH_VARARGS, excepthook_doc },
    { "displayhook", sys_displayhook, METH_O, displayhook_doc },
    { "_clear_type_cache", sys_clear_type_cache, METH_NOARGS, sys_clear_type_cache__doc__ },
    { "getrefcount", (PyCFunction)sys_getrefcount, METH_O, getrefcount_doc },
};

PyDoc_STRVAR(version_info__doc__, "sys.version_info\n\
        \n\
        Version information as a named tuple.");

static struct _typeobject VersionInfoType;

static PyStructSequence_Field version_info_fields[]
    = { { "major", "Major release number" },
        { "minor", "Minor release number" },
        { "micro", "Patch release number" },
        { "releaselevel", "'alpha', 'beta', 'candidate', or 'release'" },
        { "serial", "Serial release number" },
        { 0, 0 } };

static PyStructSequence_Desc version_info_desc = { "sys.version_info",  /* name */
                                                   version_info__doc__, /* doc */
                                                   version_info_fields, /* fields */
                                                   5 };

static PyObject* make_version_info(void) noexcept {
    PyObject* version_info;
    const char* s;
    int pos = 0;
    version_info = PyStructSequence_New(&VersionInfoType);
    if (version_info == NULL) {
        return NULL;
    }

/*
 * These release level checks are mutually exclusive and cover
 * the field, so don't get too fancy with the pre-processor!
 */
#if PY_RELEASE_LEVEL == PY_RELEASE_LEVEL_ALPHA
    s = "alpha";
#elif PY_RELEASE_LEVEL == PY_RELEASE_LEVEL_BETA
    s = "beta";
#elif PY_RELEASE_LEVEL == PY_RELEASE_LEVEL_GAMMA
    s = "candidate";
#elif PY_RELEASE_LEVEL == PY_RELEASE_LEVEL_FINAL
    s = "final";
#endif

#define SetIntItem(flag) PyStructSequence_SET_ITEM(version_info, pos++, PyInt_FromLong(flag))
#define SetStrItem(flag) PyStructSequence_SET_ITEM(version_info, pos++, PyString_FromString(flag))

    SetIntItem(PY_MAJOR_VERSION);
    SetIntItem(PY_MINOR_VERSION);
    SetIntItem(PY_MICRO_VERSION);
    SetStrItem(s);
    SetIntItem(PY_RELEASE_SERIAL);
#undef SetIntItem
#undef SetStrItem

    if (PyErr_Occurred()) {
        Py_CLEAR(version_info);
        return NULL;
    }
    return version_info;
}

static struct _typeobject FloatInfoType;

PyDoc_STRVAR(floatinfo__doc__, "sys.float_info\n\
\n\
A structseq holding information about the float type. It contains low level\n\
information about the precision and internal representation. Please study\n\
your system's :file:`float.h` for more information.");

static PyStructSequence_Field floatinfo_fields[]
    = { { "max", "DBL_MAX -- maximum representable finite float" },
        { "max_exp", "DBL_MAX_EXP -- maximum int e such that radix**(e-1) "
                     "is representable" },
        { "max_10_exp", "DBL_MAX_10_EXP -- maximum int e such that 10**e "
                        "is representable" },
        { "min", "DBL_MIN -- Minimum positive normalizer float" },
        { "min_exp", "DBL_MIN_EXP -- minimum int e such that radix**(e-1) "
                     "is a normalized float" },
        { "min_10_exp", "DBL_MIN_10_EXP -- minimum int e such that 10**e is "
                        "a normalized" },
        { "dig", "DBL_DIG -- digits" },
        { "mant_dig", "DBL_MANT_DIG -- mantissa digits" },
        { "epsilon", "DBL_EPSILON -- Difference between 1 and the next "
                     "representable float" },
        { "radix", "FLT_RADIX -- radix of exponent" },
        { "rounds", "FLT_ROUNDS -- addition rounds" },
        { NULL, NULL } };

static PyStructSequence_Desc float_info_desc = { "sys.float_info", /* name */
                                                 floatinfo__doc__, /* doc */
                                                 floatinfo_fields, /* fields */
                                                 11 };

PyObject* PyFloat_GetInfo(void) {
    PyObject* floatinfo;
    int pos = 0;

    floatinfo = PyStructSequence_New(&FloatInfoType);
    if (floatinfo == NULL) {
        return NULL;
    }

#define SetIntFlag(flag) PyStructSequence_SET_ITEM(floatinfo, pos++, PyInt_FromLong(flag))
#define SetDblFlag(flag) PyStructSequence_SET_ITEM(floatinfo, pos++, PyFloat_FromDouble(flag))

    SetDblFlag(DBL_MAX);
    SetIntFlag(DBL_MAX_EXP);
    SetIntFlag(DBL_MAX_10_EXP);
    SetDblFlag(DBL_MIN);
    SetIntFlag(DBL_MIN_EXP);
    SetIntFlag(DBL_MIN_10_EXP);
    SetIntFlag(DBL_DIG);
    SetIntFlag(DBL_MANT_DIG);
    SetDblFlag(DBL_EPSILON);
    SetIntFlag(FLT_RADIX);
    SetIntFlag(FLT_ROUNDS);
#undef SetIntFlag
#undef SetDblFlag

    if (PyErr_Occurred()) {
        Py_CLEAR(floatinfo);
        return NULL;
    }
    return floatinfo;
}

PyDoc_STRVAR(exc_info_doc, "exc_info() -> (type, value, traceback)\n\
\n\
Return information about the most recent exception caught by an except\n\
clause in the current stack frame or in an older stack frame.");

PyDoc_STRVAR(exc_clear_doc, "exc_clear() -> None\n\
\n\
Clear global information on the current exception.  Subsequent calls to\n\
exc_info() will return (None,None,None) until another exception is raised\n\
in the current thread or the execution stack returns to a frame where\n\
another exception is being handled.");


PyDoc_STRVAR(exit_doc, "exit([status])\n\
\n\
Exit the interpreter by raising SystemExit(status).\n\
If the status is omitted or None, it defaults to zero (i.e., success).\n\
If the status is an integer, it will be used as the system exit status.\n\
If it is another kind of object, it will be printed and the system\n\
exit status will be one (i.e., failure).");

PyDoc_STRVAR(getdefaultencoding_doc, "getdefaultencoding() -> string\n\
\n\
Return the current default string encoding used by the Unicode \n\
implementation.");

PyDoc_STRVAR(getfilesystemencoding_doc, "getfilesystemencoding() -> string\n\
\n\
Return the encoding used to convert Unicode filenames in\n\
operating system filenames.");

PyDoc_STRVAR(getrecursionlimit_doc, "getrecursionlimit()\n\
\n\
Return the current value of the recursion limit, the maximum depth\n\
of the Python interpreter stack.  This limit prevents infinite\n\
recursion from causing an overflow of the C stack and crashing Python.");

static int _check_and_flush(FILE* stream) {
    int prev_fail = ferror(stream);
    return fflush(stream) || prev_fail ? EOF : 0;
}

void setupSys() {
    sys_modules_dict = new BoxedDict();
    constants.push_back(sys_modules_dict);

    // This is ok to call here because we've already created the sys_modules_dict
    sys_module = createModule(autoDecref(boxString("sys")));

    // sys_module is what holds on to all of the other modules:
    Py_INCREF(sys_module);
    constants.push_back(sys_module);

    sys_module->giveAttrBorrowed("modules", sys_modules_dict);

    BoxedList* sys_path = new BoxedList();
    constants.push_back(sys_path);
    sys_module->giveAttrBorrowed("path", sys_path);

    sys_module->giveAttr("argv", new BoxedList());

    sys_module->giveAttr("exc_info",
                         new BoxedBuiltinFunctionOrMethod(FunctionMetadata::create((void*)sysExcInfo, BOXED_TUPLE, 0),
                                                          "exc_info", exc_info_doc));
    sys_module->giveAttr("exc_clear",
                         new BoxedBuiltinFunctionOrMethod(FunctionMetadata::create((void*)sysExcClear, NONE, 0),
                                                          "exc_clear", exc_clear_doc));
    sys_module->giveAttr(
        "exit", new BoxedBuiltinFunctionOrMethod(FunctionMetadata::create((void*)sysExit, NONE, 1, false, false),
                                                 "exit", { None }, NULL, exit_doc));

    sys_module->giveAttr("warnoptions", new BoxedList());
    sys_module->giveAttrBorrowed("py3kwarning", False);
    sys_module->giveAttr("byteorder", boxString(isLittleEndian() ? "little" : "big"));

    sys_module->giveAttr("platform", boxString(Py_GetPlatform()));

    sys_module->giveAttr("executable", boxString(Py_GetProgramFullPath()));

    sys_module->giveAttr(
        "_getframe",
        new BoxedFunction(FunctionMetadata::create((void*)sysGetFrame, UNKNOWN, 1, false, false), { NULL }));
    sys_module->giveAttr("_current_frames",
                         new BoxedFunction(FunctionMetadata::create((void*)sysCurrentFrames, UNKNOWN, 0)));
    sys_module->giveAttr("getdefaultencoding", new BoxedBuiltinFunctionOrMethod(
                                                   FunctionMetadata::create((void*)sysGetDefaultEncoding, STR, 0),
                                                   "getdefaultencoding", getdefaultencoding_doc));

    sys_module->giveAttr("getfilesystemencoding", new BoxedBuiltinFunctionOrMethod(
                                                      FunctionMetadata::create((void*)sysGetFilesystemEncoding, STR, 0),
                                                      "getfilesystemencoding", getfilesystemencoding_doc));

    sys_module->giveAttr("getrecursionlimit", new BoxedBuiltinFunctionOrMethod(
                                                  FunctionMetadata::create((void*)sysGetRecursionLimit, UNKNOWN, 0),
                                                  "getrecursionlimit", getrecursionlimit_doc));

    // As we don't support compile() etc yet force 'dont_write_bytecode' to true.
    sys_module->giveAttrBorrowed("dont_write_bytecode", True);

    sys_module->giveAttr("prefix", boxString(Py_GetPrefix()));
    sys_module->giveAttr("exec_prefix", boxString(Py_GetExecPrefix()));

    sys_module->giveAttr("copyright",
                         boxString("Copyright 2014-2016 Dropbox.\nAll Rights Reserved.\n\nCopyright (c) 2001-2014 "
                                   "Python Software Foundation.\nAll Rights Reserved.\n\nCopyright (c) 2000 "
                                   "BeOpen.com.\nAll Rights Reserved.\n\nCopyright (c) 1995-2001 Corporation for "
                                   "National Research Initiatives.\nAll Rights Reserved.\n\nCopyright (c) "
                                   "1991-1995 Stichting Mathematisch Centrum, Amsterdam.\nAll Rights Reserved."));

    sys_module->giveAttr("version", boxString(generateVersionString()));
    sys_module->giveAttr("hexversion", boxInt(PY_VERSION_HEX));
    sys_module->giveAttr("subversion", BoxedTuple::create({ autoDecref(boxString("Pyston")), autoDecref(boxString("")),
                                                            autoDecref(boxString("")) }));
    sys_module->giveAttr("maxint", boxInt(PYSTON_INT_MAX));
    sys_module->giveAttr("maxsize", boxInt(PY_SSIZE_T_MAX));

    sys_flags_cls = BoxedClass::create(type_cls, object_cls, 0, 0, sizeof(BoxedSysFlags), false, "flags", false, NULL,
                                       NULL, false);
    sys_flags_cls->giveAttr(
        "__new__", new BoxedFunction(FunctionMetadata::create((void*)BoxedSysFlags::__new__, UNKNOWN, 1, true, true)));
    sys_flags_cls->tp_dealloc = (destructor)BoxedSysFlags::dealloc;
#define ADD(name)                                                                                                      \
    sys_flags_cls->giveAttr(STRINGIFY(name),                                                                           \
                            new BoxedMemberDescriptor(BoxedMemberDescriptor::OBJECT, offsetof(BoxedSysFlags, name)))
    ADD(division_warning);
    ADD(bytes_warning);
    ADD(no_user_site);
    ADD(optimize);
#undef ADD

#define SET_SYS_FROM_STRING(key, value) sys_module->giveAttr((key), (value))
#ifdef Py_USING_UNICODE
    SET_SYS_FROM_STRING("maxunicode", PyInt_FromLong(PyUnicode_GetMax()));
#endif

/* float repr style: 0.03 (short) vs 0.029999999999999999 (legacy) */
#ifndef PY_NO_SHORT_FLOAT_REPR
    SET_SYS_FROM_STRING("float_repr_style", PyString_FromString("short"));
#else
    SET_SYS_FROM_STRING("float_repr_style", PyString_FromString("legacy"));
#endif

    sys_flags_cls->freeze();

    auto sys_str = getStaticString("sys");
    for (auto& md : sys_methods) {
<<<<<<< HEAD
        sys_module->giveAttr(md.ml_name, new BoxedCApiFunction(&md, sys_module, sys_str));
=======
        sys_module->giveAttr(md.ml_name, new BoxedCApiFunction(&md, NULL, boxString("sys")));
>>>>>>> 9b30997a
    }

    sys_module->giveAttrBorrowed("__displayhook__", sys_module->getattr(autoDecref(internStringMortal("displayhook"))));
    sys_module->giveAttr("flags", new BoxedSysFlags());
}

void setupSysEnd() {
    std::vector<Box*> builtin_module_names;
    for (int i = 0; PyImport_Inittab[i].name != NULL; i++)
        builtin_module_names.push_back(boxString(PyImport_Inittab[i].name));

    std::sort<decltype(builtin_module_names)::iterator, PyLt>(builtin_module_names.begin(), builtin_module_names.end(),
                                                              PyLt());

    sys_module->giveAttr("builtin_module_names",
                         BoxedTuple::create(builtin_module_names.size(), &builtin_module_names[0]));

    for (Box* b : builtin_module_names)
        Py_DECREF(b);

#ifndef NDEBUG
    for (const auto& p : *sys_modules_dict) {
        assert(PyString_Check(p.first));

        bool found = false;
        for (int i = 0; PyImport_Inittab[i].name != NULL; i++) {
            if (((BoxedString*)p.first)->s() == PyImport_Inittab[i].name) {
                found = true;
            }
        }
        if (!found)
            assert(0 && "found a module which is inside sys.modules but not listed inside PyImport_Inittab!");
    }
#endif

    /* version_info */
    if (VersionInfoType.tp_name == 0)
        PyStructSequence_InitType((PyTypeObject*)&VersionInfoType, &version_info_desc);
    /* prevent user from creating new instances */
    VersionInfoType.tp_init = NULL;
    VersionInfoType.tp_new = NULL;

    SET_SYS_FROM_STRING("version_info", make_version_info());

    /* float_info */
    if (FloatInfoType.tp_name == 0)
        PyStructSequence_InitType((PyTypeObject*)&FloatInfoType, &float_info_desc);
    /* prevent user from creating new instances */
    FloatInfoType.tp_init = NULL;
    FloatInfoType.tp_new = NULL;

    SET_SYS_FROM_STRING("float_info", PyFloat_GetInfo());
}
}<|MERGE_RESOLUTION|>--- conflicted
+++ resolved
@@ -73,12 +73,6 @@
 static Box* sysExit(Box* arg) {
     assert(arg);
     Box* exc = runtimeCall(SystemExit, ArgPassSpec(1), arg, NULL, NULL, NULL, NULL);
-<<<<<<< HEAD
-    // TODO this should be handled by the SystemExit constructor
-    exc->giveAttrBorrowed("code", arg);
-
-=======
->>>>>>> 9b30997a
     raiseExc(exc);
 }
 
@@ -776,11 +770,7 @@
 
     auto sys_str = getStaticString("sys");
     for (auto& md : sys_methods) {
-<<<<<<< HEAD
-        sys_module->giveAttr(md.ml_name, new BoxedCApiFunction(&md, sys_module, sys_str));
-=======
-        sys_module->giveAttr(md.ml_name, new BoxedCApiFunction(&md, NULL, boxString("sys")));
->>>>>>> 9b30997a
+        sys_module->giveAttr(md.ml_name, new BoxedCApiFunction(&md, NULL, sys_str));
     }
 
     sys_module->giveAttrBorrowed("__displayhook__", sys_module->getattr(autoDecref(internStringMortal("displayhook"))));
