// Copyright (c) 2014-2016 Dropbox, Inc.
//
// Licensed under the Apache License, Version 2.0 (the "License");
// you may not use this file except in compliance with the License.
// You may obtain a copy of the License at
//
//    http://www.apache.org/licenses/LICENSE-2.0
//
// Unless required by applicable law or agreed to in writing, software
// distributed under the License is distributed on an "AS IS" BASIS,
// WITHOUT WARRANTIES OR CONDITIONS OF ANY KIND, either express or implied.
// See the License for the specific language governing permissions and
// limitations under the License.

#include <pthread.h>
#include <stddef.h>

#include "Python.h"
#include "pythread.h"

#include "capi/typeobject.h"
#include "core/threading.h"
#include "core/types.h"
#include "runtime/objmodel.h"
#include "runtime/types.h"

using namespace pyston::threading;

extern "C" void initthread();

std::atomic_long nb_threads;

static int initialized;
static void PyThread__init_thread(void); /* Forward */

extern "C" void PyThread_init_thread(void) noexcept {
#ifdef Py_DEBUG
    char* p = Py_GETENV("PYTHONTHREADDEBUG");

    if (p) {
        if (*p)
            thread_debug = atoi(p);
        else
            thread_debug = 1;
    }
#endif /* Py_DEBUG */
    if (initialized)
        return;
    initialized = 1;
    PyThread__init_thread();
}

/* Support for runtime thread stack size tuning.
   A value of 0 means using the platform's default stack size
   or the size specified by the THREAD_STACK_SIZE macro. */
static size_t _pythread_stacksize = 0;

#include "thread_pthread.h"

namespace pyston {

static void* thread_start(Box* target, Box* varargs, Box* kwargs) {
    assert(target);
    assert(varargs);

#if STAT_TIMERS
    // TODO: maybe we should just not log anything for threads...
    static uint64_t* timer_counter = Stats::getStatCounter("us_timer_thread_start");
    StatTimer timer(timer_counter, 0, true);
    timer.pushTopLevel(getCPUTicks());
#endif

    ++nb_threads;

    try {
        autoDecref(runtimeCall(target, ArgPassSpec(0, 0, true, kwargs != NULL), varargs, kwargs, NULL, NULL, NULL));
    } catch (ExcInfo e) {
        e.printExcAndTraceback();
    }

#if STAT_TIMERS
    timer.popTopLevel(getCPUTicks());
#endif

    --nb_threads;

    return NULL;
}

// TODO this should take kwargs, which defaults to empty
Box* startNewThread(Box* target, Box* args, Box* kw) {
    intptr_t thread_id = start_thread(&thread_start, target, args, kw);
    return boxInt(thread_id);
}

#define CHECK_STATUS(name)                                                                                             \
    if (status != 0) {                                                                                                 \
        perror(name);                                                                                                  \
        error = 1;                                                                                                     \
    }

/*
 * As of February 2002, Cygwin thread implementations mistakenly report error
 * codes in the return value of the sem_ calls (like the pthread_ functions).
 * Correct implementations return -1 and put the code in errno. This supports
 * either.
 *
 * NOTE (2015-05-14): According to `man pthread_mutex_lock` on my system (Ubuntu
 * 14.10), returning the error code is expected behavior. - rntz
 */
static int fix_status(int status) {
    return (status == -1) ? errno : status;
}

static BoxedClass* ThreadError;
static BoxedClass* thread_lock_cls;
class BoxedThreadLock : public Box {
private:
    PyThread_type_lock lock_lock;

public:
    BoxedThreadLock() { lock_lock = PyThread_allocate_lock(); }

    DEFAULT_CLASS(thread_lock_cls);

    static Box* acquire(Box* _self, Box* _waitflag) {
        RELEASE_ASSERT(_self->cls == thread_lock_cls, "");
        BoxedThreadLock* self = static_cast<BoxedThreadLock*>(_self);

        RELEASE_ASSERT(PyInt_Check(_waitflag), "");
        int waitflag = static_cast<BoxedInt*>(_waitflag)->n;

        int rtn;
        {
            threading::GLAllowThreadsReadRegion _allow_threads;

            rtn = PyThread_acquire_lock(self->lock_lock, waitflag);
        }

        return boxBool(rtn);
    }

    static Box* release(Box* _self) {
        RELEASE_ASSERT(_self->cls == thread_lock_cls, "");
        BoxedThreadLock* self = static_cast<BoxedThreadLock*>(_self);

        if (PyThread_acquire_lock(self->lock_lock, 0)) {
            PyThread_release_lock(self->lock_lock);
            raiseExcHelper(ThreadError, "release unlocked lock");
            return incref(None);
        }

        PyThread_release_lock(self->lock_lock);
        return incref(None);
    }

    static Box* exit(Box* _self, Box* arg1, Box* arg2, Box** args) { return release(_self); }

    static void threadLockDestructor(Box* _self) {
        RELEASE_ASSERT(_self->cls == thread_lock_cls, "");
        BoxedThreadLock* self = static_cast<BoxedThreadLock*>(_self);

        if (self->lock_lock != NULL) {
            /* Unlock the lock so it's safe to free it */
            PyThread_acquire_lock(self->lock_lock, 0);
            PyThread_release_lock(self->lock_lock);

            PyThread_free_lock(self->lock_lock);
            self->lock_lock = NULL;
        }
    }

    static Box* locked(Box* _self) {
        RELEASE_ASSERT(_self->cls == thread_lock_cls, "");
        BoxedThreadLock* self = static_cast<BoxedThreadLock*>(_self);

        if (PyThread_acquire_lock(self->lock_lock, 0)) {
            PyThread_release_lock(self->lock_lock);
            Py_RETURN_FALSE;
        }
        Py_RETURN_TRUE;
    }

    static void dealloc(Box* b) noexcept {
        Py_FatalError("unimplemented");
    }
};


Box* allocateLock() {
    return new BoxedThreadLock();
}

Box* getIdent() {
    return boxInt(pthread_self());
}

Box* stackSize() {
    Py_FatalError("unimplemented");
}

Box* threadCount() {
    return boxInt(nb_threads);
}

void setupThread() {
    // Hacky: we want to use some of CPython's implementation of the thread module (the threading local stuff),
    // and some of ours (thread handling).  Start off by calling a cut-down version of initthread, and then
    // add our own attributes to the module it creates.
    initthread();
    RELEASE_ASSERT(!PyErr_Occurred(), "");

    Box* thread_module = getSysModulesDict()->getOrNull(autoDecref(boxString("thread")));
    assert(thread_module);

    thread_module->giveAttr(
        "start_new_thread",
        new BoxedBuiltinFunctionOrMethod(FunctionMetadata::create((void*)startNewThread, BOXED_INT, 3, false, false),
                                         "start_new_thread", { NULL }));
    thread_module->giveAttr(
        "allocate_lock",
        new BoxedBuiltinFunctionOrMethod(FunctionMetadata::create((void*)allocateLock, UNKNOWN, 0), "allocate_lock"));
    thread_module->giveAttr("get_ident", new BoxedBuiltinFunctionOrMethod(
                                             FunctionMetadata::create((void*)getIdent, BOXED_INT, 0), "get_ident"));
    thread_module->giveAttr("stack_size", new BoxedBuiltinFunctionOrMethod(
                                              FunctionMetadata::create((void*)stackSize, BOXED_INT, 0), "stack_size"));
    thread_module->giveAttr("_count", new BoxedBuiltinFunctionOrMethod(
                                          FunctionMetadata::create((void*)threadCount, BOXED_INT, 0), "_count"));

    thread_lock_cls = BoxedClass::create(type_cls, object_cls, 0, 0, sizeof(BoxedThreadLock), false, "lock",
                                         true, BoxedThreadLock::dealloc, NULL, false);
    thread_lock_cls->tp_dealloc = BoxedThreadLock::threadLockDestructor;
    thread_lock_cls->instances_are_nonzero = true;

    thread_lock_cls->giveAttr("__module__", boxString("thread"));
    thread_lock_cls->giveAttr("acquire", new BoxedFunction(FunctionMetadata::create((void*)BoxedThreadLock::acquire,
                                                                                    BOXED_BOOL, 2, false, false),
                                                           { autoDecref(boxInt(1)) }));
    thread_lock_cls->giveAttr("release",
                              new BoxedFunction(FunctionMetadata::create((void*)BoxedThreadLock::release, NONE, 1)));
    thread_lock_cls->giveAttrBorrowed("acquire_lock", thread_lock_cls->getattr(getStaticString("acquire")));
    thread_lock_cls->giveAttrBorrowed("release_lock", thread_lock_cls->getattr(getStaticString("release")));
    thread_lock_cls->giveAttrBorrowed("__enter__", thread_lock_cls->getattr(getStaticString("acquire")));
    thread_lock_cls->giveAttr("__exit__",
                              new BoxedFunction(FunctionMetadata::create((void*)BoxedThreadLock::exit, NONE, 4)));
    thread_lock_cls->giveAttr(
        "locked", new BoxedFunction(FunctionMetadata::create((void*)BoxedThreadLock::locked, BOXED_BOOL, 1)));
    thread_lock_cls->giveAttrBorrowed("locked_lock", thread_lock_cls->getattr(getStaticString("locked")));
    thread_lock_cls->freeze();

<<<<<<< HEAD
    ThreadError = BoxedClass::create(type_cls, Exception, Exception->attrs_offset, Exception->tp_weaklistoffset,
                                     Exception->tp_basicsize, false, "error", true, NULL, NULL, false);
    ThreadError->giveAttr("__module__", boxString("thread"));
    ThreadError->freeze();

    thread_module->giveAttrBorrowed("error", ThreadError);
=======
    ThreadError = (BoxedClass*)PyErr_NewException("thread.error", NULL, NULL);
    thread_module->giveAttr("error", ThreadError);
>>>>>>> 1904ef84
}
}<|MERGE_RESOLUTION|>--- conflicted
+++ resolved
@@ -248,16 +248,7 @@
     thread_lock_cls->giveAttrBorrowed("locked_lock", thread_lock_cls->getattr(getStaticString("locked")));
     thread_lock_cls->freeze();
 
-<<<<<<< HEAD
-    ThreadError = BoxedClass::create(type_cls, Exception, Exception->attrs_offset, Exception->tp_weaklistoffset,
-                                     Exception->tp_basicsize, false, "error", true, NULL, NULL, false);
-    ThreadError->giveAttr("__module__", boxString("thread"));
-    ThreadError->freeze();
-
+    ThreadError = (BoxedClass*)PyErr_NewException("thread.error", NULL, NULL);
     thread_module->giveAttrBorrowed("error", ThreadError);
-=======
-    ThreadError = (BoxedClass*)PyErr_NewException("thread.error", NULL, NULL);
-    thread_module->giveAttr("error", ThreadError);
->>>>>>> 1904ef84
 }
 }