// Copyright (c) 2014-2015 Dropbox, Inc.
//
// Licensed under the Apache License, Version 2.0 (the "License");
// you may not use this file except in compliance with the License.  // You may obtain a copy of the License at
//
//    http://www.apache.org/licenses/LICENSE-2.0
//
// Unless required by applicable law or agreed to in writing, software
// distributed under the License is distributed on an "AS IS" BASIS,
// WITHOUT WARRANTIES OR CONDITIONS OF ANY KIND, either express or implied.
// See the License for the specific language governing permissions and
// limitations under the License.

#include "runtime/types.h"

#include <cassert>
#include <cstddef>
#include <cstdio>
#include <cstdlib>
#include <cstring>
#include <sstream>
#include <stdint.h>

#include "capi/typeobject.h"
#include "capi/types.h"
#include "core/options.h"
#include "core/stats.h"
#include "core/types.h"
#include "gc/collector.h"
#include "runtime/capi.h"
#include "runtime/classobj.h"
#include "runtime/file.h"
#include "runtime/ics.h"
#include "runtime/iterobject.h"
#include "runtime/list.h"
#include "runtime/long.h"
#include "runtime/objmodel.h"
#include "runtime/set.h"
#include "runtime/super.h"
#include "runtime/traceback.h"
#include "runtime/util.h"

extern "C" void initerrno();
extern "C" void init_sha();
extern "C" void init_sha256();
extern "C" void init_sha512();
extern "C" void init_md5();
extern "C" void init_random();
extern "C" void init_sre();
extern "C" void initmath();
extern "C" void initoperator();
extern "C" void initbinascii();
extern "C" void initpwd();
extern "C" void initposix();
extern "C" void init_struct();
extern "C" void initdatetime();
extern "C" void init_functools();
extern "C" void init_collections();
extern "C" void inititertools();
extern "C" void initresource();
extern "C" void initsignal();
extern "C" void initselect();
extern "C" void initfcntl();
extern "C" void inittime();
extern "C" void initarray();
extern "C" void initzlib();
extern "C" void init_codecs();
extern "C" void init_socket();
extern "C" void _PyUnicode_Init();
extern "C" void initunicodedata();
extern "C" void init_weakref();
extern "C" void initcStringIO();
extern "C" void init_io();
extern "C" void initzipimport();
extern "C" void init_csv();
extern "C" void init_ssl();
extern "C" void init_sqlite3();

namespace pyston {

void setupGC();

bool IN_SHUTDOWN = false;

#define SLICE_START_OFFSET ((char*)&(((BoxedSlice*)0x01)->start) - (char*)0x1)
#define SLICE_STOP_OFFSET ((char*)&(((BoxedSlice*)0x01)->stop) - (char*)0x1)
#define SLICE_STEP_OFFSET ((char*)&(((BoxedSlice*)0x01)->step) - (char*)0x1)

// Analogue of PyType_GenericAlloc (default tp_alloc), but should only be used for Pyston classes!
extern "C" PyObject* PystonType_GenericAlloc(BoxedClass* cls, Py_ssize_t nitems) noexcept {
    assert(cls);
    RELEASE_ASSERT(nitems == 0, "");
    RELEASE_ASSERT(cls->tp_itemsize == 0, "");

    const size_t size = cls->tp_basicsize;

#ifndef NDEBUG
#if 0
    assert(cls->tp_bases);
    // TODO this should iterate over all subclasses
    for (auto e : cls->tp_bases->pyElements()) {
        assert(e->cls == type_cls); // what about old style classes?
        assert(static_cast<BoxedClass*>(e)->is_pyston_class);
    }
#endif
    if (!cls->tp_mro) {
        // wrapperdescr_cls is the last class to be set up during bootstrapping:
        ASSERT(!wrapperdescr_cls, "looks like we need to set up the mro for %s manually", cls->tp_name);
    } else {
        assert(cls->tp_mro && "maybe we should just skip these checks if !mro");
        assert(cls->tp_mro->cls == tuple_cls);
        for (auto b : static_cast<BoxedTuple*>(cls->tp_mro)->elts) {
            // old-style classes are always pyston classes:
            if (b->cls == classobj_cls)
                continue;
            assert(isSubclass(b->cls, type_cls));
            ASSERT(static_cast<BoxedClass*>(b)->is_pyston_class, "%s (%s)", cls->tp_name,
                   static_cast<BoxedClass*>(b)->tp_name);
        }
    }
#endif

    void* mem = gc_alloc(size, gc::GCKind::PYTHON);
    RELEASE_ASSERT(mem, "");

    // Not sure if we can get away with not initializing this memory.
    // I think there are small optimizations we can do, like not initializing cls (always
    // the first 8 bytes) since it will get written by PyObject_Init.
    memset(mem, '\0', size);

    Box* rtn = static_cast<Box*>(mem);

    PyObject_Init(rtn, cls);
    assert(rtn->cls);

    return rtn;
}

extern "C" PyObject* PyType_GenericAlloc(PyTypeObject* type, Py_ssize_t nitems) noexcept {
    PyObject* obj;
    const size_t size = _PyObject_VAR_SIZE(type, nitems + 1);
    /* note that we need to add one, for the sentinel */

    if (PyType_IS_GC(type))
        obj = _PyObject_GC_Malloc(size);
    else
        obj = (PyObject*)PyObject_MALLOC(size);

    if (obj == NULL)
        return PyErr_NoMemory();

    memset(obj, '\0', size);

    if (type->tp_flags & Py_TPFLAGS_HEAPTYPE)
        Py_INCREF(type);

    if (type->tp_itemsize == 0)
        PyObject_INIT(obj, type);
    else
        (void)PyObject_INIT_VAR((PyVarObject*)obj, type, nitems);

    if (PyType_IS_GC(type))
        _PyObject_GC_TRACK(obj);
    return obj;
}

extern "C" PyObject* _PyObject_New(PyTypeObject* tp) noexcept {
    PyObject* op;
    op = (PyObject*)PyObject_MALLOC(_PyObject_SIZE(tp));
    if (op == NULL)
        return PyErr_NoMemory();
    return PyObject_INIT(op, tp);
}

// Analogue of PyType_GenericNew
void* Box::operator new(size_t size, BoxedClass* cls) {
    assert(cls);
    ASSERT(cls->tp_basicsize >= size, "%s", cls->tp_name);
    assert(cls->tp_alloc);

    void* mem = cls->tp_alloc(cls, 0);
    RELEASE_ASSERT(mem, "");
    return mem;
}

Box* BoxedClass::callHasnextIC(Box* obj, bool null_on_nonexistent) {
    assert(obj->cls == this);

    auto ic = hasnext_ic.get();
    if (!ic) {
        ic = new CallattrIC();
        hasnext_ic.reset(ic);
    }

    static std::string hasnext_str("__hasnext__");
    return ic->call(obj, &hasnext_str, CallattrFlags({.cls_only = true, .null_on_nonexistent = null_on_nonexistent }),
                    ArgPassSpec(0), nullptr, nullptr, nullptr, nullptr, nullptr);
}

Box* BoxedClass::callNextIC(Box* obj) {
    assert(obj->cls == this);

    auto ic = next_ic.get();
    if (!ic) {
        ic = new CallattrIC();
        next_ic.reset(ic);
    }

    static std::string next_str("next");
    return ic->call(obj, &next_str, CallattrFlags({.cls_only = true, .null_on_nonexistent = false }), ArgPassSpec(0),
                    nullptr, nullptr, nullptr, nullptr, nullptr);
}

Box* BoxedClass::callReprIC(Box* obj) {
    assert(obj->cls == this);

    auto ic = repr_ic.get();
    if (!ic) {
        ic = new CallattrIC();
        repr_ic.reset(ic);
    }

    static std::string repr_str("__repr__");
    return ic->call(obj, &repr_str, CallattrFlags({.cls_only = true, .null_on_nonexistent = false }), ArgPassSpec(0),
                    nullptr, nullptr, nullptr, nullptr, nullptr);
}

bool BoxedClass::callNonzeroIC(Box* obj) {
    assert(obj->cls == this);

    auto ic = nonzero_ic.get();
    if (!ic) {
        ic = new NonzeroIC();
        nonzero_ic.reset(ic);
    }

    return ic->call(obj);
}

Box* Box::reprIC() {
    return this->cls->callReprIC(this);
}

BoxedString* Box::reprICAsString() {
    Box* r = this->reprIC();

    if (isSubclass(r->cls, unicode_cls)) {
        r = PyUnicode_AsASCIIString(r);
        checkAndThrowCAPIException();
    }
    if (r->cls != str_cls) {
        raiseExcHelper(TypeError, "__repr__ did not return a string!");
    }
    return static_cast<BoxedString*>(r);
}

bool Box::nonzeroIC() {
    return this->cls->callNonzeroIC(this);
}

Box* Box::hasnextOrNullIC() {
    return this->cls->callHasnextIC(this, true);
}

Box* Box::nextIC() {
    return this->cls->callNextIC(this);
}


std::string builtinStr("__builtin__");

extern "C" BoxedFunctionBase::BoxedFunctionBase(CLFunction* f)
    : in_weakreflist(NULL), f(f), closure(NULL), isGenerator(false), ndefaults(0), defaults(NULL), modname(NULL),
      name(NULL), doc(NULL) {
    if (f->source) {
        this->modname = f->source->parent_module->getattr("__name__", NULL);
        this->doc = f->source->getDocString();
    } else {
        this->modname = boxStringPtr(&builtinStr);
        this->doc = None;
    }

    assert(f->num_defaults == ndefaults);
}

extern "C" BoxedFunctionBase::BoxedFunctionBase(CLFunction* f, std::initializer_list<Box*> defaults,
                                                BoxedClosure* closure, bool isGenerator)
    : in_weakreflist(NULL), f(f), closure(closure), isGenerator(isGenerator), ndefaults(0), defaults(NULL),
      modname(NULL), name(NULL), doc(NULL) {
    if (defaults.size()) {
        // make sure to initialize defaults first, since the GC behavior is triggered by ndefaults,
        // and a GC can happen within this constructor:
        this->defaults = new (defaults.size()) GCdArray();
        memcpy(this->defaults->elts, defaults.begin(), defaults.size() * sizeof(Box*));
        this->ndefaults = defaults.size();
    }

    if (f->source) {
        this->modname = f->source->parent_module->getattr("__name__", NULL);
        this->doc = f->source->getDocString();
    } else {
        this->modname = boxStringPtr(&builtinStr);
        this->doc = None;
    }

    assert(f->num_defaults == ndefaults);
}

BoxedFunction::BoxedFunction(CLFunction* f) : BoxedFunction(f, {}) {
}

BoxedFunction::BoxedFunction(CLFunction* f, std::initializer_list<Box*> defaults, BoxedClosure* closure,
                             bool isGenerator)
    : BoxedFunctionBase(f, defaults, closure, isGenerator) {

    // TODO eventually we want this to assert(f->source), I think, but there are still
    // some builtin functions that are BoxedFunctions but really ought to be a type that
    // we don't have yet.
    if (f->source) {
        this->name = static_cast<BoxedString*>(boxString(f->source->getName()));
    }
}

BoxedBuiltinFunctionOrMethod::BoxedBuiltinFunctionOrMethod(CLFunction* f, const char* name, const char* doc)
    : BoxedBuiltinFunctionOrMethod(f, name, {}) {

    this->doc = doc ? boxStrConstant(doc) : None;
}

BoxedBuiltinFunctionOrMethod::BoxedBuiltinFunctionOrMethod(CLFunction* f, const char* name,
                                                           std::initializer_list<Box*> defaults, BoxedClosure* closure,
                                                           bool isGenerator, const char* doc)
    : BoxedFunctionBase(f, defaults, closure, isGenerator) {

    assert(name);
    this->name = static_cast<BoxedString*>(boxString(name));
    this->doc = doc ? boxStrConstant(doc) : None;
}

extern "C" void functionGCHandler(GCVisitor* v, Box* b) {
    boxGCHandler(v, b);

    BoxedFunction* f = (BoxedFunction*)b;

    // TODO eventually f->name should always be non-NULL, then there'd be no need for this check
    if (f->name)
        v->visit(f->name);

    if (f->modname)
        v->visit(f->modname);

    if (f->doc)
        v->visit(f->doc);

    if (f->closure)
        v->visit(f->closure);

    // It's ok for f->defaults to be NULL here even if f->ndefaults isn't,
    // since we could be collecting from inside a BoxedFunctionBase constructor
    if (f->ndefaults) {
        assert(f->defaults);
        v->visit(f->defaults);
        // do a conservative scan since there can be NULLs in there:
        v->visitPotentialRange(reinterpret_cast<void* const*>(&f->defaults->elts[0]),
                               reinterpret_cast<void* const*>(&f->defaults->elts[f->ndefaults]));
    }
}

static void functionDtor(Box* b) {
    assert(isSubclass(b->cls, function_cls) || isSubclass(b->cls, builtin_function_or_method_cls));

    BoxedFunctionBase* self = static_cast<BoxedFunctionBase*>(b);
    self->dependent_ics.invalidateAll();
    self->dependent_ics.~ICInvalidator();
}

BoxedModule::BoxedModule(const std::string& name, const std::string& fn, const char* doc) : fn(fn) {
    this->giveAttr("__name__", boxString(name));
    this->giveAttr("__file__", boxString(fn));
    this->giveAttr("__doc__", doc ? boxStrConstant(doc) : None);
}

std::string BoxedModule::name() {
    Box* name = this->getattr("__name__");
    if (!name || name->cls != str_cls) {
        return "?";
    } else {
        BoxedString* sname = static_cast<BoxedString*>(name);
        return sname->s;
    }
}

<<<<<<< HEAD
// This mustn't throw; our IR generator generates calls to it without "invoke" even when there are exception handlers /
// finally-blocks in scope.
// TODO: should we use C++11 `noexcept' here?
=======
Box* BoxedModule::getStringConstant(const std::string& ast_str) {
    auto idx_iter = str_const_index.find(ast_str);
    if (idx_iter != str_const_index.end())
        return str_constants[idx_iter->second];

    Box* box = boxString(ast_str);
    str_const_index[ast_str] = str_constants.size();
    str_constants.push_back(box);
    return box;
}

extern "C" void moduleGCHandler(GCVisitor* v, Box* b) {
    boxGCHandler(v, b);

    BoxedModule* d = (BoxedModule*)b;

    v->visitRange((void* const*)&d->str_constants[0], (void* const*)&d->str_constants[d->str_constants.size()]);
}

>>>>>>> ff6e4f8f
extern "C" Box* boxCLFunction(CLFunction* f, BoxedClosure* closure, bool isGenerator,
                              std::initializer_list<Box*> defaults) {
    if (closure)
        assert(closure->cls == closure_cls);

    return new BoxedFunction(f, defaults, closure, isGenerator);
}

extern "C" CLFunction* unboxCLFunction(Box* b) {
    return static_cast<BoxedFunction*>(b)->f;
}

extern "C" void boxGCHandler(GCVisitor* v, Box* b) {
    if (b->cls) {
        v->visit(b->cls);

        if (b->cls->instancesHaveHCAttrs()) {
            HCAttrs* attrs = b->getHCAttrsPtr();

            v->visit(attrs->hcls);
            if (attrs->attr_list)
                v->visit(attrs->attr_list);
        }

        if (b->cls->instancesHaveDictAttrs()) {
            RELEASE_ASSERT(0, "Shouldn't all of these objects be conservatively scanned?");
        }
    } else {
        assert(type_cls == NULL || b == type_cls);
    }
}

extern "C" void typeGCHandler(GCVisitor* v, Box* b) {
    boxGCHandler(v, b);

    BoxedClass* cls = (BoxedClass*)b;

    if (cls->tp_base)
        v->visit(cls->tp_base);
    if (cls->tp_dict)
        v->visit(cls->tp_dict);
    if (cls->tp_mro)
        v->visit(cls->tp_mro);
    if (cls->tp_bases)
        v->visit(cls->tp_bases);
    if (cls->tp_subclasses)
        v->visit(cls->tp_subclasses);

    if (cls->tp_flags & Py_TPFLAGS_HEAPTYPE) {
        BoxedHeapClass* hcls = static_cast<BoxedHeapClass*>(cls);
        assert(hcls->ht_name);
        v->visit(hcls->ht_name);
    }
}

static Box* typeDict(Box* obj, void* context) {
    if (obj->cls->instancesHaveHCAttrs())
        return makeAttrWrapper(obj);
    if (obj->cls->instancesHaveDictAttrs())
        return obj->getDict();
    abort();
}

static void typeSetDict(Box* obj, Box* val, void* context) {
    if (obj->cls->instancesHaveDictAttrs()) {
        RELEASE_ASSERT(val->cls == dict_cls, "");
        obj->setDict(static_cast<BoxedDict*>(val));
        return;
    }

    if (obj->cls->instancesHaveHCAttrs()) {
        RELEASE_ASSERT(val->cls == dict_cls || val->cls == attrwrapper_cls, "");

        auto new_attr_list
            = (HCAttrs::AttrList*)gc_alloc(sizeof(HCAttrs::AttrList) + sizeof(Box*), gc::GCKind::PRECISE);
        new_attr_list->attrs[0] = val;

        HCAttrs* hcattrs = obj->getHCAttrsPtr();

        hcattrs->hcls = HiddenClass::dict_backed;
        hcattrs->attr_list = new_attr_list;
        return;
    }

    // This should have thrown an exception rather than get here:
    abort();
}

Box* dict_descr = NULL;

extern "C" void instancemethodGCHandler(GCVisitor* v, Box* b) {
    boxGCHandler(v, b);

    BoxedInstanceMethod* im = (BoxedInstanceMethod*)b;

    if (im->obj) {
        v->visit(im->obj);
    }
    v->visit(im->func);
}

extern "C" void propertyGCHandler(GCVisitor* v, Box* b) {
    boxGCHandler(v, b);

    BoxedProperty* prop = (BoxedProperty*)b;

    if (prop->prop_get)
        v->visit(prop->prop_get);
    if (prop->prop_set)
        v->visit(prop->prop_set);
    if (prop->prop_del)
        v->visit(prop->prop_del);
    if (prop->prop_doc)
        v->visit(prop->prop_doc);
}

extern "C" void staticmethodGCHandler(GCVisitor* v, Box* b) {
    boxGCHandler(v, b);

    BoxedStaticmethod* sm = (BoxedStaticmethod*)b;

    if (sm->sm_callable)
        v->visit(sm->sm_callable);
}

extern "C" void classmethodGCHandler(GCVisitor* v, Box* b) {
    boxGCHandler(v, b);

    BoxedClassmethod* cm = (BoxedClassmethod*)b;

    if (cm->cm_callable)
        v->visit(cm->cm_callable);
}

// This probably belongs in list.cpp?
extern "C" void listGCHandler(GCVisitor* v, Box* b) {
    boxGCHandler(v, b);

    BoxedList* l = (BoxedList*)b;
    int size = l->size;
    int capacity = l->capacity;
    assert(capacity >= size);
    if (capacity)
        v->visit(l->elts);
    if (size)
        v->visitRange((void**)&l->elts->elts[0], (void**)&l->elts->elts[size]);
}

extern "C" void setGCHandler(GCVisitor* v, Box* b) {
    boxGCHandler(v, b);

    BoxedSet* s = (BoxedSet*)b;

    // This feels like a cludge, but we need to find anything that
    // the unordered_map might have allocated.
    // Another way to handle this would be to rt_alloc the unordered_map
    // as well, though that incurs extra memory dereferences which would
    // be nice to avoid.
    void** start = (void**)&s->s;
    void** end = start + (sizeof(s->s) / 8);
    v->visitPotentialRange(start, end);
}

extern "C" void sliceGCHandler(GCVisitor* v, Box* b) {
    boxGCHandler(v, b);

    BoxedSlice* sl = static_cast<BoxedSlice*>(b);
    assert(sl->cls == slice_cls);

    v->visit(sl->start);
    v->visit(sl->stop);
    v->visit(sl->step);
}

static int call_gc_visit(PyObject* val, void* arg) {
    if (val) {
        GCVisitor* v = static_cast<GCVisitor*>(arg);
        v->visit(val);
    }
    return 0;
}

static void proxy_to_tp_traverse(GCVisitor* v, Box* b) {
    boxGCHandler(v, b);

    assert(b->cls->tp_traverse);
    b->cls->tp_traverse(b, call_gc_visit, v);
}

static void proxy_to_tp_clear(Box* b) {
    assert(b->cls->tp_clear);
    b->cls->tp_clear(b);
}

// This probably belongs in tuple.cpp?
extern "C" void tupleGCHandler(GCVisitor* v, Box* b) {
    boxGCHandler(v, b);

    BoxedTuple* t = (BoxedTuple*)b;
    v->visitPotentialRange((void* const*)&t->elts, (void* const*)(&t->elts + 1));
}

// This probably belongs in dict.cpp?
extern "C" void dictGCHandler(GCVisitor* v, Box* b) {
    boxGCHandler(v, b);

    BoxedDict* d = (BoxedDict*)b;

    // This feels like a cludge, but we need to find anything that
    // the unordered_map might have allocated.
    // Another way to handle this would be to rt_alloc the unordered_map
    // as well, though that incurs extra memory dereferences which would
    // be nice to avoid.
    void** start = (void**)&d->d;
    void** end = start + (sizeof(d->d) / 8);
    v->visitPotentialRange(start, end);
}

extern "C" void closureGCHandler(GCVisitor* v, Box* b) {
    boxGCHandler(v, b);

    BoxedClosure* c = (BoxedClosure*)b;
    if (c->parent)
        v->visit(c->parent);
}

extern "C" {
BoxedClass* object_cls, *type_cls, *none_cls, *bool_cls, *int_cls, *float_cls,
    * str_cls = NULL, *function_cls, *instancemethod_cls, *list_cls, *slice_cls, *module_cls, *dict_cls, *tuple_cls,
      *file_cls, *member_cls, *closure_cls, *generator_cls, *complex_cls, *basestring_cls, *property_cls,
      *staticmethod_cls, *classmethod_cls, *attrwrapper_cls, *pyston_getset_cls, *capi_getset_cls,
      *builtin_function_or_method_cls, *attrwrapperiter_cls;

BoxedTuple* EmptyTuple;
}

extern "C" Box* createUserClass(const std::string* name, Box* _bases, Box* _attr_dict) {
    ASSERT(_attr_dict->cls == dict_cls, "%s", getTypeName(_attr_dict));
    BoxedDict* attr_dict = static_cast<BoxedDict*>(_attr_dict);

    assert(_bases->cls == tuple_cls);
    BoxedTuple* bases = static_cast<BoxedTuple*>(_bases);

    Box* metaclass = NULL;
    metaclass = attr_dict->getOrNull(boxStrConstant("__metaclass__"));

    if (metaclass != NULL) {
    } else if (bases->elts.size() > 0) {
        // TODO Apparently this is supposed to look up __class__, and if that throws
        // an error, then look up ob_type (aka cls)
        metaclass = bases->elts[0]->cls;
    } else {
        BoxedModule* m = getCurrentModule();
        metaclass = m->getattr("__metaclass__");

        if (!metaclass) {
            metaclass = classobj_cls;
        }
    }
    assert(metaclass);

    try {
        Box* r = runtimeCall(metaclass, ArgPassSpec(3), boxStringPtr(name), _bases, _attr_dict, NULL, NULL);
        RELEASE_ASSERT(r, "");
        return r;
    } catch (ExcInfo e) {
        RELEASE_ASSERT(e.matches(BaseException), "");

        Box* msg = e.value;
        assert(msg);
        // TODO this is an extra Pyston check and I don't think we should have to do it:
        if (isSubclass(e.value->cls, BaseException))
            msg = getattr(e.value, "message");

        if (isSubclass(msg->cls, str_cls)) {
            auto newmsg = PyString_FromFormat("Error when calling the metaclass bases\n"
                                              "    %s",
                                              PyString_AS_STRING(msg));
            if (newmsg)
                e.value = newmsg;
        }

        // Go through these routines since they do some normalization:
        PyErr_Restore(e.type, e.value, e.traceback);
        throwCAPIException();
    }
}

extern "C" Box* boxInstanceMethod(Box* obj, Box* func) {
    static StatCounter num_ims("num_instancemethods");
    num_ims.log();

    return new BoxedInstanceMethod(obj, func);
}

extern "C" Box* boxUnboundInstanceMethod(Box* func) {
    return new BoxedInstanceMethod(NULL, func);
}

extern "C" BoxedString* noneRepr(Box* v) {
    return new BoxedString("None");
}

extern "C" Box* noneHash(Box* v) {
    return boxInt(819239); // chosen randomly
}

extern "C" Box* noneNonzero(Box* v) {
    return False;
}

extern "C" BoxedString* builtinFunctionOrMethodRepr(BoxedBuiltinFunctionOrMethod* v) {
    // TODO there has to be a better way
    if (v == repr_obj)
        return boxStrConstant("<built-in function repr>");
    if (v == len_obj)
        return boxStrConstant("<built-in function len>");
    if (v == hash_obj)
        return boxStrConstant("<built-in function hash>");
    if (v == range_obj)
        return boxStrConstant("<built-in function range>");
    if (v == abs_obj)
        return boxStrConstant("<built-in function abs>");
    if (v == min_obj)
        return boxStrConstant("<built-in function min>");
    if (v == max_obj)
        return boxStrConstant("<built-in function max>");
    if (v == open_obj)
        return boxStrConstant("<built-in function open>");
    if (v == id_obj)
        return boxStrConstant("<built-in function id>");
    if (v == chr_obj)
        return boxStrConstant("<built-in function chr>");
    if (v == ord_obj)
        return boxStrConstant("<built-in function ord>");
    RELEASE_ASSERT(false, "builtinFunctionOrMethodRepr not properly implemented");
}

extern "C" BoxedString* functionRepr(BoxedFunction* v) {
    return new BoxedString("function");
}

static Box* functionGet(BoxedFunction* self, Box* inst, Box* owner) {
    RELEASE_ASSERT(self->cls == function_cls, "");

    if (inst == None)
        return boxUnboundInstanceMethod(self);
    return boxInstanceMethod(inst, self);
}

static Box* functionCall(BoxedFunction* self, Box* args, Box* kwargs) {
    RELEASE_ASSERT(self->cls == function_cls, "%s", getTypeName(self));

    // This won't work if you subclass from function_cls, since runtimeCall will
    // just call back into this function.
    // Fortunately, CPython disallows subclassing FunctionType; we don't currently
    // disallow it but it's good to know.

    assert(args->cls == tuple_cls);
    assert(kwargs->cls == dict_cls);
    return runtimeCall(self, ArgPassSpec(0, 0, true, true), args, kwargs, NULL, NULL, NULL);
}

static Box* funcName(Box* b, void*) {
    assert(b->cls == function_cls);
    BoxedFunction* func = static_cast<BoxedFunction*>(b);
    RELEASE_ASSERT(func->name != NULL, "func->name is not set");
    return func->name;
}

static void funcSetName(Box* b, Box* v, void*) {
    assert(b->cls == function_cls);
    BoxedFunction* func = static_cast<BoxedFunction*>(b);

    if (v == NULL || !PyString_Check(v)) {
        raiseExcHelper(TypeError, "__name__ must be set to a string object");
    }

    func->name = static_cast<BoxedString*>(v);
}

static Box* builtinFunctionOrMethodName(Box* b, void*) {
    // In CPython, these guys just store char*, and it gets wrapped here
    // But we already share the BoxedString* field with BoxedFunctions...
    // so it's more convenient to just use that, which is what we do here.
    // Is there any advantage to using the char* way, here?

    assert(b->cls == builtin_function_or_method_cls);
    BoxedBuiltinFunctionOrMethod* func = static_cast<BoxedBuiltinFunctionOrMethod*>(b);
    assert(func->name);
    return func->name;
}

static Box* functionCode(Box* self, void*) {
    assert(self->cls == function_cls);
    BoxedFunction* func = static_cast<BoxedFunction*>(self);
    // This fails "f.func_code is f.func_code"
    return codeForFunction(func);
}

static Box* functionDefaults(Box* self, void*) {
    assert(self->cls == function_cls);
    BoxedFunction* func = static_cast<BoxedFunction*>(self);
    if (!func->ndefaults)
        return None;
    return new BoxedTuple(BoxedTuple::GCVector(&func->defaults->elts[0], &func->defaults->elts[func->ndefaults]));
}

static Box* functionNonzero(BoxedFunction* self) {
    return True;
}

extern "C" {
Box* None = NULL;
Box* NotImplemented = NULL;
Box* repr_obj = NULL;
Box* len_obj = NULL;
Box* hash_obj = NULL;
Box* abs_obj = NULL;
Box* min_obj = NULL;
Box* max_obj = NULL;
Box* open_obj = NULL;
Box* id_obj = NULL;
Box* chr_obj = NULL;
Box* ord_obj = NULL;
Box* trap_obj = NULL;
Box* range_obj = NULL;
}

HiddenClass* root_hcls;
HiddenClass* HiddenClass::dict_backed;

extern "C" Box* createSlice(Box* start, Box* stop, Box* step) {
    BoxedSlice* rtn = new BoxedSlice(start, stop, step);
    return rtn;
}

extern "C" BoxedClosure* createClosure(BoxedClosure* parent_closure) {
    if (parent_closure)
        assert(parent_closure->cls == closure_cls);
    return new BoxedClosure(parent_closure);
}

extern "C" Box* sliceNew(Box* cls, Box* start, Box* stop, Box** args) {
    RELEASE_ASSERT(cls == slice_cls, "");
    Box* step = args[0];

    if (stop == NULL)
        return createSlice(None, start, None);
    return createSlice(start, stop, step);
}

static Box* instancemethodCall(BoxedInstanceMethod* self, Box* args, Box* kwargs) {
    RELEASE_ASSERT(self->cls == instancemethod_cls, "");
    Py_FatalError("unimplemented");
}

Box* instancemethodGet(BoxedInstanceMethod* self, Box* obj, Box* type) {
    RELEASE_ASSERT(self->cls == instancemethod_cls, "");

    if (self->obj != NULL) {
        return self;
    }

    // TODO subclass test

    return new BoxedInstanceMethod(obj, self->func);
}

Box* instancemethodNew(BoxedClass* cls, Box* func, Box* self, Box** args) {
    Box* classObj = args[0];

    if (!PyCallable_Check(func)) {
        PyErr_SetString(PyExc_TypeError, "first argument must be callable");
        return NULL;
    }
    if (self == Py_None)
        self = NULL;
    if (self == NULL && classObj == NULL) {
        PyErr_SetString(PyExc_TypeError, "unbound methods must have non-NULL im_class");
        return NULL;
    }

    return new BoxedInstanceMethod(self, func);
}

Box* instancemethodRepr(BoxedInstanceMethod* self) {
    if (self->obj)
        return boxStrConstant("<bound instancemethod object>");
    else
        return boxStrConstant("<unbound instancemethod object>");
}

Box* instancemethodEq(BoxedInstanceMethod* self, Box* rhs) {
    if (rhs->cls != instancemethod_cls) {
        return boxBool(false);
    }

    BoxedInstanceMethod* rhs_im = static_cast<BoxedInstanceMethod*>(rhs);
    if (self->func == rhs_im->func) {
        if (self->obj == NULL && rhs_im->obj == NULL) {
            return boxBool(true);
        } else {
            if (self->obj != NULL && rhs_im->obj != NULL) {
                return compareInternal(self->obj, rhs_im->obj, AST_TYPE::Eq, NULL);
            } else {
                return boxBool(false);
            }
        }
    } else {
        return boxBool(false);
    }
}

Box* sliceRepr(BoxedSlice* self) {
    BoxedString* start = static_cast<BoxedString*>(repr(self->start));
    BoxedString* stop = static_cast<BoxedString*>(repr(self->stop));
    BoxedString* step = static_cast<BoxedString*>(repr(self->step));
    std::string s = "slice(" + start->s + ", " + stop->s + ", " + step->s + ")";
    return new BoxedString(std::move(s));
}

extern "C" int PySlice_GetIndices(PySliceObject* r, Py_ssize_t length, Py_ssize_t* start, Py_ssize_t* stop,
                                  Py_ssize_t* step) noexcept {
    Py_FatalError("unimplemented");
}

extern "C" int PySlice_GetIndicesEx(PySliceObject* _r, Py_ssize_t length, Py_ssize_t* start, Py_ssize_t* stop,
                                    Py_ssize_t* step, Py_ssize_t* slicelength) noexcept {
    try {
        BoxedSlice* r = (BoxedSlice*)_r;
        assert(r->cls == slice_cls);
        // parseSlice has the exact same behaviour as CPythons PySlice_GetIndicesEx apart from throwing c++ exceptions
        // on error.
        parseSlice(r, length, start, stop, step, slicelength);
    } catch (ExcInfo e) {
        setCAPIException(e);
        return -1;
    }
    return 0;
}

Box* typeRepr(BoxedClass* self) {
    std::ostringstream os;
    if ((self->tp_flags & Py_TPFLAGS_HEAPTYPE) && isUserDefined(self))
        os << "<class '";
    else
        os << "<type '";

    Box* m = self->getattr("__module__");
    if (m && m->cls == str_cls) {
        BoxedString* sm = static_cast<BoxedString*>(m);
        os << sm->s << '.';
    }

    os << self->tp_name;

    os << "'>";

    return boxString(os.str());
}

static PyObject* typeModule(Box* _type, void* context) {
    PyTypeObject* type = static_cast<PyTypeObject*>(_type);

    PyObject* mod;
    const char* s;

    if (type->tp_flags & Py_TPFLAGS_HEAPTYPE) {
        mod = type->getattr("__module__");
        if (!mod)
            raiseExcHelper(AttributeError, "__module__");
        return mod;
    } else {
        s = strrchr(type->tp_name, '.');
        if (s != NULL)
            return PyString_FromStringAndSize(type->tp_name, (Py_ssize_t)(s - type->tp_name));
        return PyString_FromString("__builtin__");
    }
}

static void typeSetModule(Box* _type, PyObject* value, void* context) {
    PyTypeObject* type = static_cast<PyTypeObject*>(_type);

    if (!(type->tp_flags & Py_TPFLAGS_HEAPTYPE)) {
        raiseExcHelper(TypeError, "can't set %s.__module__", type->tp_name);
    }
    if (!value) {
        raiseExcHelper(TypeError, "can't delete %s.__module__", type->tp_name);
    }

    PyType_Modified(type);

    type->setattr("__module__", value, NULL);
}


Box* typeHash(BoxedClass* self) {
    assert(isSubclass(self->cls, type_cls));

    // This is how CPython defines it; seems reasonable enough:
    return boxInt(reinterpret_cast<intptr_t>(self) >> 4);
}

static PyObject* type_subclasses(PyTypeObject* type, PyObject* args_ignored) noexcept {
    PyObject* list, *raw, *ref;
    Py_ssize_t i, n;

    list = PyList_New(0);
    if (list == NULL)
        return NULL;
    raw = type->tp_subclasses;
    if (raw == NULL)
        return list;
    assert(PyList_Check(raw));
    n = PyList_GET_SIZE(raw);
    for (i = 0; i < n; i++) {
        ref = PyList_GET_ITEM(raw, i);
        assert(PyWeakref_CheckRef(ref));
        ref = PyWeakref_GET_OBJECT(ref);
        if (ref != Py_None) {
            if (PyList_Append(list, ref) < 0) {
                Py_DECREF(list);
                return NULL;
            }
        }
    }
    return list;
}

Box* typeSubclasses(BoxedClass* self) {
    assert(isSubclass(self->cls, type_cls));
    Box* rtn = type_subclasses(self, 0);
    checkAndThrowCAPIException();
    return rtn;
}

Box* typeMro(BoxedClass* self) {
    assert(isSubclass(self->cls, type_cls));

    Box* r = mro_external(self);
    if (!r)
        throwCAPIException();
    return r;
}

Box* moduleNew(BoxedClass* cls, BoxedString* name, BoxedString* fn) {
    RELEASE_ASSERT(isSubclass(cls, module_cls), "");
    RELEASE_ASSERT(name->cls == str_cls, "");
    RELEASE_ASSERT(!fn || fn->cls == str_cls, "");

    if (fn)
        return new (cls) BoxedModule(name->s, fn->s);
    else
        return new (cls) BoxedModule(name->s, "__builtin__");
}

Box* moduleRepr(BoxedModule* m) {
    RELEASE_ASSERT(isSubclass(m->cls, module_cls), "");

    std::ostringstream os;
    os << "<module '" << m->name() << "' ";

    if (m->fn == "__builtin__") {
        os << "(built-in)>";
    } else {
        os << "from '" << m->fn << "'>";
    }
    return boxString(os.str());
}

CLFunction* unboxRTFunction(Box* b) {
    assert(b->cls == function_cls);
    return static_cast<BoxedFunction*>(b)->f;
}

class AttrWrapper;
class AttrWrapperIter : public Box {
private:
    // Iterating over the an attrwrapper (~=dict) just gives the keys, which
    // just depends on the hidden class of the object.  Let's store only that:
    HiddenClass* hcls;
    llvm::StringMap<int>::const_iterator it;

public:
    AttrWrapperIter(AttrWrapper* aw);

    DEFAULT_CLASS(attrwrapperiter_cls);

    static void gcHandler(GCVisitor* v, Box* b) {
        boxGCHandler(v, b);

        AttrWrapperIter* self = (AttrWrapperIter*)b;
        v->visit(self->hcls);
    }

    static Box* hasnext(Box* _self);
    static Box* next(Box* _self);
};

// A dictionary-like wrapper around the attributes array.
// Not sure if this will be enough to satisfy users who expect __dict__
// or PyModule_GetDict to return real dicts.
class AttrWrapper : public Box {
private:
    Box* b;

public:
    AttrWrapper(Box* b) : b(b) {
        assert(b->cls->instancesHaveHCAttrs());

        // We currently don't support creating an attrwrapper around a dict-backed object,
        // so try asserting that here.
        // This check doesn't cover all cases, since an attrwrapper could be created around
        // a normal object which then becomes dict-backed, so we RELEASE_ASSERT later
        // that that doesn't happen.
        assert(b->getHCAttrsPtr()->hcls->type == HiddenClass::NORMAL);
    }

    DEFAULT_CLASS(attrwrapper_cls);

    static void gcHandler(GCVisitor* v, Box* b) {
        boxGCHandler(v, b);

        AttrWrapper* aw = (AttrWrapper*)b;
        v->visit(aw->b);
    }

    static Box* setitem(Box* _self, Box* _key, Box* value) {
        RELEASE_ASSERT(_self->cls == attrwrapper_cls, "");
        AttrWrapper* self = static_cast<AttrWrapper*>(_self);

        _key = coerceUnicodeToStr(_key);

        RELEASE_ASSERT(_key->cls == str_cls, "");
        BoxedString* key = static_cast<BoxedString*>(_key);
        self->b->setattr(key->s, value, NULL);
        return None;
    }

    static Box* setdefault(Box* _self, Box* _key, Box* value) {
        RELEASE_ASSERT(_self->cls == attrwrapper_cls, "");
        AttrWrapper* self = static_cast<AttrWrapper*>(_self);

        _key = coerceUnicodeToStr(_key);

        RELEASE_ASSERT(_key->cls == str_cls, "");
        BoxedString* key = static_cast<BoxedString*>(_key);
        Box* cur = self->b->getattr(key->s);
        if (cur)
            return cur;
        self->b->setattr(key->s, value, NULL);
        return value;
    }

    static Box* get(Box* _self, Box* _key, Box* def) {
        RELEASE_ASSERT(_self->cls == attrwrapper_cls, "");
        AttrWrapper* self = static_cast<AttrWrapper*>(_self);

        _key = coerceUnicodeToStr(_key);

        RELEASE_ASSERT(_key->cls == str_cls, "");
        BoxedString* key = static_cast<BoxedString*>(_key);
        Box* r = self->b->getattr(key->s);
        if (!r)
            return def;
        return r;
    }

    static Box* getitem(Box* _self, Box* _key) {
        RELEASE_ASSERT(_self->cls == attrwrapper_cls, "");
        AttrWrapper* self = static_cast<AttrWrapper*>(_self);

        _key = coerceUnicodeToStr(_key);

        RELEASE_ASSERT(_key->cls == str_cls, "%s", _key->cls->tp_name);
        BoxedString* key = static_cast<BoxedString*>(_key);
        Box* r = self->b->getattr(key->s);
        if (!r)
            raiseExcHelper(KeyError, "'%s'", key->s.c_str());
        return r;
    }

    static Box* delitem(Box* _self, Box* _key) {
        RELEASE_ASSERT(_self->cls == attrwrapper_cls, "");
        AttrWrapper* self = static_cast<AttrWrapper*>(_self);

        _key = coerceUnicodeToStr(_key);

        RELEASE_ASSERT(_key->cls == str_cls, "%s", _key->cls->tp_name);
        BoxedString* key = static_cast<BoxedString*>(_key);
        if (self->b->getattr(key->s))
            self->b->delattr(key->s, NULL);
        else
            raiseExcHelper(KeyError, "'%s'", key->s.c_str());
        return None;
    }

    static Box* str(Box* _self) {
        RELEASE_ASSERT(_self->cls == attrwrapper_cls, "");
        AttrWrapper* self = static_cast<AttrWrapper*>(_self);

        std::ostringstream os("");
        os << "attrwrapper({";

        HCAttrs* attrs = self->b->getHCAttrsPtr();
        RELEASE_ASSERT(attrs->hcls->type == HiddenClass::NORMAL, "");
        bool first = true;
        for (const auto& p : attrs->hcls->getAttrOffsets()) {
            if (!first)
                os << ", ";
            first = false;

            BoxedString* v = attrs->attr_list->attrs[p.second]->reprICAsString();
            os << p.first().str() << ": " << v->s;
        }
        os << "})";
        return boxString(os.str());
    }

    static Box* contains(Box* _self, Box* _key) {
        RELEASE_ASSERT(_self->cls == attrwrapper_cls, "");
        AttrWrapper* self = static_cast<AttrWrapper*>(_self);

        _key = coerceUnicodeToStr(_key);

        RELEASE_ASSERT(_key->cls == str_cls, "");
        BoxedString* key = static_cast<BoxedString*>(_key);
        Box* r = self->b->getattr(key->s);
        return r ? True : False;
    }

    static Box* keys(Box* _self) {
        RELEASE_ASSERT(_self->cls == attrwrapper_cls, "");
        AttrWrapper* self = static_cast<AttrWrapper*>(_self);

        BoxedList* rtn = new BoxedList();

        HCAttrs* attrs = self->b->getHCAttrsPtr();
        RELEASE_ASSERT(attrs->hcls->type == HiddenClass::NORMAL, "");
        for (const auto& p : attrs->hcls->getAttrOffsets()) {
            listAppend(rtn, boxString(p.first()));
        }
        return rtn;
    }

    static Box* values(Box* _self) {
        RELEASE_ASSERT(_self->cls == attrwrapper_cls, "");
        AttrWrapper* self = static_cast<AttrWrapper*>(_self);

        BoxedList* rtn = new BoxedList();

        HCAttrs* attrs = self->b->getHCAttrsPtr();
        RELEASE_ASSERT(attrs->hcls->type == HiddenClass::NORMAL, "");
        for (const auto& p : attrs->hcls->getAttrOffsets()) {
            listAppend(rtn, attrs->attr_list->attrs[p.second]);
        }
        return rtn;
    }

    static Box* items(Box* _self) {
        RELEASE_ASSERT(_self->cls == attrwrapper_cls, "");
        AttrWrapper* self = static_cast<AttrWrapper*>(_self);

        BoxedList* rtn = new BoxedList();

        HCAttrs* attrs = self->b->getHCAttrsPtr();
        RELEASE_ASSERT(attrs->hcls->type == HiddenClass::NORMAL, "");
        for (const auto& p : attrs->hcls->getAttrOffsets()) {
            BoxedTuple* t = new BoxedTuple({ boxString(p.first()), attrs->attr_list->attrs[p.second] });
            listAppend(rtn, t);
        }
        return rtn;
    }

    static Box* copy(Box* _self) {
        RELEASE_ASSERT(_self->cls == attrwrapper_cls, "");
        AttrWrapper* self = static_cast<AttrWrapper*>(_self);

        BoxedDict* rtn = new BoxedDict();

        HCAttrs* attrs = self->b->getHCAttrsPtr();
        RELEASE_ASSERT(attrs->hcls->type == HiddenClass::NORMAL, "");
        for (const auto& p : attrs->hcls->getAttrOffsets()) {
            rtn->d[boxString(p.first())] = attrs->attr_list->attrs[p.second];
        }
        return rtn;
    }

    static Box* len(Box* _self) {
        RELEASE_ASSERT(_self->cls == attrwrapper_cls, "");
        AttrWrapper* self = static_cast<AttrWrapper*>(_self);

        HCAttrs* attrs = self->b->getHCAttrsPtr();
        RELEASE_ASSERT(attrs->hcls->type == HiddenClass::NORMAL, "");
        return boxInt(attrs->hcls->getAttrOffsets().size());
    }

    static Box* update(Box* _self, Box* _container) {
        RELEASE_ASSERT(_self->cls == attrwrapper_cls, "");
        AttrWrapper* self = static_cast<AttrWrapper*>(_self);

        if (_container->cls == attrwrapper_cls) {
            AttrWrapper* container = static_cast<AttrWrapper*>(_container);
            HCAttrs* attrs = container->b->getHCAttrsPtr();

            RELEASE_ASSERT(attrs->hcls->type == HiddenClass::NORMAL, "");
            for (const auto& p : attrs->hcls->getAttrOffsets()) {
                self->b->setattr(p.first(), attrs->attr_list->attrs[p.second], NULL);
            }
        } else if (_container->cls == dict_cls) {
            BoxedDict* container = static_cast<BoxedDict*>(_container);

            for (const auto& p : container->d) {
                AttrWrapper::setitem(self, p.first, p.second);
            }
        } else {
            RELEASE_ASSERT(0, "not implemented: %s", _container->cls->tp_name);
        }
        return None;
    }

    static Box* iter(Box* _self) {
        RELEASE_ASSERT(_self->cls == attrwrapper_cls, "");
        AttrWrapper* self = static_cast<AttrWrapper*>(_self);

        return new AttrWrapperIter(self);
    }

    friend class AttrWrapperIter;
};

AttrWrapperIter::AttrWrapperIter(AttrWrapper* aw) {
    hcls = aw->b->getHCAttrsPtr()->hcls;
    assert(hcls);
    RELEASE_ASSERT(hcls->type == HiddenClass::NORMAL, "");
    it = hcls->getAttrOffsets().begin();
}

Box* AttrWrapperIter::hasnext(Box* _self) {
    RELEASE_ASSERT(_self->cls == attrwrapperiter_cls, "");
    AttrWrapperIter* self = static_cast<AttrWrapperIter*>(_self);
    RELEASE_ASSERT(self->hcls->type == HiddenClass::NORMAL, "");

    return boxBool(self->it != self->hcls->getAttrOffsets().end());
}

Box* AttrWrapperIter::next(Box* _self) {
    RELEASE_ASSERT(_self->cls == attrwrapperiter_cls, "");
    AttrWrapperIter* self = static_cast<AttrWrapperIter*>(_self);
    RELEASE_ASSERT(self->hcls->type == HiddenClass::NORMAL, "");

    assert(self->it != self->hcls->getAttrOffsets().end());
    Box* r = boxString(self->it->first());
    ++self->it;
    return r;
}

Box* makeAttrWrapper(Box* b) {
    assert(b->cls->instancesHaveHCAttrs());
    if (b->getHCAttrsPtr()->hcls->type == HiddenClass::DICT_BACKED) {
        return b->getHCAttrsPtr()->attr_list->attrs[0];
    }

    return new AttrWrapper(b);
}

Box* objectNewNoArgs(BoxedClass* cls) {
    assert(isSubclass(cls->cls, type_cls));
    assert(typeLookup(cls, "__new__", NULL) == typeLookup(object_cls, "__new__", NULL)
           && typeLookup(cls, "__init__", NULL) != typeLookup(object_cls, "__init__", NULL));
    return new (cls) Box();
}

Box* objectNew(BoxedClass* cls, BoxedTuple* args, BoxedDict* kwargs) {
    assert(isSubclass(cls->cls, type_cls));
    assert(args->cls == tuple_cls);
    assert(kwargs->cls == dict_cls);

    // We use a different strategy from CPython: we let object.__new__ take extra
    // arguments, but raise an error if they wouldn't be handled by the corresponding init.
    // TODO switch to the CPython approach?
    if (args->elts.size() != 0 || kwargs->d.size() != 0) {
        // TODO slow (We already cache these in typeCall -- should use that here too?)
        if (typeLookup(cls, "__new__", NULL) != typeLookup(object_cls, "__new__", NULL)
            || typeLookup(cls, "__init__", NULL) == typeLookup(object_cls, "__init__", NULL))
            raiseExcHelper(TypeError, objectNewParameterTypeErrorMsg());
    }

    return new (cls) Box();
}

Box* objectInit(Box* b, BoxedTuple* args) {
    return None;
}

Box* objectRepr(Box* obj) {
    char buf[80];
    if (obj->cls == type_cls) {
        snprintf(buf, 80, "<type '%s'>", getNameOfClass(static_cast<BoxedClass*>(obj)));
    } else {
        snprintf(buf, 80, "<%s object at %p>", getTypeName(obj), obj);
    }
    return boxStrConstant(buf);
}

Box* objectStr(Box* obj) {
    return obj->reprIC();
}

Box* objectSetattr(Box* obj, Box* attr, Box* value) {
    attr = coerceUnicodeToStr(attr);
    if (attr->cls != str_cls) {
        raiseExcHelper(TypeError, "attribute name must be string, not '%s'", attr->cls->tp_name);
    }

    BoxedString* attr_str = static_cast<BoxedString*>(attr);
    setattrGeneric(obj, attr_str->s, value, NULL);
    return None;
}

Box* objectSubclasshook(Box* cls, Box* a) {
    return NotImplemented;
}

static PyObject* import_copyreg(void) noexcept {
    static PyObject* copyreg_str;

    if (!copyreg_str) {
        copyreg_str = PyGC_AddRoot(PyString_InternFromString("copy_reg"));
        if (copyreg_str == NULL)
            return NULL;
    }

    return PyImport_Import(copyreg_str);
}

static PyObject* slotnames(PyObject* cls) noexcept {
    PyObject* clsdict;
    PyObject* copyreg;
    PyObject* slotnames;

    if (!PyType_Check(cls)) {
        Py_INCREF(Py_None);
        return Py_None;
    }

    clsdict = ((PyTypeObject*)cls)->tp_dict;
    slotnames = PyDict_GetItemString(clsdict, "__slotnames__");
    if (slotnames != NULL && PyList_Check(slotnames)) {
        Py_INCREF(slotnames);
        return slotnames;
    }

    copyreg = import_copyreg();
    if (copyreg == NULL)
        return NULL;

    slotnames = PyObject_CallMethod(copyreg, "_slotnames", "O", cls);
    Py_DECREF(copyreg);
    if (slotnames != NULL && slotnames != Py_None && !PyList_Check(slotnames)) {
        PyErr_SetString(PyExc_TypeError, "copy_reg._slotnames didn't return a list or None");
        Py_DECREF(slotnames);
        slotnames = NULL;
    }

    return slotnames;
}

static PyObject* reduce_2(PyObject* obj) noexcept {
    PyObject* cls, *getnewargs;
    PyObject* args = NULL, * args2 = NULL;
    PyObject* getstate = NULL, * state = NULL, * names = NULL;
    PyObject* slots = NULL, * listitems = NULL, * dictitems = NULL;
    PyObject* copyreg = NULL, * newobj = NULL, * res = NULL;
    Py_ssize_t i, n;

    cls = PyObject_GetAttrString(obj, "__class__");
    if (cls == NULL)
        return NULL;

    getnewargs = PyObject_GetAttrString(obj, "__getnewargs__");
    if (getnewargs != NULL) {
        args = PyObject_CallObject(getnewargs, NULL);
        Py_DECREF(getnewargs);
        if (args != NULL && !PyTuple_Check(args)) {
            PyErr_Format(PyExc_TypeError, "__getnewargs__ should return a tuple, "
                                          "not '%.200s'",
                         Py_TYPE(args)->tp_name);
            goto end;
        }
    } else {
        PyErr_Clear();
        args = PyTuple_New(0);
    }
    if (args == NULL)
        goto end;

    getstate = PyObject_GetAttrString(obj, "__getstate__");
    if (getstate != NULL) {
        state = PyObject_CallObject(getstate, NULL);
        Py_DECREF(getstate);
        if (state == NULL)
            goto end;
    } else {
        PyErr_Clear();
        state = PyObject_GetAttrString(obj, "__dict__");
        if (state == NULL) {
            PyErr_Clear();
            state = Py_None;
            Py_INCREF(state);
        }
        names = slotnames(cls);
        if (names == NULL)
            goto end;
        if (names != Py_None) {
            assert(PyList_Check(names));
            slots = PyDict_New();
            if (slots == NULL)
                goto end;
            n = 0;
            /* Can't pre-compute the list size; the list
               is stored on the class so accessible to other
               threads, which may be run by DECREF */
            for (i = 0; i < PyList_GET_SIZE(names); i++) {
                PyObject* name, *value;
                name = PyList_GET_ITEM(names, i);
                value = PyObject_GetAttr(obj, name);
                if (value == NULL)
                    PyErr_Clear();
                else {
                    int err = PyDict_SetItem(slots, name, value);
                    Py_DECREF(value);
                    if (err)
                        goto end;
                    n++;
                }
            }
            if (n) {
                state = Py_BuildValue("(NO)", state, slots);
                if (state == NULL)
                    goto end;
            }
        }
    }

    if (!PyList_Check(obj)) {
        listitems = Py_None;
        Py_INCREF(listitems);
    } else {
        listitems = PyObject_GetIter(obj);
        if (listitems == NULL)
            goto end;
    }

    if (!PyDict_Check(obj)) {
        dictitems = Py_None;
        Py_INCREF(dictitems);
    } else {
        dictitems = PyObject_CallMethod(obj, "iteritems", "");
        if (dictitems == NULL)
            goto end;
    }

    copyreg = import_copyreg();
    if (copyreg == NULL)
        goto end;
    newobj = PyObject_GetAttrString(copyreg, "__newobj__");
    if (newobj == NULL)
        goto end;

    n = PyTuple_GET_SIZE(args);
    args2 = PyTuple_New(n + 1);
    if (args2 == NULL)
        goto end;
    PyTuple_SET_ITEM(args2, 0, cls);
    cls = NULL;
    for (i = 0; i < n; i++) {
        PyObject* v = PyTuple_GET_ITEM(args, i);
        Py_INCREF(v);
        PyTuple_SET_ITEM(args2, i + 1, v);
    }

    res = PyTuple_Pack(5, newobj, args2, state, listitems, dictitems);

end:
    Py_XDECREF(cls);
    Py_XDECREF(args);
    Py_XDECREF(args2);
    Py_XDECREF(slots);
    Py_XDECREF(state);
    Py_XDECREF(names);
    Py_XDECREF(listitems);
    Py_XDECREF(dictitems);
    Py_XDECREF(copyreg);
    Py_XDECREF(newobj);
    return res;
}

static PyObject* _common_reduce(PyObject* self, int proto) noexcept {
    PyObject* copyreg, *res;

    if (proto >= 2)
        return reduce_2(self);

    copyreg = import_copyreg();
    if (!copyreg)
        return NULL;

    res = PyEval_CallMethod(copyreg, "_reduce_ex", "(Oi)", self, proto);
    Py_DECREF(copyreg);

    return res;
}

static PyObject* object_reduce(PyObject* self, PyObject* args) noexcept {
    int proto = 0;

    if (!PyArg_ParseTuple(args, "|i:__reduce__", &proto))
        return NULL;

    return _common_reduce(self, proto);
}

static PyObject* object_reduce_ex(PyObject* self, PyObject* args) noexcept {
    PyObject* reduce, *res;
    int proto = 0;

    if (!PyArg_ParseTuple(args, "|i:__reduce_ex__", &proto))
        return NULL;

    reduce = PyObject_GetAttrString(self, "__reduce__");
    if (reduce == NULL)
        PyErr_Clear();
    else {
        PyObject* cls, *clsreduce, *objreduce;
        int override;
        cls = PyObject_GetAttrString(self, "__class__");
        if (cls == NULL) {
            Py_DECREF(reduce);
            return NULL;
        }
        clsreduce = PyObject_GetAttrString(cls, "__reduce__");
        Py_DECREF(cls);
        if (clsreduce == NULL) {
            Py_DECREF(reduce);
            return NULL;
        }
        objreduce = PyDict_GetItemString(PyBaseObject_Type.tp_dict, "__reduce__");
        override = (clsreduce != objreduce);
        Py_DECREF(clsreduce);
        if (override) {
            res = PyObject_CallObject(reduce, NULL);
            Py_DECREF(reduce);
            return res;
        } else
            Py_DECREF(reduce);
    }

    return _common_reduce(self, proto);
}

static Box* objectClass(Box* obj, void* context) {
    assert(obj->cls != instance_cls); // should override __class__ in classobj
    return obj->cls;
}

static void objectSetClass(Box* obj, Box* val, void* context) {
    if (!isSubclass(val->cls, type_cls))
        raiseExcHelper(TypeError, "__class__ must be set to new-style class, not '%s' object", val->cls->tp_name);

    auto new_cls = static_cast<BoxedClass*>(val);

    // Conservative Pyston checks: make sure that both classes are derived only from Pyston types,
    // and that they don't define any extra C-level fields
    RELEASE_ASSERT(val->cls == type_cls, "");
    RELEASE_ASSERT(obj->cls->cls == type_cls, "");
    for (auto _base : static_cast<BoxedTuple*>(obj->cls->tp_mro)->elts) {
        BoxedClass* base = static_cast<BoxedClass*>(_base);
        RELEASE_ASSERT(base->is_pyston_class, "");
    }
    for (auto _base : static_cast<BoxedTuple*>(new_cls->tp_mro)->elts) {
        BoxedClass* base = static_cast<BoxedClass*>(_base);
        RELEASE_ASSERT(base->is_pyston_class, "");
    }

    RELEASE_ASSERT(obj->cls->tp_basicsize == object_cls->tp_basicsize + sizeof(HCAttrs) + sizeof(Box**), "");
    RELEASE_ASSERT(new_cls->tp_basicsize == object_cls->tp_basicsize + sizeof(HCAttrs) + sizeof(Box**), "");
    RELEASE_ASSERT(obj->cls->attrs_offset != 0, "");
    RELEASE_ASSERT(new_cls->attrs_offset != 0, "");
    RELEASE_ASSERT(obj->cls->tp_weaklistoffset != 0, "");
    RELEASE_ASSERT(new_cls->tp_weaklistoffset != 0, "");

    // Normal Python checks.
    // TODO there are more checks to add here, and they should throw errors not asserts
    RELEASE_ASSERT(obj->cls->tp_basicsize == new_cls->tp_basicsize, "");
    RELEASE_ASSERT(obj->cls->tp_dictoffset == new_cls->tp_dictoffset, "");
    RELEASE_ASSERT(obj->cls->tp_weaklistoffset == new_cls->tp_weaklistoffset, "");
    RELEASE_ASSERT(obj->cls->attrs_offset == new_cls->attrs_offset, "");

    obj->cls = new_cls;
}

static PyMethodDef object_methods[] = {
    { "__reduce_ex__", object_reduce_ex, METH_VARARGS, NULL }, //
    { "__reduce__", object_reduce, METH_VARARGS, NULL },       //
};

static Box* typeName(Box* b, void*) {
    RELEASE_ASSERT(isSubclass(b->cls, type_cls), "");
    BoxedClass* type = static_cast<BoxedClass*>(b);

    if (type->tp_flags & Py_TPFLAGS_HEAPTYPE) {
        BoxedHeapClass* et = static_cast<BoxedHeapClass*>(type);
        return et->ht_name;
    } else {
        const char* s = strrchr(type->tp_name, '.');
        if (s == NULL)
            s = type->tp_name;
        else
            s++;
        return PyString_FromString(s);
    }
}

static void typeSetName(Box* b, Box* v, void*) {
    assert(b->cls == type_cls);
    BoxedClass* type = static_cast<BoxedClass*>(b);

    // Awkward... in CPython you can only set __name__ for heaptype classes
    // (those with ht_name) but in Pyston right now we have some heaptype classes that
    // aren't heaptype in CPython, and we have to restrict those too.

    // TODO is this predicate right?
    bool is_heaptype = (type->tp_flags & Py_TPFLAGS_HEAPTYPE);
    if (!(is_heaptype && type->is_user_defined)) {
        raiseExcHelper(TypeError, "can't set %s.__name__", type->tp_name);
    }
    if (!v) {
        raiseExcHelper(TypeError, "can't delete %s.__name__", type->tp_name);
    }
    if (!PyString_Check(v)) {
        raiseExcHelper(TypeError, "can only assign string to %s.__name__, not '%s'", type->tp_name, getTypeName(v));
    }

    BoxedString* s = static_cast<BoxedString*>(v);
    if (strlen(s->s.c_str()) != s->s.size()) {
        raiseExcHelper(ValueError, "__name__ must not contain null bytes");
    }

    BoxedHeapClass* ht = static_cast<BoxedHeapClass*>(type);
    ht->ht_name = s;
    ht->tp_name = s->s.c_str();
}

static Box* typeBases(Box* b, void*) {
    RELEASE_ASSERT(isSubclass(b->cls, type_cls), "");
    BoxedClass* type = static_cast<BoxedClass*>(b);

    assert(type->tp_bases);
    return type->tp_bases;
}

static void typeSetBases(Box* b, Box* v, void*) {
    Py_FatalError("unimplemented");
}

// cls should be obj->cls.
// Added as parameter because it should typically be available
inline void initUserAttrs(Box* obj, BoxedClass* cls) {
    assert(obj->cls == cls);
    if (cls->instancesHaveHCAttrs()) {
        HCAttrs* attrs = obj->getHCAttrsPtr();
        attrs = new ((void*)attrs) HCAttrs();
    }
}

extern "C" PyObject* PyObject_Init(PyObject* op, PyTypeObject* tp) noexcept {
    assert(op);
    assert(tp);

    assert(gc::isValidGCObject(op));
    assert(gc::isValidGCObject(tp));

    Py_TYPE(op) = tp;

    if (PyType_SUPPORTS_WEAKREFS(tp)) {
        *PyObject_GET_WEAKREFS_LISTPTR(op) = NULL;
    }

    // I think CPython defers the dict creation (equivalent of our initUserAttrs) to the
    // first time that an attribute gets set.
    // Our HCAttrs object already includes this optimization of no-allocation-if-empty,
    // but it's nice to initialize the hcls here so we don't have to check it on every getattr/setattr.
    // TODO It does mean that anything not defering to this function will have to call
    // initUserAttrs themselves, though.
    initUserAttrs(op, tp);

    return op;
}

Box* decodeUTF8StringPtr(const std::string* s) {
    Box* rtn = PyUnicode_DecodeUTF8(s->c_str(), s->size(), "strict");
    checkAndThrowCAPIException();
    assert(rtn);
    return rtn;
}

bool TRACK_ALLOCATIONS = false;
void setupRuntime() {
    root_hcls = HiddenClass::makeRoot();
    gc::registerPermanentRoot(root_hcls);
    HiddenClass::dict_backed = HiddenClass::makeDictBacked();
    gc::registerPermanentRoot(HiddenClass::dict_backed);

    // Disable the GC while we do some manual initialization of the object hierarchy:
    gc::disableGC();

    // We have to do a little dance to get object_cls and type_cls set up, since the normal
    // object-creation routines look at the class to see the allocation size.
    void* mem = gc_alloc(sizeof(BoxedClass), gc::GCKind::PYTHON);
    object_cls = ::new (mem) BoxedClass(NULL, &boxGCHandler, 0, 0, sizeof(Box), false);
    mem = gc_alloc(sizeof(BoxedHeapClass), gc::GCKind::PYTHON);
    type_cls = ::new (mem) BoxedHeapClass(object_cls, &typeGCHandler, offsetof(BoxedClass, attrs),
                                          offsetof(BoxedClass, tp_weaklist), sizeof(BoxedHeapClass), false, NULL);
    type_cls->tp_flags |= Py_TPFLAGS_TYPE_SUBCLASS;
    PyObject_Init(object_cls, type_cls);
    PyObject_Init(type_cls, type_cls);

    none_cls = new BoxedHeapClass(object_cls, NULL, 0, 0, sizeof(Box), false, NULL);
    None = new (none_cls) Box();
    assert(None->cls);
    gc::registerPermanentRoot(None);

    // You can't actually have an instance of basestring
    basestring_cls = new BoxedHeapClass(object_cls, NULL, 0, 0, sizeof(Box), false, NULL);

    str_cls = new BoxedHeapClass(basestring_cls, NULL, 0, 0, sizeof(BoxedString), false, NULL);
    str_cls->tp_flags |= Py_TPFLAGS_STRING_SUBCLASS;

    // Hold off on assigning names until str_cls is ready
    object_cls->tp_name = "object";
    BoxedString* boxed_type_name = new BoxedString("type");
    BoxedString* boxed_basestring_name = new BoxedString("basestring");
    BoxedString* boxed_str_name = new BoxedString("str");
    BoxedString* boxed_none_name = new BoxedString("NoneType");
    static_cast<BoxedHeapClass*>(type_cls)->ht_name = boxed_type_name;
    static_cast<BoxedHeapClass*>(basestring_cls)->ht_name = boxed_basestring_name;
    static_cast<BoxedHeapClass*>(str_cls)->ht_name = boxed_str_name;
    static_cast<BoxedHeapClass*>(none_cls)->ht_name = boxed_none_name;
    type_cls->tp_name = boxed_type_name->s.c_str();
    basestring_cls->tp_name = boxed_basestring_name->s.c_str();
    str_cls->tp_name = boxed_str_name->s.c_str();
    none_cls->tp_name = boxed_none_name->s.c_str();

    gc::enableGC();

    // It wasn't safe to add __base__ attributes until object+type+str are set up, so do that now:
    type_cls->giveAttr("__base__", object_cls);
    basestring_cls->giveAttr("__base__", object_cls);
    str_cls->giveAttr("__base__", basestring_cls);
    none_cls->giveAttr("__base__", object_cls);
    object_cls->giveAttr("__base__", None);


    tuple_cls
        = new BoxedHeapClass(object_cls, &tupleGCHandler, 0, 0, sizeof(BoxedTuple), false, boxStrConstant("tuple"));
    tuple_cls->tp_flags |= Py_TPFLAGS_TUPLE_SUBCLASS;
    EmptyTuple = new BoxedTuple({});
    gc::registerPermanentRoot(EmptyTuple);
    list_cls = new BoxedHeapClass(object_cls, &listGCHandler, 0, 0, sizeof(BoxedList), false, boxStrConstant("list"));
    list_cls->tp_flags |= Py_TPFLAGS_LIST_SUBCLASS;
    pyston_getset_cls
        = new BoxedHeapClass(object_cls, NULL, 0, 0, sizeof(BoxedGetsetDescriptor), false, boxStrConstant("getset"));
    attrwrapper_cls = new BoxedHeapClass(object_cls, &AttrWrapper::gcHandler, 0, 0, sizeof(AttrWrapper), false,
                                         new BoxedString("attrwrapper"));
    dict_cls = new BoxedHeapClass(object_cls, &dictGCHandler, 0, 0, sizeof(BoxedDict), false, new BoxedString("dict"));
    dict_cls->tp_flags |= Py_TPFLAGS_DICT_SUBCLASS;
    file_cls = new BoxedHeapClass(object_cls, &BoxedFile::gcHandler, 0, offsetof(BoxedFile, weakreflist),
                                  sizeof(BoxedFile), false, new BoxedString("file"));
    int_cls = new BoxedHeapClass(object_cls, NULL, 0, 0, sizeof(BoxedInt), false, new BoxedString("int"));
    int_cls->tp_flags |= Py_TPFLAGS_INT_SUBCLASS;
    bool_cls = new BoxedHeapClass(int_cls, NULL, 0, 0, sizeof(BoxedBool), false, new BoxedString("bool"));
    complex_cls = new BoxedHeapClass(object_cls, NULL, 0, 0, sizeof(BoxedComplex), false, new BoxedString("complex"));
    long_cls = new BoxedHeapClass(object_cls, &BoxedLong::gchandler, 0, 0, sizeof(BoxedLong), false,
                                  new BoxedString("long"));
    long_cls->tp_flags |= Py_TPFLAGS_LONG_SUBCLASS;
    float_cls = new BoxedHeapClass(object_cls, NULL, 0, 0, sizeof(BoxedFloat), false, new BoxedString("float"));
    function_cls = new BoxedHeapClass(object_cls, &functionGCHandler, offsetof(BoxedFunction, attrs),
                                      offsetof(BoxedFunction, in_weakreflist), sizeof(BoxedFunction), false,
                                      new BoxedString("function"));
    builtin_function_or_method_cls = new BoxedHeapClass(
        object_cls, &functionGCHandler, 0, offsetof(BoxedBuiltinFunctionOrMethod, in_weakreflist),
        sizeof(BoxedBuiltinFunctionOrMethod), false, new BoxedString("builtin_function_or_method"));
    function_cls->simple_destructor = builtin_function_or_method_cls->simple_destructor = functionDtor;


    module_cls = new BoxedHeapClass(object_cls, &moduleGCHandler, offsetof(BoxedModule, attrs), 0, sizeof(BoxedModule),
                                    false, new BoxedString("module"));
    member_cls
        = new BoxedHeapClass(object_cls, NULL, 0, 0, sizeof(BoxedMemberDescriptor), false, new BoxedString("member"));
    capifunc_cls
        = new BoxedHeapClass(object_cls, NULL, 0, 0, sizeof(BoxedCApiFunction), false, new BoxedString("capifunc"));
    method_cls
        = new BoxedHeapClass(object_cls, NULL, 0, 0, sizeof(BoxedMethodDescriptor), false, new BoxedString("method"));
    wrapperobject_cls = new BoxedHeapClass(object_cls, NULL, 0, 0, sizeof(BoxedWrapperObject), false,
                                           new BoxedString("method-wrapper"));
    wrapperdescr_cls = new BoxedHeapClass(object_cls, NULL, 0, 0, sizeof(BoxedWrapperDescriptor), false,
                                          new BoxedString("wrapper_descriptor"));


    // Kind of hacky, but it's easier to manually construct the mro for a couple key classes
    // than try to make the MRO construction code be safe against say, tuple_cls not having
    // an mro (since the mro is stored as a tuple).
    object_cls->tp_mro = new BoxedTuple({ object_cls });
    tuple_cls->tp_mro = new BoxedTuple({ tuple_cls, object_cls });
    list_cls->tp_mro = new BoxedTuple({ list_cls, object_cls });
    type_cls->tp_mro = new BoxedTuple({ type_cls, object_cls });
    pyston_getset_cls->tp_mro = new BoxedTuple({ pyston_getset_cls, object_cls });
    attrwrapper_cls->tp_mro = new BoxedTuple({ attrwrapper_cls, object_cls });
    dict_cls->tp_mro = new BoxedTuple({ dict_cls, object_cls });
    file_cls->tp_mro = new BoxedTuple({ file_cls, object_cls });
    int_cls->tp_mro = new BoxedTuple({ int_cls, object_cls });
    bool_cls->tp_mro = new BoxedTuple({ bool_cls, object_cls });
    complex_cls->tp_mro = new BoxedTuple({ complex_cls, object_cls });
    long_cls->tp_mro = new BoxedTuple({ long_cls, object_cls });
    float_cls->tp_mro = new BoxedTuple({ float_cls, object_cls });
    function_cls->tp_mro = new BoxedTuple({ function_cls, object_cls });
    builtin_function_or_method_cls->tp_mro = new BoxedTuple({ builtin_function_or_method_cls, object_cls });
    member_cls->tp_mro = new BoxedTuple({ member_cls, object_cls });
    capifunc_cls->tp_mro = new BoxedTuple({ capifunc_cls, object_cls });
    module_cls->tp_mro = new BoxedTuple({ module_cls, object_cls });
    method_cls->tp_mro = new BoxedTuple({ method_cls, object_cls });
    wrapperobject_cls->tp_mro = new BoxedTuple({ wrapperobject_cls, object_cls });
    wrapperdescr_cls->tp_mro = new BoxedTuple({ wrapperdescr_cls, object_cls });

    STR = typeFromClass(str_cls);
    BOXED_INT = typeFromClass(int_cls);
    BOXED_FLOAT = typeFromClass(float_cls);
    BOXED_BOOL = typeFromClass(bool_cls);
    NONE = typeFromClass(none_cls);
    LIST = typeFromClass(list_cls);
    MODULE = typeFromClass(module_cls);
    DICT = typeFromClass(dict_cls);
    BOXED_TUPLE = typeFromClass(tuple_cls);
    LONG = typeFromClass(long_cls);
    BOXED_COMPLEX = typeFromClass(complex_cls);

    True = new BoxedBool(true);
    False = new BoxedBool(false);

    gc::registerPermanentRoot(True);
    gc::registerPermanentRoot(False);

    // Need to initialize interned_ints early:
    setupInt();
    // sys is the first module that needs to be set up, due to modules
    // being tracked in sys.modules:
    setupSys();
    // Weakrefs are used for tp_subclasses:
    init_weakref();

    object_cls->tp_getattro = PyObject_GenericGetAttr;
    object_cls->tp_setattro = PyObject_GenericSetAttr;
    add_operators(object_cls);

    object_cls->finishInitialization();
    type_cls->finishInitialization();
    basestring_cls->finishInitialization();
    str_cls->finishInitialization();
    none_cls->finishInitialization();
    tuple_cls->finishInitialization();
    list_cls->finishInitialization();
    pyston_getset_cls->finishInitialization();
    attrwrapper_cls->finishInitialization();
    dict_cls->finishInitialization();
    file_cls->finishInitialization();
    int_cls->finishInitialization();
    bool_cls->finishInitialization();
    complex_cls->finishInitialization();
    long_cls->finishInitialization();
    float_cls->finishInitialization();
    function_cls->finishInitialization();
    builtin_function_or_method_cls->finishInitialization();
    member_cls->finishInitialization();
    module_cls->finishInitialization();
    capifunc_cls->finishInitialization();
    method_cls->finishInitialization();
    wrapperobject_cls->finishInitialization();
    wrapperdescr_cls->finishInitialization();

    str_cls->tp_flags |= Py_TPFLAGS_HAVE_NEWBUFFER;

    dict_descr = new (pyston_getset_cls) BoxedGetsetDescriptor(typeDict, typeSetDict, NULL);
    gc::registerPermanentRoot(dict_descr);
    type_cls->giveAttr("__dict__", dict_descr);


    instancemethod_cls = BoxedHeapClass::create(type_cls, object_cls, &instancemethodGCHandler, 0,
                                                offsetof(BoxedInstanceMethod, in_weakreflist),
                                                sizeof(BoxedInstanceMethod), false, "instancemethod");

    slice_cls = BoxedHeapClass::create(type_cls, object_cls, &sliceGCHandler, 0, 0, sizeof(BoxedSlice), false, "slice");
    set_cls = BoxedHeapClass::create(type_cls, object_cls, &setGCHandler, 0, offsetof(BoxedSet, weakreflist),
                                     sizeof(BoxedSet), false, "set");
    frozenset_cls = BoxedHeapClass::create(type_cls, object_cls, &setGCHandler, 0, offsetof(BoxedSet, weakreflist),
                                           sizeof(BoxedSet), false, "frozenset");
    capi_getset_cls
        = BoxedHeapClass::create(type_cls, object_cls, NULL, 0, 0, sizeof(BoxedGetsetDescriptor), false, "getset");
    closure_cls = BoxedHeapClass::create(type_cls, object_cls, &closureGCHandler, offsetof(BoxedClosure, attrs), 0,
                                         sizeof(BoxedClosure), false, "closure");
    property_cls = BoxedHeapClass::create(type_cls, object_cls, &propertyGCHandler, 0, 0, sizeof(BoxedProperty), false,
                                          "property");
    staticmethod_cls = BoxedHeapClass::create(type_cls, object_cls, &staticmethodGCHandler, 0, 0,
                                              sizeof(BoxedStaticmethod), false, "staticmethod");
    classmethod_cls = BoxedHeapClass::create(type_cls, object_cls, &classmethodGCHandler, 0, 0,
                                             sizeof(BoxedClassmethod), false, "classmethod");
    attrwrapperiter_cls = BoxedHeapClass::create(type_cls, object_cls, &AttrWrapperIter::gcHandler, 0, 0,
                                                 sizeof(AttrWrapperIter), false, "attrwrapperiter");

    // TODO: add explicit __get__ and __set__ methods to these
    pyston_getset_cls->freeze();
    capi_getset_cls->freeze();

    SLICE = typeFromClass(slice_cls);
    SET = typeFromClass(set_cls);
    FROZENSET = typeFromClass(frozenset_cls);

    object_cls->giveAttr("__new__", new BoxedFunction(boxRTFunction((void*)objectNew, UNKNOWN, 1, 0, true, true)));
    object_cls->giveAttr("__init__", new BoxedFunction(boxRTFunction((void*)objectInit, UNKNOWN, 1, 0, true, false)));
    object_cls->giveAttr("__repr__", new BoxedFunction(boxRTFunction((void*)objectRepr, UNKNOWN, 1, 0, false, false)));
    object_cls->giveAttr("__str__", new BoxedFunction(boxRTFunction((void*)objectStr, UNKNOWN, 1, 0, false, false)));
    object_cls->giveAttr(
        "__subclasshook__",
        boxInstanceMethod(object_cls, new BoxedFunction(boxRTFunction((void*)objectSubclasshook, UNKNOWN, 2))));
    // __setattr__ was already set to a WrapperDescriptor; it'd be nice to set this to a faster BoxedFunction
    // object_cls->setattr("__setattr__", new BoxedFunction(boxRTFunction((void*)objectSetattr, UNKNOWN, 3)), NULL);
    // but unfortunately that will set tp_setattro to slot_tp_setattro on object_cls and all already-made subclasses!
    // Punting on that until needed; hopefully by then we will have better Pyston slots support.

    auto typeCallObj = boxRTFunction((void*)typeCall, UNKNOWN, 1, 0, true, true);
    typeCallObj->internal_callable = &typeCallInternal;

    type_cls->giveAttr("__name__", new (pyston_getset_cls) BoxedGetsetDescriptor(typeName, typeSetName, NULL));
    type_cls->giveAttr("__bases__", new (pyston_getset_cls) BoxedGetsetDescriptor(typeBases, typeSetBases, NULL));
    type_cls->giveAttr("__call__", new BoxedFunction(typeCallObj));

    type_cls->giveAttr("__new__",
                       new BoxedFunction(boxRTFunction((void*)typeNew, UNKNOWN, 4, 2, false, false), { NULL, NULL }));
    type_cls->giveAttr("__repr__", new BoxedFunction(boxRTFunction((void*)typeRepr, STR, 1)));
    type_cls->giveAttr("__hash__", new BoxedFunction(boxRTFunction((void*)typeHash, BOXED_INT, 1)));
    type_cls->giveAttr("__module__", new (pyston_getset_cls) BoxedGetsetDescriptor(typeModule, typeSetModule, NULL));
    type_cls->giveAttr("__mro__",
                       new BoxedMemberDescriptor(BoxedMemberDescriptor::OBJECT, offsetof(BoxedClass, tp_mro)));
    type_cls->giveAttr("__subclasses__", new BoxedFunction(boxRTFunction((void*)typeSubclasses, UNKNOWN, 1)));
    type_cls->giveAttr("mro", new BoxedFunction(boxRTFunction((void*)typeMro, UNKNOWN, 1)));
    type_cls->freeze();

    none_cls->giveAttr("__repr__", new BoxedFunction(boxRTFunction((void*)noneRepr, STR, 1)));
    none_cls->giveAttr("__hash__", new BoxedFunction(boxRTFunction((void*)noneHash, UNKNOWN, 1)));
    none_cls->giveAttr("__nonzero__", new BoxedFunction(boxRTFunction((void*)noneNonzero, BOXED_BOOL, 1)));
    none_cls->freeze();

    module_cls->giveAttr("__new__",
                         new BoxedFunction(boxRTFunction((void*)moduleNew, UNKNOWN, 3, 1, false, false), { NULL }));
    module_cls->giveAttr("__repr__", new BoxedFunction(boxRTFunction((void*)moduleRepr, STR, 1)));
    module_cls->giveAttr("__dict__", dict_descr);
    module_cls->freeze();

    closure_cls->freeze();

    setupCAPI();

    // Can't set up object methods until we set up CAPI support:
    for (auto& md : object_methods) {
        object_cls->giveAttr(md.ml_name, new BoxedMethodDescriptor(&md, object_cls));
    }
    object_cls->giveAttr("__class__", new (pyston_getset_cls) BoxedGetsetDescriptor(objectClass, objectSetClass, NULL));
    object_cls->freeze();

    setupBool();
    setupLong();
    setupFloat();
    setupComplex();
    setupStr();
    setupList();
    setupDict();
    setupSet();
    setupTuple();
    setupFile();
    setupGenerator();
    setupIter();
    setupClassobj();
    setupSuper();
    _PyUnicode_Init();
    setupDescr();
    setupTraceback();
    setupCode();

    function_cls->giveAttr("__dict__", dict_descr);
    function_cls->giveAttr("__name__", new (pyston_getset_cls) BoxedGetsetDescriptor(funcName, funcSetName, NULL));
    function_cls->giveAttr("__repr__", new BoxedFunction(boxRTFunction((void*)functionRepr, STR, 1)));
    function_cls->giveAttr("__module__", new BoxedMemberDescriptor(BoxedMemberDescriptor::OBJECT,
                                                                   offsetof(BoxedFunction, modname), false));
    function_cls->giveAttr(
        "__doc__", new BoxedMemberDescriptor(BoxedMemberDescriptor::OBJECT, offsetof(BoxedFunction, doc), false));
    function_cls->giveAttr("__get__", new BoxedFunction(boxRTFunction((void*)functionGet, UNKNOWN, 3)));
    function_cls->giveAttr("__call__",
                           new BoxedFunction(boxRTFunction((void*)functionCall, UNKNOWN, 1, 0, true, true)));
    function_cls->giveAttr("__nonzero__", new BoxedFunction(boxRTFunction((void*)functionNonzero, BOXED_BOOL, 1)));
    function_cls->giveAttr("func_code", new (pyston_getset_cls) BoxedGetsetDescriptor(functionCode, NULL, NULL));
    function_cls->giveAttr("func_defaults",
                           new (pyston_getset_cls) BoxedGetsetDescriptor(functionDefaults, NULL, NULL));
    function_cls->freeze();

    builtin_function_or_method_cls->giveAttr(
        "__module__",
        new BoxedMemberDescriptor(BoxedMemberDescriptor::OBJECT, offsetof(BoxedBuiltinFunctionOrMethod, modname)));
    builtin_function_or_method_cls->giveAttr(
        "__repr__", new BoxedFunction(boxRTFunction((void*)builtinFunctionOrMethodRepr, STR, 1)));
    builtin_function_or_method_cls->giveAttr(
        "__name__", new (pyston_getset_cls) BoxedGetsetDescriptor(builtinFunctionOrMethodName, NULL, NULL));
    builtin_function_or_method_cls->giveAttr(
        "__doc__",
        new BoxedMemberDescriptor(BoxedMemberDescriptor::OBJECT, offsetof(BoxedBuiltinFunctionOrMethod, doc), false));
    builtin_function_or_method_cls->freeze();

    instancemethod_cls->giveAttr(
        "__new__", new BoxedFunction(boxRTFunction((void*)instancemethodNew, UNKNOWN, 4, 1, false, false), { NULL }));
    instancemethod_cls->giveAttr("__repr__", new BoxedFunction(boxRTFunction((void*)instancemethodRepr, STR, 1)));
    instancemethod_cls->giveAttr("__eq__", new BoxedFunction(boxRTFunction((void*)instancemethodEq, UNKNOWN, 2)));
    instancemethod_cls->giveAttr(
        "__get__", new BoxedFunction(boxRTFunction((void*)instancemethodGet, UNKNOWN, 3, 0, false, false)));
    instancemethod_cls->giveAttr(
        "__call__", new BoxedFunction(boxRTFunction((void*)instancemethodCall, UNKNOWN, 1, 0, true, true)));
    instancemethod_cls->giveAttr(
        "im_func", new BoxedMemberDescriptor(BoxedMemberDescriptor::OBJECT, offsetof(BoxedInstanceMethod, func)));
    instancemethod_cls->giveAttr(
        "im_self", new BoxedMemberDescriptor(BoxedMemberDescriptor::OBJECT, offsetof(BoxedInstanceMethod, obj)));
    instancemethod_cls->freeze();

    slice_cls->giveAttr("__new__",
                        new BoxedFunction(boxRTFunction((void*)sliceNew, UNKNOWN, 4, 2, false, false), { NULL, None }));
    slice_cls->giveAttr("__repr__", new BoxedFunction(boxRTFunction((void*)sliceRepr, STR, 1)));
    slice_cls->giveAttr("start", new BoxedMemberDescriptor(BoxedMemberDescriptor::OBJECT, SLICE_START_OFFSET));
    slice_cls->giveAttr("stop", new BoxedMemberDescriptor(BoxedMemberDescriptor::OBJECT, SLICE_STOP_OFFSET));
    slice_cls->giveAttr("step", new BoxedMemberDescriptor(BoxedMemberDescriptor::OBJECT, SLICE_STEP_OFFSET));
    slice_cls->freeze();

    attrwrapper_cls->giveAttr("__setitem__", new BoxedFunction(boxRTFunction((void*)AttrWrapper::setitem, UNKNOWN, 3)));
    attrwrapper_cls->giveAttr("__getitem__", new BoxedFunction(boxRTFunction((void*)AttrWrapper::getitem, UNKNOWN, 2)));
    attrwrapper_cls->giveAttr("__delitem__", new BoxedFunction(boxRTFunction((void*)AttrWrapper::delitem, UNKNOWN, 2)));
    attrwrapper_cls->giveAttr("setdefault",
                              new BoxedFunction(boxRTFunction((void*)AttrWrapper::setdefault, UNKNOWN, 3)));
    attrwrapper_cls->giveAttr(
        "get", new BoxedFunction(boxRTFunction((void*)AttrWrapper::get, UNKNOWN, 3, 1, false, false), { None }));
    attrwrapper_cls->giveAttr("__str__", new BoxedFunction(boxRTFunction((void*)AttrWrapper::str, UNKNOWN, 1)));
    attrwrapper_cls->giveAttr("__contains__",
                              new BoxedFunction(boxRTFunction((void*)AttrWrapper::contains, UNKNOWN, 2)));
    attrwrapper_cls->giveAttr("keys", new BoxedFunction(boxRTFunction((void*)AttrWrapper::keys, LIST, 1)));
    attrwrapper_cls->giveAttr("values", new BoxedFunction(boxRTFunction((void*)AttrWrapper::values, LIST, 1)));
    attrwrapper_cls->giveAttr("items", new BoxedFunction(boxRTFunction((void*)AttrWrapper::items, LIST, 1)));
    // TODO: not quite right
    attrwrapper_cls->giveAttr("iterkeys", attrwrapper_cls->getattr("keys"));
    attrwrapper_cls->giveAttr("itervalues", attrwrapper_cls->getattr("values"));
    attrwrapper_cls->giveAttr("iteritems", attrwrapper_cls->getattr("items"));
    attrwrapper_cls->giveAttr("copy", new BoxedFunction(boxRTFunction((void*)AttrWrapper::copy, UNKNOWN, 1)));
    attrwrapper_cls->giveAttr("__len__", new BoxedFunction(boxRTFunction((void*)AttrWrapper::len, BOXED_INT, 1)));
    attrwrapper_cls->giveAttr("__iter__", new BoxedFunction(boxRTFunction((void*)AttrWrapper::iter, UNKNOWN, 1)));
    attrwrapper_cls->giveAttr("update", new BoxedFunction(boxRTFunction((void*)AttrWrapper::update, NONE, 2)));
    attrwrapper_cls->freeze();

    attrwrapperiter_cls->giveAttr("__hasnext__",
                                  new BoxedFunction(boxRTFunction((void*)AttrWrapperIter::hasnext, UNKNOWN, 1)));
    attrwrapperiter_cls->giveAttr("next", new BoxedFunction(boxRTFunction((void*)AttrWrapperIter::next, UNKNOWN, 1)));
    attrwrapperiter_cls->freeze();

    setupBuiltins();
    _PyExc_Init();
    setupThread();
    setupGC();
    setupImport();
    setupPyston();

    PyType_Ready(&PyByteArrayIter_Type);
    PyType_Ready(&PyCapsule_Type);
    PyType_Ready(&PyCallIter_Type);

    initerrno();
    init_sha();
    init_sha256();
    init_sha512();
    init_md5();
    init_random();
    init_sre();
    initmath();
    initoperator();
    initbinascii();
    initpwd();
    initposix();
    init_struct();
    initdatetime();
    init_functools();
    init_collections();
    inititertools();
    initresource();
    initsignal();
    initselect();
    initfcntl();
    inittime();
    initarray();
    initzlib();
    init_codecs();
    init_socket();
    initunicodedata();
    initcStringIO();
    init_io();
    initzipimport();
    init_csv();
    init_ssl();
    init_sqlite3();

    // some additional setup to ensure weakrefs participate in our GC
    BoxedClass* weakref_ref_cls = &_PyWeakref_RefType;
    weakref_ref_cls->tp_alloc = PystonType_GenericAlloc;
    weakref_ref_cls->tp_dealloc = NULL;
    weakref_ref_cls->gc_visit = proxy_to_tp_traverse;
    weakref_ref_cls->simple_destructor = proxy_to_tp_clear;
    weakref_ref_cls->is_pyston_class = true;

    BoxedClass* weakref_proxy_cls = &_PyWeakref_ProxyType;
    weakref_proxy_cls->tp_alloc = PystonType_GenericAlloc;
    weakref_proxy_cls->tp_dealloc = NULL;
    weakref_proxy_cls->gc_visit = proxy_to_tp_traverse;
    weakref_proxy_cls->simple_destructor = proxy_to_tp_clear;
    weakref_proxy_cls->is_pyston_class = true;

    BoxedClass* weakref_callableproxy = &_PyWeakref_CallableProxyType;
    weakref_callableproxy->tp_alloc = PystonType_GenericAlloc;
    weakref_callableproxy->tp_dealloc = NULL;
    weakref_callableproxy->gc_visit = proxy_to_tp_traverse;
    weakref_callableproxy->simple_destructor = proxy_to_tp_clear;
    weakref_callableproxy->is_pyston_class = true;

    assert(object_cls->tp_setattro == PyObject_GenericSetAttr);
    assert(none_cls->tp_setattro == PyObject_GenericSetAttr);

    setupSysEnd();

    Stats::endOfInit();

    TRACK_ALLOCATIONS = true;
}

BoxedModule* createModule(const std::string& name, const std::string& fn, const char* doc) {
    assert(fn.size() && "probably wanted to set the fn to <stdin>?");
    BoxedModule* module = new BoxedModule(name, fn, doc);

    BoxedDict* d = getSysModulesDict();
    Box* b_name = boxStringPtr(&name);
    ASSERT(d->d.count(b_name) == 0, "%s", name.c_str());
    d->d[b_name] = module;

    return module;
}

void teardownRuntime() {
    // Things start to become very precarious after this point, as the basic classes stop to work.
    // TODO it's probably a waste of time to tear these down in non-debugging mode
    IN_SHUTDOWN = true;

    if (VERBOSITY("runtime") >= 1)
        printf("In teardownRuntime\n");

    teardownCAPI();

    teardownList();
    teardownInt();
    teardownFloat();
    teardownComplex();
    teardownStr();
    teardownBool();
    teardownDict();
    teardownSet();
    teardownTuple();
    teardownFile();
    teardownDescr();

    /*
    // clear all the attributes on the base classes before freeing the classes themselves,
    // since we will run into problem if we free a class but there is an object somewhere
    // else that refers to it.
    clearAttrs(bool_cls);
    clearAttrs(int_cls);
    clearAttrs(float_cls);
    clearAttrs(none_cls);
    clearAttrs(function_cls);
    clearAttrs(instancemethod_cls);
    clearAttrs(str_cls);
    clearAttrs(list_cls);
    clearAttrs(slice_cls);
    clearAttrs(type_cls);
    clearAttrs(module_cls);
    clearAttrs(dict_cls);
    clearAttrs(tuple_cls);
    clearAttrs(file_cls);

    decref(bool_cls);
    decref(int_cls);
    decref(float_cls);
    decref(function_cls);
    decref(instancemethod_cls);
    decref(str_cls);
    decref(list_cls);
    decref(slice_cls);
    decref(module_cls);
    decref(dict_cls);
    decref(tuple_cls);
    decref(file_cls);

    ASSERT(None->nrefs == 1, "%ld", None->nrefs);
    decref(None);

    decref(none_cls);
    decref(type_cls);
    */
}
}<|MERGE_RESOLUTION|>--- conflicted
+++ resolved
@@ -390,11 +390,6 @@
     }
 }
 
-<<<<<<< HEAD
-// This mustn't throw; our IR generator generates calls to it without "invoke" even when there are exception handlers /
-// finally-blocks in scope.
-// TODO: should we use C++11 `noexcept' here?
-=======
 Box* BoxedModule::getStringConstant(const std::string& ast_str) {
     auto idx_iter = str_const_index.find(ast_str);
     if (idx_iter != str_const_index.end())
@@ -414,7 +409,9 @@
     v->visitRange((void* const*)&d->str_constants[0], (void* const*)&d->str_constants[d->str_constants.size()]);
 }
 
->>>>>>> ff6e4f8f
+// This mustn't throw; our IR generator generates calls to it without "invoke" even when there are exception handlers /
+// finally-blocks in scope.
+// TODO: should we use C++11 `noexcept' here?
 extern "C" Box* boxCLFunction(CLFunction* f, BoxedClosure* closure, bool isGenerator,
                               std::initializer_list<Box*> defaults) {
     if (closure)
