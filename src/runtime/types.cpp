--- conflicted
+++ resolved
@@ -2282,14 +2282,10 @@
                            new BoxedFunction(boxRTFunction((void*)functionCall, UNKNOWN, 1, 0, true, true)));
     function_cls->giveAttr("__nonzero__", new BoxedFunction(boxRTFunction((void*)functionNonzero, BOXED_BOOL, 1)));
     function_cls->giveAttr("func_code", new (pyston_getset_cls) BoxedGetsetDescriptor(functionCode, NULL, NULL));
+    function_cls->giveAttr("func_name", function_cls->getattr("__name__"));
     function_cls->giveAttr("func_defaults",
-<<<<<<< HEAD
-                           new (pyston_getset_cls) BoxedGetsetDescriptor(functionDefaults, NULL, NULL));
-    function_cls->giveAttr("func_name", function_cls->getattr("__name__"));
-=======
                            new (pyston_getset_cls) BoxedGetsetDescriptor(functionDefaults, functionSetDefaults, NULL));
     function_cls->giveAttr("__defaults__", function_cls->getattr("func_defaults"));
->>>>>>> b0c5cc2f
     function_cls->freeze();
 
     builtin_function_or_method_cls->giveAttr(
