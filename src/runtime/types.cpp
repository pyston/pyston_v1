// Copyright (c) 2014-2015 Dropbox, Inc.
//
// Licensed under the Apache License, Version 2.0 (the "License");
// you may not use this file except in compliance with the License.  // You may obtain a copy of the License at
//
//    http://www.apache.org/licenses/LICENSE-2.0
//
// Unless required by applicable law or agreed to in writing, software
// distributed under the License is distributed on an "AS IS" BASIS,
// WITHOUT WARRANTIES OR CONDITIONS OF ANY KIND, either express or implied.
// See the License for the specific language governing permissions and
// limitations under the License.

#define PY_SSIZE_T_CLEAN

#include "runtime/types.h"

#include <cassert>
#include <cstddef>
#include <cstdio>
#include <cstdlib>
#include <cstring>
#include <stdint.h>

#include "llvm/Support/raw_ostream.h"

#include "analysis/scoping_analysis.h"
#include "capi/typeobject.h"
#include "capi/types.h"
#include "codegen/ast_interpreter.h"
#include "codegen/entry.h"
#include "codegen/unwinding.h"
#include "core/ast.h"
#include "core/options.h"
#include "core/stats.h"
#include "core/types.h"
#include "runtime/classobj.h"
#include "runtime/code.h"
#include "runtime/complex.h"
#include "runtime/dict.h"
#include "runtime/file.h"
#include "runtime/hiddenclass.h"
#include "runtime/ics.h"
#include "runtime/iterobject.h"
#include "runtime/list.h"
#include "runtime/long.h"
#include "runtime/objmodel.h"
#include "runtime/rewrite_args.h"
#include "runtime/set.h"
#include "runtime/super.h"
#include "runtime/traceback.h"
#include "runtime/util.h"

extern "C" void initerrno();
extern "C" void init_sha();
extern "C" void init_sha256();
extern "C" void init_sha512();
extern "C" void init_md5();
extern "C" void init_random();
extern "C" void init_sre();
extern "C" void initmath();
extern "C" void initoperator();
extern "C" void initbinascii();
extern "C" void initpwd();
extern "C" void initposix();
extern "C" void init_struct();
extern "C" void initdatetime();
extern "C" void init_functools();
extern "C" void init_collections();
extern "C" void inititertools();
extern "C" void initresource();
extern "C" void initsignal();
extern "C" void initselect();
extern "C" void initfcntl();
extern "C" void inittime();
extern "C" void initarray();
extern "C" void initzlib();
extern "C" void init_codecs();
extern "C" void init_socket();
extern "C" void _PyUnicode_Init();
extern "C" void _PyWarnings_Init() noexcept;
extern "C" void _string_init();
extern "C" void initunicodedata();
extern "C" void init_weakref();
extern "C" void initcStringIO();
extern "C" void init_io();
extern "C" void initzipimport();
extern "C" void init_csv();
extern "C" void init_ssl();
extern "C" void init_sqlite3();
extern "C" void PyMarshal_Init();
extern "C" void initstrop();
extern "C" void initgc();

namespace pyston {

std::vector<BoxedClass*> exception_types;

extern "C" PyObject* PyType_GenericAlloc(PyTypeObject* type, Py_ssize_t nitems) noexcept {
    PyObject* obj;
    const size_t size = _PyObject_VAR_SIZE(type, nitems + 1);
    // I don't understand why there is a +1 in this method; _PyObject_NewVar doesn't do that.
    // CPython has the following comment:
    /* note that we need to add one, for the sentinel */
    // I think that regardless of the reasoning behind them having it, we should do what they do?

    if (PyType_IS_GC(type))
        obj = _PyObject_GC_Malloc(size);
    else
        obj = (PyObject*)PyObject_MALLOC(size);

    if (obj == NULL)
        return PyErr_NoMemory();

    memset(obj, '\0', size);

    if (type->tp_flags & Py_TPFLAGS_HEAPTYPE)
        Py_INCREF(type);

    if (type->tp_itemsize == 0)
        PyObject_INIT(obj, type);
    else
        (void)PyObject_INIT_VAR((PyVarObject*)obj, type, nitems);

    if (PyType_IS_GC(type))
        _PyObject_GC_TRACK(obj);
    return obj;
}

extern "C" PyObject* _PyObject_New(PyTypeObject* tp) noexcept {
    PyObject* op;
    op = (PyObject*)PyObject_MALLOC(_PyObject_SIZE(tp));
    if (op == NULL)
        return PyErr_NoMemory();
    return PyObject_INIT(op, tp);
}

// Analogue of PyType_GenericNew
void* BoxVar::operator new(size_t size, BoxedClass* cls, size_t nitems) {
    ALLOC_STATS_VAR(cls);

    assert(cls);
    // See definition of BoxedTuple for some notes on why we need this special case:
    ASSERT(cls->tp_basicsize >= size || isSubclass(cls, tuple_cls), "%s", cls->tp_name);
    assert(cls->tp_itemsize > 0);
    assert(cls->tp_alloc);

    void* mem = cls->tp_alloc(cls, nitems);
    RELEASE_ASSERT(mem, "");
    return mem;
}

void* Box::operator new(size_t size, BoxedClass* cls) {
    ALLOC_STATS(cls);

    assert(cls);
    ASSERT(cls->tp_basicsize >= size, "%s", cls->tp_name);
    assert(cls->tp_itemsize == 0);
    assert(cls->tp_alloc);

    void* mem = cls->tp_alloc(cls, 0);
    RELEASE_ASSERT(mem, "");
    return mem;
}

Box* BoxedClass::callHasnextIC(Box* obj, bool null_on_nonexistent) {
    assert(obj->cls == this);

    auto ic = hasnext_ic.get();
    if (!ic) {
        ic = new CallattrIC();
        hasnext_ic.reset(ic);
    }

    static BoxedString* hasnext_str = getStaticString("__hasnext__");
    CallattrFlags callattr_flags
        = {.cls_only = true, .null_on_nonexistent = null_on_nonexistent, .argspec = ArgPassSpec(0) };
    return ic->call(obj, hasnext_str, callattr_flags, nullptr, nullptr, nullptr, nullptr, nullptr);
}

extern "C" PyObject* PyIter_Next(PyObject* iter) noexcept {
    Box* result = NULL;
    if (iter->cls->tp_iternext != slot_tp_iternext)
        result = (*iter->cls->tp_iternext)(iter);
    else {
        try {
            Box* hasnext = iter->hasnextOrNullIC();
            if (hasnext && !hasnext->nonzeroIC())
                return NULL;
        } catch (ExcInfo e) {
            setCAPIException(e);
            return NULL;
        }
        result = iter->cls->call_nextIC(iter);
    }

    if (result == NULL && PyErr_Occurred() && PyErr_ExceptionMatches(PyExc_StopIteration))
        PyErr_Clear();
    return result;
}

Box* BoxedClass::call_nextIC(Box* obj) noexcept {
    assert(obj->cls == this);

    // This would work, but it would have been better to just call tp_iternext
    assert(this->tp_iternext == slot_tp_iternext);

    auto ic = next_ic.get();
    if (!ic) {
        ic = new CallattrCapiIC();
        next_ic.reset(ic);
    }

    static BoxedString* next_str = getStaticString("next");
    CallattrFlags callattr_flags{.cls_only = true, .null_on_nonexistent = false, .argspec = ArgPassSpec(0) };
    return ic->call(obj, next_str, callattr_flags, nullptr, nullptr, nullptr, nullptr, nullptr);
}

Box* BoxedClass::callReprIC(Box* obj) {
    assert(obj->cls == this);

    auto ic = repr_ic.get();
    if (!ic) {
        ic = new CallattrIC();
        repr_ic.reset(ic);
    }

    static BoxedString* repr_str = getStaticString("__repr__");
    CallattrFlags callattr_flags{.cls_only = true, .null_on_nonexistent = false, .argspec = ArgPassSpec(0) };
    return ic->call(obj, repr_str, callattr_flags, nullptr, nullptr, nullptr, nullptr, nullptr);
}

Box* BoxedClass::callIterIC(Box* obj) {
    assert(obj->cls == this);

    auto ic = iter_ic.get();
    if (!ic) {
        ic = new CallattrIC();
        iter_ic.reset(ic);
    }

    static BoxedString* iter_str = getStaticString("__iter__");
    CallattrFlags callattr_flags{.cls_only = true, .null_on_nonexistent = true, .argspec = ArgPassSpec(0) };
    return ic->call(obj, iter_str, callattr_flags, nullptr, nullptr, nullptr, nullptr, nullptr);
}

bool BoxedClass::callNonzeroIC(Box* obj) {
    assert(obj->cls == this);

    auto ic = nonzero_ic.get();
    if (!ic) {
        ic = new NonzeroIC();
        nonzero_ic.reset(ic);
    }

    return ic->call(obj);
}

Box* Box::reprIC() {
    return this->cls->callReprIC(this);
}

BoxedString* Box::reprICAsString() {
    Box* r = this->reprIC();

    if (isSubclass(r->cls, unicode_cls)) {
        r = PyUnicode_AsASCIIString(autoDecref(r));
        checkAndThrowCAPIException();
    }
    if (r->cls != str_cls) {
        raiseExcHelper(TypeError, "__repr__ did not return a string!");
    }
    return static_cast<BoxedString*>(r);
}

bool Box::nonzeroIC() {
    return this->cls->callNonzeroIC(this);
}

Box* Box::hasnextOrNullIC() {
    return this->cls->callHasnextIC(this, true);
}

extern "C" BoxedFunctionBase::BoxedFunctionBase(FunctionMetadata* md)
    : weakreflist(NULL),
      md(md),
      closure(NULL),
      defaults(NULL),
      can_change_defaults(false),
      modname(NULL),
      name(NULL),
      doc(NULL) {

    if (md->source) {
        assert(md->source->scoping->areGlobalsFromModule());
        Box* globals_for_name = md->source->parent_module;

        assert(0 && "check the refcounting here");
        static BoxedString* name_str = getStaticString("__name__");
        this->modname = globals_for_name->getattr(name_str);
        this->doc = md->source->getDocString();
    } else {
        this->modname = PyString_InternFromString("__builtin__");
        Py_INCREF(None);
        this->doc = None;
    }
}

extern "C" BoxedFunctionBase::BoxedFunctionBase(FunctionMetadata* md, std::initializer_list<Box*> defaults,
                                                BoxedClosure* closure, Box* globals, bool can_change_defaults)
    : weakreflist(NULL),
      md(md),
      closure(closure),
      globals(globals),
      defaults(NULL),
      can_change_defaults(can_change_defaults),
      modname(NULL),
      name(NULL),
      doc(NULL) {
    assert((!globals) == (!md->source || md->source->scoping->areGlobalsFromModule()));

    Py_XINCREF(closure);
    Py_XINCREF(globals);

    if (defaults.size()) {
        // HAX copy+modify the BoxedTuple constructor so that we can put NULLs into the tuple.
        // We are going to separately be careful to make sure that those NULLs don't escape
        // to the user (see functionDefaults)
        this->defaults = BoxedTuple::create(defaults.size());
        int i = 0;
        for (auto e : defaults) {
            Py_XINCREF(e);
            this->defaults->elts[i] = e;
            ++i;
        }
    }

    if (md->source) {
        Box* globals_for_name = globals;
        if (!globals_for_name) {
            assert(md->source->scoping->areGlobalsFromModule());
            globals_for_name = md->source->parent_module;
        }

        static BoxedString* name_str = getStaticString("__name__");
        if (globals_for_name->cls == module_cls) {
            this->modname = incref(globals_for_name->getattr(name_str));
        } else {
            this->modname = incref(PyDict_GetItem(globals_for_name, name_str));
        }
        // It's ok for modname to be NULL

        this->doc = md->source->getDocString();
    } else {
        this->modname = PyString_InternFromString("__builtin__");
        this->doc = incref(None);
    }
}

BoxedFunction::BoxedFunction(FunctionMetadata* md) : BoxedFunction(md, {}) {
}

BoxedFunction::BoxedFunction(FunctionMetadata* md, std::initializer_list<Box*> defaults, BoxedClosure* closure,
                             Box* globals, bool can_change_defaults)
    : BoxedFunctionBase(md, defaults, closure, globals, can_change_defaults) {

    // TODO eventually we want this to assert(f->source), I think, but there are still
    // some builtin functions that are BoxedFunctions but really ought to be a type that
    // we don't have yet.
    if (md->source) {
        assert(!this->name);
        this->name = incref(static_cast<BoxedString*>(md->source->getName()));
    }
}

BoxedBuiltinFunctionOrMethod::BoxedBuiltinFunctionOrMethod(FunctionMetadata* md, const char* name, const char* doc)
    : BoxedBuiltinFunctionOrMethod(md, name, {}) {

    Py_DECREF(this->doc);
    this->doc = doc ? boxString(doc) : incref(None);
}

BoxedBuiltinFunctionOrMethod::BoxedBuiltinFunctionOrMethod(FunctionMetadata* md, const char* name,
                                                           std::initializer_list<Box*> defaults, BoxedClosure* closure,
                                                           const char* doc)
    : BoxedFunctionBase(md, defaults, closure) {

    assert(name);
    assert(!this->name);
    this->name = static_cast<BoxedString*>(boxString(name));
    Py_DECREF(this->doc);
    this->doc = doc ? boxString(doc) : incref(None);
}

static void functionDtor(Box* b) {
    assert(isSubclass(b->cls, function_cls) || isSubclass(b->cls, builtin_function_or_method_cls));

    BoxedFunctionBase* self = static_cast<BoxedFunctionBase*>(b);
    PyObject_GC_UnTrack(self);
    self->dependent_ics.invalidateAll();
    self->dependent_ics.~ICInvalidator();

    self->clearAttrs();

    Py_DECREF(self->doc);
    Py_DECREF(self->modname);
    Py_XDECREF(self->name);
    Py_XDECREF(self->closure);
    Py_XDECREF(self->globals);
    Py_XDECREF(self->defaults);

    self->cls->tp_free(self);
}

static int func_traverse(BoxedFunction* f, visitproc visit, void* arg) noexcept {
    //Py_VISIT(f->func_code);
    Py_VISIT(f->globals);
    Py_VISIT(f->modname);
    Py_VISIT(f->defaults);
    Py_VISIT(f->doc);
    Py_VISIT(f->name);
    Py_VISIT(f->closure);

    //Py_VISIT(f->func_dict);
    Py_VISIT_HCATTRS(f->attrs);
    return 0;
}

static int builtin_func_traverse(BoxedBuiltinFunctionOrMethod* f, visitproc visit, void* arg) noexcept {
    //Py_VISIT(f->func_code);
    Py_VISIT(f->globals);
    Py_VISIT(f->modname);
    Py_VISIT(f->defaults);
    Py_VISIT(f->doc);
    Py_VISIT(f->name);
    Py_VISIT(f->closure);

    return 0;
}

std::string BoxedModule::name() {
    static BoxedString* name_str = getStaticString("__name__");
    Box* name = this->getattr(name_str);
    if (!name || name->cls != str_cls) {
        return "?";
    } else {
        BoxedString* sname = static_cast<BoxedString*>(name);
        return sname->s();
    }
}

BORROWED(BoxedString*) BoxedModule::getStringConstant(llvm::StringRef ast_str, bool intern) {
    BoxedString*& r = str_constants[ast_str];
    if (intern) {
        // If we had previously created a box for this string, we have to create a new
        // string (or at least, be prepared to return a different value that we had already
        // interned).  This is fine, except we have to be careful because we promised
        // that we would keep the previously-created string alive.
        // So, make sure to put it onto the keep_alive list.
        if (r && !PyString_CHECK_INTERNED(r)) {
            keep_alive.push_back(r);
            r = NULL;
        }
        if (!r)
            r = internStringMortal(ast_str);
    } else if (!r)
        r = boxString(ast_str);
    return r;
}

BORROWED(Box*) BoxedModule::getUnicodeConstant(llvm::StringRef ast_str) {
    Box*& r = unicode_constants[ast_str];
    if (!r)
        r = decodeUTF8StringPtr(ast_str);
    return r;
}

BORROWED(BoxedInt*) BoxedModule::getIntConstant(int64_t n) {
    BoxedInt*& r = int_constants[n];
    if (!r)
        r = new BoxedInt(n);
    return r;
}

static int64_t getDoubleBits(double d) {
    int64_t rtn;
    static_assert(sizeof(rtn) == sizeof(d), "");
    memcpy(&rtn, &d, sizeof(d));
    return rtn;
}

BORROWED(BoxedFloat*) BoxedModule::getFloatConstant(double d) {
    BoxedFloat*& r = float_constants[getDoubleBits(d)];
    if (!r)
        r = static_cast<BoxedFloat*>(boxFloat(d));
    return r;
}

BORROWED(Box*) BoxedModule::getPureImaginaryConstant(double d) {
    Box*& r = imaginary_constants[getDoubleBits(d)];
    if (!r)
        r = createPureImaginary(d);
    return r;
}

BORROWED(Box*) BoxedModule::getLongConstant(llvm::StringRef ast_str) {
    Box*& r = long_constants[ast_str];
    if (!r)
        r = createLong(ast_str);
    return r;
}

// This mustn't throw; our IR generator generates calls to it without "invoke" even when there are exception handlers /
// finally-blocks in scope.
extern "C" Box* createFunctionFromMetadata(FunctionMetadata* md, BoxedClosure* closure, Box* globals,
                                           std::initializer_list<Box*> defaults) noexcept {
    STAT_TIMER(t0, "us_timer_createfunctionfrommetadata", 10);

    if (closure)
        assert(closure->cls == closure_cls);

    return new BoxedFunction(md, defaults, closure, globals, /* can_change_defaults = */ true);
}

extern "C" FunctionMetadata* getFunctionMetadata(Box* b) {
    assert(isSubclass(b->cls, function_cls) || isSubclass(b->cls, builtin_function_or_method_cls));
    return static_cast<BoxedFunction*>(b)->md;
}

static PyObject* cpython_type_call(PyTypeObject* type, PyObject* args, PyObject* kwds) noexcept {
    PyObject* obj;

    if (type->tp_new == NULL) {
        PyErr_Format(PyExc_TypeError, "cannot create '%.100s' instances", type->tp_name);
        return NULL;
    }

    obj = type->tp_new(type, args, kwds);
    if (obj != NULL) {
        /* Ugly exception: when the call was type(something),
         *            don't call tp_init on the result. */
        if (type == &PyType_Type && PyTuple_Check(args) && PyTuple_GET_SIZE(args) == 1
            && (kwds == NULL || (PyDict_Check(kwds) && PyDict_Size(kwds) == 0)))
            return obj;
        /* If the returned object is not an instance of type,
         *            it won't be initialized. */
        if (!PyType_IsSubtype(obj->cls, type))
            return obj;
        type = obj->cls;
        if (PyType_HasFeature(type, Py_TPFLAGS_HAVE_CLASS) && type->tp_init != NULL
            && type->tp_init(obj, args, kwds) < 0) {
            Py_DECREF(obj);
            obj = NULL;
        }
    }
    return obj;
}

template <ExceptionStyle S>
static Box* typeCallInner(CallRewriteArgs* rewrite_args, ArgPassSpec argspec, Box* arg1, Box* arg2, Box* arg3,
                          Box** args, const std::vector<BoxedString*>* keyword_names) noexcept(S == CAPI);

template <ExceptionStyle S>
static Box* typeTppCall(Box* self, CallRewriteArgs* rewrite_args, ArgPassSpec argspec, Box* arg1, Box* arg2, Box* arg3,
                        Box** args, const std::vector<BoxedString*>* keyword_names) noexcept(S == CAPI) {
    int npassed_args = argspec.totalPassed();

    // Common CAPI path call this function with *args, **kw.
    if (argspec == ArgPassSpec(0, 0, true, false) || argspec == ArgPassSpec(0, 0, true, true)) {
        // Wouldn't be able to rewrite anyway:
        assert(!rewrite_args || !rewrite_args->out_success);

        arg1 = PySequence_Tuple(arg1);
        if (!arg1) {
            if (S == CAPI)
                return NULL;
            else
                throwCAPIException();
        }

        Box* r = cpython_type_call(static_cast<BoxedClass*>(self), arg1, argspec.has_kwargs ? arg2 : NULL);
        Py_DECREF(arg1);
        if (S == CXX && !r)
            throwCAPIException();
        return r;
    }

    if (argspec.has_starargs || argspec.has_kwargs) {
        // This would fail in typeCallInner
        rewrite_args = NULL;
    }

    Box** new_args = NULL;
    if (npassed_args >= 3) {
        new_args = (Box**)alloca(sizeof(Box*) * (npassed_args + 1 - 3));
    }

    RewriterVar* r_bind_obj = NULL;
    if (rewrite_args) {
        r_bind_obj = rewrite_args->obj;
        rewrite_args->obj = NULL;
    }

    ArgPassSpec new_argspec
        = bindObjIntoArgs(self, r_bind_obj, rewrite_args, argspec, arg1, arg2, arg3, args, new_args);

    return typeCallInner<S>(rewrite_args, new_argspec, arg1, arg2, arg3, new_args, keyword_names);
}

static Box* typeCallInternal(BoxedFunctionBase* f, CallRewriteArgs* rewrite_args, ArgPassSpec argspec, Box* arg1,
                             Box* arg2, Box* arg3, Box** args, const std::vector<BoxedString*>* keyword_names) {
    if (rewrite_args)
        assert(rewrite_args->func_guarded);

    static StatCounter slowpath_typecall("slowpath_typecall");
    slowpath_typecall.log();

    if (argspec.has_starargs || argspec.num_args == 0) {
        // Get callFunc to expand the arguments.
        // TODO: update this to use rearrangeArguments instead.
        return callFunc<CXX>(f, rewrite_args, argspec, arg1, arg2, arg3, args, keyword_names);
    }

    return typeCallInner<CXX>(rewrite_args, argspec, arg1, arg2, arg3, args, keyword_names);
}

// For use on __init__ return values
static void assertInitNone(Box* obj) {
    if (obj != None) {
        raiseExcHelper(TypeError, "__init__() should return None, not '%s'", getTypeName(obj));
    }
}

static PyObject* cpythonTypeCall(BoxedClass* type, PyObject* args, PyObject* kwds) {
    Box* r = cpython_type_call(type, args, kwds);
    if (!r)
        throwCAPIException();
    return r;
}

static Box* unicodeNewHelper(BoxedClass* type, Box* string, Box* encoding_obj, Box** _args) {
    Box* errors_obj = _args[0];

    assert(isSubclass(type, unicode_cls));
    assert(type->tp_new == unicode_cls->tp_new);

    char* encoding = NULL;
    char* errors = NULL;
    if (encoding_obj)
        if (!PyArg_ParseSingle(encoding_obj, 1, "unicode", "s", &encoding))
            throwCAPIException();
    if (errors_obj)
        if (!PyArg_ParseSingle(errors_obj, 1, "unicode", "s", &errors))
            throwCAPIException();

    Box* r = unicode_new_inner(type, string, encoding, errors);
    if (!r)
        throwCAPIException();

    if (type == unicode_cls) {
        if (r->cls == unicode_cls) // no init
            return r;
        if (!PyUnicode_Check(r)) // skip init
            return r;
    } else {
        if (!isSubclass(r->cls, type)) // skip init
            return r;
    }

    // Call tp_init:

    if (r->cls->tp_init == object_cls->tp_init)
        return r;

    if (!string)
        assert(!encoding_obj);
    if (!encoding_obj)
        assert(!errors_obj);

    Box* args;
    if (!string)
        args = EmptyTuple;
    else if (!encoding_obj)
        args = BoxedTuple::create1(string);
    else if (!errors_obj)
        args = BoxedTuple::create2(string, encoding_obj);
    else
        args = BoxedTuple::create3(string, encoding_obj, errors_obj);

    int init_code = r->cls->tp_init(r, args, NULL);
    if (init_code == -1)
        throwCAPIException();

    return r;
}

static Box* objectNewNoArgs(BoxedClass* cls) noexcept {
    assert(PyType_Check(cls));
#ifndef NDEBUG
    static BoxedString* new_str = getStaticString("__new__");
    static BoxedString* init_str = getStaticString("__init__");
    assert(typeLookup(cls, new_str) == typeLookup(object_cls, new_str)
           && typeLookup(cls, init_str) != typeLookup(object_cls, init_str));
#endif
    return new (cls) Box();
}

template <ExceptionStyle S>
static Box* typeCallInner(CallRewriteArgs* rewrite_args, ArgPassSpec argspec, Box* arg1, Box* arg2, Box* arg3,
                          Box** args, const std::vector<BoxedString*>* keyword_names) noexcept(S == CAPI) {
    int npassed_args = argspec.totalPassed();
    int npositional = argspec.num_args;

    // We need to know what the class is.  We could potentially call rearrangeArguments here
    assert(argspec.num_args >= 1);
    Box* _cls = arg1;

    if (!PyType_Check(_cls)) {
        if (S == CAPI)
            PyErr_Format(TypeError, "descriptor '__call__' requires a 'type' object but received an '%s'",
                         getTypeName(_cls));
        else
            raiseExcHelper(TypeError, "descriptor '__call__' requires a 'type' object but received an '%s'",
                           getTypeName(_cls));
    }

    BoxedClass* cls = static_cast<BoxedClass*>(_cls);

    // Special-case unicode for now, maybe there's something about this that can eventually be generalized:
    if (cls->tp_new == unicode_cls->tp_new) {
        // TODO: implement
        if (S == CAPI) {
            try {
                return typeCallInner<CXX>(NULL, argspec, arg1, arg2, arg3, args, keyword_names);
            } catch (ExcInfo e) {
                setCAPIException(e);
                return NULL;
            }
        }

        assert(S == CXX && "implement me");

        if (rewrite_args) {
            rewrite_args->arg1->addGuard((intptr_t)cls);
        }

        ParamReceiveSpec paramspec(4, 3, false, false);
        bool rewrite_success = false;
        static ParamNames param_names({ "", "string", "encoding", "errors" }, "", "");
        static Box* defaults[3] = { NULL, NULL, NULL };
        Box* oargs[1];

        rearrangeArguments(paramspec, &param_names, "unicode", defaults, rewrite_args, rewrite_success, argspec, arg1,
                           arg2, arg3, args, oargs, keyword_names);
        assert(arg1 == cls);

        if (!rewrite_success)
            rewrite_args = NULL;

        if (rewrite_args) {
            rewrite_args->out_rtn
                = rewrite_args->rewriter->call(true, (void*)unicodeNewHelper, rewrite_args->arg1, rewrite_args->arg2,
                                               rewrite_args->arg3, rewrite_args->args);
            rewrite_args->out_success = true;
        }

        return unicodeNewHelper(cls, arg2, arg3, oargs);
    }

    if (cls->tp_new != object_cls->tp_new && cls->tp_new != slot_tp_new && cls->tp_new != BaseException->tp_new
        && cls->tp_new != type_cls->tp_new && S == CXX) {
        // Looks like we're calling an extension class and we're not going to be able to
        // separately rewrite the new + init calls.  But we can rewrite the fact that we
        // should just call the cpython version, which will end up working pretty well.

        assert(S == CXX && "implement me");

        ParamReceiveSpec paramspec(1, false, true, true);
        bool rewrite_success = false;
        Box** oargs = NULL;
        rearrangeArguments(paramspec, NULL, "", NULL, rewrite_args, rewrite_success, argspec, arg1, arg2, arg3, args,
                           oargs, keyword_names);
        assert(arg1 == cls);

        if (!rewrite_success)
            rewrite_args = NULL;

        if (rewrite_args) {
            rewrite_args->out_rtn = rewrite_args->rewriter->call(true, (void*)cpythonTypeCall, rewrite_args->arg1,
                                                                 rewrite_args->arg2, rewrite_args->arg3);
            rewrite_args->out_success = true;
        }

        return cpythonTypeCall(cls, arg2, arg3);
    }

    if (argspec.has_starargs || argspec.has_kwargs)
        rewrite_args = NULL;

    RewriterVar* r_ccls = NULL;
    RewriterVar* r_new = NULL;
    RewriterVar* r_init = NULL;
    // TODO: is this ok?  what if new causes init to get freed?
    BORROWED(Box*) init_attr = NULL;
    if (rewrite_args) {
        assert(!argspec.has_starargs);
        assert(!argspec.has_kwargs);
        assert(argspec.num_args > 0);

        r_ccls = rewrite_args->arg1;
        // Guard on the requested class.  We could potentially support multiple classes in a rewrite,
        // but there are parts of this function's rewrite that currently take advantage of the fact
        // that the requested class is fixed.
        r_ccls->addGuard((intptr_t)arg1 /* = _cls */);


        if (!rewrite_args->args_guarded) {
            // TODO should know which args don't need to be guarded, ex if we're guaranteed that they
            // already fit, either since the type inferencer could determine that,
            // or because they only need to fit into an UNKNOWN slot.

            if (npassed_args >= 1)
                rewrite_args->arg1->addAttrGuard(offsetof(Box, cls), (intptr_t)arg1->cls);
            if (npassed_args >= 2)
                rewrite_args->arg2->addAttrGuard(offsetof(Box, cls), (intptr_t)arg2->cls);
            if (npassed_args >= 3)
                rewrite_args->arg3->addAttrGuard(offsetof(Box, cls), (intptr_t)arg3->cls);
            for (int i = 3; i < npassed_args; i++) {
                RewriterVar* v = rewrite_args->args->getAttr((i - 3) * sizeof(Box*), Location::any());
                v->addAttrGuard(offsetof(Box, cls), (intptr_t)args[i - 3]->cls);
            }
            rewrite_args->args_guarded = true;
        }
    }

    DecrefHandle<Box, true> new_attr(nullptr);
    static BoxedString* new_str = getStaticString("__new__");
    if (rewrite_args) {
        GetattrRewriteArgs grewrite_args(rewrite_args->rewriter, r_ccls, rewrite_args->destination);
        // TODO: if tp_new != Py_CallPythonNew, call that instead?
        new_attr = incref(typeLookup(cls, new_str, &grewrite_args));
        assert(new_attr);

        if (!grewrite_args.isSuccessful())
            rewrite_args = NULL;
        else {
            r_new = grewrite_args.getReturn(ReturnConvention::HAS_RETURN);
            r_new->addGuard((intptr_t)new_attr);
        }

        // Special-case functions to allow them to still rewrite:
        if (new_attr->cls != function_cls) {
            try {
                Box* descr_r = processDescriptorOrNull(new_attr, None, cls);
                // TODO do we need to guard here on the class of new_attr (or that it's a class that can't change classes?)
                if (descr_r) {
                    new_attr = descr_r;
                    rewrite_args = NULL;
                }
            } catch (ExcInfo e) {
                if (S == CAPI) {
                    setCAPIException(e);
                    return NULL;
                } else
                    throw e;
            }
        }
    } else {
        new_attr = incref(typeLookup(cls, new_str));
        try {
            if (new_attr->cls != function_cls) // optimization
                new_attr = processDescriptor(new_attr, None, cls);
        } catch (ExcInfo e) {
            if (S == CAPI) {
                setCAPIException(e);
                return NULL;
            } else
                throw e;
        }
    }
    assert(new_attr && "This should always resolve");

    // typeCall is tricky to rewrite since it has complicated behavior: we are supposed to
    // call the __init__ method of the *result of the __new__ call*, not of the original
    // class.  (And only if the result is an instance of the original class (or a subclass),
    // but that's not even the tricky part here.)
    //
    // By the time we know the type of the result of __new__(), it's too late to add traditional
    // guards.  So, instead of doing that, we're going to add a guard that makes sure that __new__
    // has the property that it will always return an instance where we know what __init__ has to be
    // called on it.  There are a couple cases:
    // - Some __new__ functions, such as object.__new__, always return an instance of the requested class.
    //   We can whitelist these __new__ functions.
    // - There are cls+arg pairs such that cls(arg) always returns an instance of cls.  For example,
    //   str() of an int is always a str, but str of arbitrary types does not necessarily return a str
    //   (could return a subtype of str)
    // - There are cls+arg pairs where we know that we don't have to call an __init__, despite the return
    //   value having variable type.  For instance, int(float) can return a long on overflow, but in either
    //   case no __init__ should be called.
    // - There's a final special case that type(obj) does not call __init__ even if type.__new__(type, obj)
    //   happens to return a subclass of type.  This is a special case in cpython's code that we have as well.
    //

    // For debugging, keep track of why we think we can rewrite this:
    enum { UNKNOWN, MAKES_CLS, NO_INIT, TYPE_NEW_SPECIAL_CASE, } which_init = UNKNOWN;

    // These are __new__ functions that have the property that __new__(kls) always returns an instance of kls.
    // These are ok to call regardless of what type was requested.
    //
    // TODO what if an extension type defines a tp_alloc that returns something that's not an instance of that
    // type?  then object.__new__ would not be able to be here:
    //
    // this array is ok with not using StlCompatAllocator since we will manually register these objects with the GC
    static std::vector<Box*> class_making_news;
    if (class_making_news.empty()) {
        for (BoxedClass* allowed_cls : { object_cls, enumerate_cls, xrange_cls, tuple_cls, list_cls, dict_cls }) {
            auto new_obj = typeLookup(allowed_cls, new_str);
            class_making_news.push_back(new_obj);
        }
    }

    if (rewrite_args) {
        for (auto b : class_making_news) {
            if (b == new_attr) {
                which_init = MAKES_CLS;
                break;
            }
        }

        if (cls->tp_new == BaseException->tp_new)
            which_init = MAKES_CLS;

        bool know_first_arg = !argspec.has_starargs && !argspec.has_kwargs && argspec.num_keywords == 0;

        if (know_first_arg) {
            if (argspec.num_args == 1
                && (cls == int_cls || cls == float_cls || cls == long_cls || cls == str_cls || cls == unicode_cls))
                which_init = MAKES_CLS;

            if (argspec.num_args == 2 && (cls == int_cls || cls == float_cls || cls == long_cls)
                && (arg2->cls == int_cls || arg2->cls == str_cls || arg2->cls == float_cls
                    || arg2->cls == unicode_cls)) {
                which_init = NO_INIT;
                rewrite_args->arg2->addAttrGuard(offsetof(Box, cls), (intptr_t)arg2->cls);
            }

            // str(obj) can return str-subtypes, but for builtin types it won't:
            if (argspec.num_args == 2 && cls == str_cls && (arg2->cls == int_cls || arg2->cls == float_cls)) {
                which_init = MAKES_CLS;
                rewrite_args->arg2->addAttrGuard(offsetof(Box, cls), (intptr_t)arg2->cls);
            }

            // int(str, base) can only return int/long
            if (argspec.num_args == 3 && cls == int_cls) {
                which_init = NO_INIT;
            }

#if 0
            if (which_init == NOT_ALLOWED) {
                std::string per_name_stat_name = "zzz_norewrite_" + std::string(cls->tp_name);
                if (argspec.num_args == 1)
                    per_name_stat_name += "_1arg";
                else if (argspec.num_args == 2)
                    per_name_stat_name += "_" + std::string(arg2->cls->tp_name);
                else
                    per_name_stat_name += "_narg";
                uint64_t* counter = Stats::getStatCounter(per_name_stat_name);
                Stats::log(counter);
            }
#endif
        }

        if (cls == type_cls && argspec == ArgPassSpec(2))
            which_init = TYPE_NEW_SPECIAL_CASE;
    }

    static BoxedString* init_str = getStaticString("__init__");
    if (cls->tp_init == slot_tp_init) {
        // If there's a Python-level tp_init, try getting it, since calling it might be faster than calling
        // tp_init if we can manage to rewrite it.
        if (rewrite_args && which_init != UNKNOWN) {
            GetattrRewriteArgs grewrite_args(rewrite_args->rewriter, r_ccls, rewrite_args->destination);
            init_attr = typeLookup(cls, init_str, &grewrite_args);

            if (!grewrite_args.isSuccessful())
                rewrite_args = NULL;
            else {
                if (init_attr) {
                    r_init = grewrite_args.getReturn(ReturnConvention::HAS_RETURN);
                    r_init->addGuard((intptr_t)init_attr);
                } else {
                    grewrite_args.assertReturnConvention(ReturnConvention::NO_RETURN);
                }
            }
        } else {
            init_attr = typeLookup(cls, init_str);
        }
    }

    Box* made;
    RewriterVar* r_made = NULL;

    ArgPassSpec new_argspec = argspec;

    if (S == CAPI && cls->tp_new != object_cls->tp_new && cls->tp_init != object_cls->tp_init) {
        // If there's a custom new and custom init, in CAPI mode we don't have any way of handling
        // any exceptions thrown by the new.
        rewrite_args = NULL;
    }

    if (S == CAPI && cls->tp_init != object_cls->tp_init) {
        // If there's a custom init, in CAPI mode we don't have any way of handling the exception that
        // we assertInitNone might have to throw from the init returning non-None.
        // TODO actually looks we only have to be doing that check for Python-level objects; ie in CPython
        // that check is done in slot_tp_init
        rewrite_args = NULL;
    }

    if (rewrite_args) {
        if (cls->tp_new == object_cls->tp_new && cls->tp_init != object_cls->tp_init) {
            // Fast case: if we are calling object_new, we normally doesn't look at the arguments at all.
            // (Except in the case when init_attr != object_init, in which case object_new looks at the number
            // of arguments and throws an exception.)
            //
            // Another option is to rely on rewriting to make this fast, which would probably require adding
            // a custom internal callable to object.__new__
            made = objectNewNoArgs(cls);
            r_made = rewrite_args->rewriter->call(true, (void*)objectNewNoArgs, r_ccls)->setType(RefType::OWNED);
            assert(made);
        } else {
            CallRewriteArgs srewrite_args(rewrite_args->rewriter, r_new, rewrite_args->destination);
            srewrite_args.args_guarded = rewrite_args->args_guarded;
            srewrite_args.func_guarded = true;

            int new_npassed_args = new_argspec.totalPassed();

            if (new_npassed_args >= 1)
                srewrite_args.arg1 = r_ccls;
            if (new_npassed_args >= 2)
                srewrite_args.arg2 = rewrite_args->arg2;
            if (new_npassed_args >= 3)
                srewrite_args.arg3 = rewrite_args->arg3;
            if (new_npassed_args >= 4)
                srewrite_args.args = rewrite_args->args;

            made = runtimeCallInternal<S, REWRITABLE>(new_attr, &srewrite_args, new_argspec, cls, arg2, arg3, args,
                                                      keyword_names);
            if (!made) {
                assert(S == CAPI);

                if (srewrite_args.out_success && which_init == NO_INIT) {
                    rewrite_args->out_rtn = srewrite_args.out_rtn;
                    rewrite_args->out_success = true;
                }

                return NULL;
            }

            if (!srewrite_args.out_success) {
                rewrite_args = NULL;
            } else {
                r_made = srewrite_args.out_rtn;
            }
        }
    } else {
        if (cls->tp_new == object_cls->tp_new && cls->tp_init != object_cls->tp_init) {
            made = objectNewNoArgs(cls);
            assert(made);
        } else
            made = runtimeCallInternal<S, NOT_REWRITABLE>(new_attr, NULL, new_argspec, cls, arg2, arg3, args,
                                                          keyword_names);

        if (!made) {
            assert(S == CAPI);
            return NULL;
        }
    }

    assert(made);

    // Special-case (also a special case in CPython): if we just called type.__new__(arg), don't call __init__
    if (cls == type_cls && argspec == ArgPassSpec(2)) {
        if (rewrite_args) {
            rewrite_args->out_success = true;
            rewrite_args->out_rtn = r_made;
        }
        return made;
    }

    bool skip_init = false;

    // For __new__ functions that we have no information about, try to rewrite to a helper.
    if (rewrite_args && which_init == UNKNOWN) {
        // TODO this whole block is very similar to the call-tpinit block a bit farther down.
        // The later block is slightly different since it can know what the tp_init function
        // will be, whereas this block can't; I'm not sure how to merge the functionality.  That's
        // probably just evidence of the overall convolutedness of this function.

        // TODO: instead of rewriting to the capi-format, maybe we should do the rearrangearguments
        // inside the helper?
        bool rewrite_success = false;
        try {
            rearrangeArguments(ParamReceiveSpec(1, 0, true, true), NULL, "", NULL, rewrite_args, rewrite_success,
                               argspec, made, arg2, arg3, args, NULL, keyword_names);
        } catch (ExcInfo e) {
            if (S == CAPI) {
                setCAPIException(e);
                return NULL;
            } else
                throw e;
        }

        AUTO_XDECREF(made);
        AUTO_XDECREF(arg2);
        AUTO_XDECREF(arg3);

        if (!rewrite_success)
            rewrite_args = NULL;

        class InitHelper {
        public:
            static Box* call(STOLEN(Box*) made, BoxedClass* cls, Box* args, Box* kwargs) noexcept(S == CAPI) {
                if (!isSubclass(made->cls, cls))
                    return made;

                int err = made->cls->tp_init(made, args, kwargs);
                if (err == -1) {
                    if (S == CAPI)
                        return NULL;
                    else
                        throwCAPIException();
                }
                return made;
            }
        };

        assert(arg2->cls == tuple_cls);
        assert(!arg3 || arg3->cls == dict_cls);

        if (rewrite_args) {
            rewrite_args->out_rtn
                = rewrite_args->rewriter->call(true, (void*)InitHelper::call, r_made, r_ccls, rewrite_args->arg2,
                                               rewrite_args->arg3)->setType(RefType::OWNED);
            r_made->refConsumed();
            rewrite_args->out_success = true;
        }
        return InitHelper::call(made, cls, arg2, arg3);
    }

    // If __new__ returns a subclass, supposed to call that subclass's __init__.
    // If __new__ returns a non-subclass, not supposed to call __init__.
    if (made->cls != cls) {
        assert(which_init != MAKES_CLS);

        if (!isSubclass(made->cls, cls)) {
            skip_init = true;
        } else {
            if (init_attr) {
                // Getting here means the init_attr is wrong; set it to NULL so that we don't use it.
                init_attr = NULL;
            }
        }
    }

    assert(!rewrite_args || !skip_init || (which_init == NO_INIT && made->cls->tp_init == object_cls->tp_init));

    if (!skip_init && made->cls->tp_init != object_cls->tp_init) {
        Box* initrtn;
        // If there's a Python-level __init__ function, try calling it.
        if (init_attr && init_attr->cls == function_cls) {
            if (rewrite_args) {
                // We are going to rewrite as a call to cls.init:
                assert(which_init == MAKES_CLS);
                assert(made->cls == cls);
            }

            // Note: this code path includes the descriptor logic
            if (rewrite_args) {
                CallRewriteArgs srewrite_args(rewrite_args->rewriter, r_init, rewrite_args->destination);
                srewrite_args.arg1 = r_made;
                if (npassed_args >= 2)
                    srewrite_args.arg2 = rewrite_args->arg2;
                if (npassed_args >= 3)
                    srewrite_args.arg3 = rewrite_args->arg3;
                if (npassed_args >= 4)
                    srewrite_args.args = rewrite_args->args;
                srewrite_args.args_guarded = rewrite_args->args_guarded;
                srewrite_args.func_guarded = true;

                initrtn = runtimeCallInternal<S, REWRITABLE>(init_attr, &srewrite_args, argspec, made, arg2, arg3, args,
                                                             keyword_names);

                if (!srewrite_args.out_success) {
                    rewrite_args = NULL;
                } else {
                    assert(S == CXX && "this need to be converted");
                    rewrite_args->rewriter->call(true, (void*)assertInitNone, srewrite_args.out_rtn);
                }
            } else {
                initrtn = runtimeCallInternal<S, NOT_REWRITABLE>(init_attr, NULL, argspec, made, arg2, arg3, args,
                                                                 keyword_names);
            }

            if (!initrtn) {
                assert(S == CAPI);
                return NULL;
            }

            assert(initrtn);

            if (S == CAPI) {
                if (initrtn != None) {
                    PyErr_Format(TypeError, "__init__() should return None, not '%s'", getTypeName(autoDecref(initrtn)));
                    return NULL;
                }
            } else
                assertInitNone(autoDecref(initrtn));
        } else {
            // Otherwise, just call tp_init.  This will work out well for extension classes, and no worse
            // than failing the rewrite for Python non-extension non-functions (when does that happen?).

            initproc tpinit = made->cls->tp_init;

            if (rewrite_args) {
                // This is the only case that should get here:
                assert(which_init == MAKES_CLS && made->cls == cls);
                // We're going to emit a call to cls->tp_init, but really we should be calling made->cls->tp_init,
                // but the MAKES_CLS condition tells us that made->cls is cls so the two tp_inits are the same.
                assert(tpinit == cls->tp_init);
            }

            bool rewrite_success = false;
            try {
                rearrangeArguments(ParamReceiveSpec(1, 0, true, true), NULL, "", NULL, rewrite_args, rewrite_success,
                                   argspec, made, arg2, arg3, args, NULL, keyword_names);
            } catch (ExcInfo e) {
                if (S == CAPI) {
                    setCAPIException(e);
                    return NULL;
                } else
                    throw e;
            }

            if (!rewrite_success)
                rewrite_args = NULL;

            assert(arg2->cls == tuple_cls);
            assert(!arg3 || arg3->cls == dict_cls);

            int err = tpinit(made, arg2, arg3);
            Py_DECREF(made);
            Py_DECREF(arg2);
            Py_XDECREF(arg3);
            if (err == -1) {
                if (S == CAPI)
                    return NULL;
                else
                    throwCAPIException();
            }

            if (rewrite_args) {
                auto r_err
                    = rewrite_args->rewriter->call(true, (void*)tpinit, r_made, rewrite_args->arg2, rewrite_args->arg3);

                assert(S == CXX && "this need to be converted");
                rewrite_args->rewriter->checkAndThrowCAPIException(r_err, -1);
            }
        }
    } else {
        if (new_attr == NULL && npassed_args != 1) {
            // TODO not npassed args, since the starargs or kwargs could be null
            if (S == CAPI) {
                PyErr_SetString(TypeError, objectNewParameterTypeErrorMsg());
                return NULL;
            } else
                raiseExcHelper(TypeError, "%s", objectNewParameterTypeErrorMsg());
        }
    }

    if (rewrite_args) {
        rewrite_args->out_rtn = r_made;
        rewrite_args->out_success = true;
    }

    assert(made);
    return made;
}

Box* typeCall(Box* obj, BoxedTuple* vararg, BoxedDict* kwargs) {
    assert(vararg->cls == tuple_cls);

    bool pass_kwargs = (kwargs && kwargs->d.size());

    int n = vararg->size();
    int args_to_pass = n + 1 + (pass_kwargs ? 1 : 0); // 1 for obj, 1 for kwargs

    Box** args = NULL;
    if (args_to_pass > 3)
        args = (Box**)alloca(sizeof(Box*) * (args_to_pass - 3));

    Box* arg1, *arg2, *arg3;
    arg1 = obj;
    for (int i = 0; i < n; i++) {
        getArg(i + 1, arg1, arg2, arg3, args) = vararg->elts[i];
    }

    if (pass_kwargs)
        getArg(n + 1, arg1, arg2, arg3, args) = kwargs;

    return typeCallInternal(NULL, NULL, ArgPassSpec(n + 1, 0, false, pass_kwargs), arg1, arg2, arg3, args, NULL);
}

static Box* typeDict(Box* obj, void* context) {
    if (obj->cls->instancesHaveHCAttrs())
        return PyDictProxy_New(autoDecref(obj->getAttrWrapper()));
    abort();
}

static Box* typeSubDict(Box* obj, void* context) {
    if (obj->cls->instancesHaveHCAttrs())
        return obj->getAttrWrapper();
    if (obj->cls->instancesHaveDictAttrs())
        return obj->getDict();
    abort();
}

void Box::setDictBacked(Box* val) {
    assert(this->cls->instancesHaveHCAttrs());

    RELEASE_ASSERT(val->cls == dict_cls || val->cls == attrwrapper_cls, "");

    auto new_attr_list = (HCAttrs::AttrList*)PyMem_MALLOC(sizeof(HCAttrs::AttrList) + sizeof(Box*));
    new_attr_list->attrs[0] = val;

    HCAttrs* hcattrs = this->getHCAttrsPtr();

    hcattrs->hcls = HiddenClass::dict_backed;
    hcattrs->attr_list = new_attr_list;
}

static void typeSubSetDict(Box* obj, Box* val, void* context) {
    if (obj->cls->instancesHaveDictAttrs()) {
        RELEASE_ASSERT(val->cls == dict_cls, "");
        obj->setDict(static_cast<BoxedDict*>(val));
        return;
    }

    if (obj->cls->instancesHaveHCAttrs()) {
        RELEASE_ASSERT(PyDict_Check(val) || val->cls == attrwrapper_cls, "%s", val->cls->tp_name);

        auto new_attr_list
            = (HCAttrs::AttrList*)PyMem_MALLOC(sizeof(HCAttrs::AttrList) + sizeof(Box*));
        new_attr_list->attrs[0] = val;

        HCAttrs* hcattrs = obj->getHCAttrsPtr();

        hcattrs->hcls = HiddenClass::dict_backed;
        hcattrs->attr_list = new_attr_list;
        return;
    }

    // This should have thrown an exception rather than get here:
    abort();
}

extern "C" void PyType_SetDict(PyTypeObject* type, PyObject* dict) noexcept {
    typeSubSetDict(type, dict, NULL);
    type->tp_dict = dict;
}

Box* dict_descr = NULL;

extern "C" {
BoxedClass* object_cls, *type_cls, *none_cls, *bool_cls, *int_cls, *float_cls,
    * str_cls = NULL, *function_cls, *instancemethod_cls, *list_cls, *slice_cls, *module_cls, *dict_cls, *tuple_cls,
      *file_cls, *member_descriptor_cls, *closure_cls, *generator_cls, *null_importer_cls, *complex_cls,
      *basestring_cls, *property_cls, *staticmethod_cls, *classmethod_cls, *attrwrapper_cls, *pyston_getset_cls,
      *capi_getset_cls, *builtin_function_or_method_cls, *attrwrapperiter_cls, *set_cls, *frozenset_cls;

BoxedTuple* EmptyTuple;
}

extern "C" Box* createUserClass(BoxedString* name, Box* _bases, Box* _attr_dict) {
    ASSERT(_attr_dict->cls == dict_cls, "%s", getTypeName(_attr_dict));
    BoxedDict* attr_dict = static_cast<BoxedDict*>(_attr_dict);

    assert(_bases->cls == tuple_cls);
    BoxedTuple* bases = static_cast<BoxedTuple*>(_bases);

    static BoxedString* metaclass_str = getStaticString("__metaclass__");

    Box* metaclass = NULL;
    metaclass = attr_dict->getOrNull(metaclass_str);

    if (metaclass != NULL) {
    } else if (bases->size() > 0) {
        // TODO Apparently this is supposed to look up __class__, and if that throws
        // an error, then look up ob_type (aka cls)
        metaclass = bases->elts[0]->cls;
    } else {
        Box* gl = getGlobalsDict();
        AUTO_DECREF(gl);
        metaclass = PyDict_GetItemString(gl, "__metaclass__");

        if (!metaclass) {
            metaclass = classobj_cls;
        }
    }
    assert(metaclass);

    try {
        Box* r = runtimeCall(metaclass, ArgPassSpec(3), name, _bases, _attr_dict, NULL, NULL);
        RELEASE_ASSERT(r, "");

        // XXX Hack: the classes vector lists all classes that have untracked references to them.
        // This is pretty much any class created in C code, since the C code will tend to hold on
        // to a reference to the created class.  So in the BoxedClass constructor we add the new class to
        // "classes", which will cause the class to get decref'd at the end.
        // But for classes created from Python, we don't have this extra untracked reference.
        // Rather than fix up the plumbing for now, just reach into the other system and remove this
        // class from the list.
        if (isSubclass(r->cls, type_cls)) {
            RELEASE_ASSERT(classes.back() == r, "");
            classes.pop_back();
        }

        return r;
    } catch (ExcInfo e) {
        RELEASE_ASSERT(e.matches(BaseException), "");

        Box* msg = e.value;
        assert(msg);
        // TODO this is an extra Pyston check and I don't think we should have to do it:
        if (isSubclass(e.value->cls, BaseException)) {
            static BoxedString* message_str = getStaticString("message");
            msg = getattr(e.value, message_str);
        }

        if (PyString_Check(msg)) {
            auto newmsg = PyString_FromFormat("Error when calling the metaclass bases\n"
                                              "    %s",
                                              PyString_AS_STRING(msg));
            if (newmsg)
                e.value = newmsg;
        }

        // Go through these routines since they do some normalization:
        PyErr_Restore(e.type, e.value, e.traceback);
        throwCAPIException();
    }
}

extern "C" Box* boxInstanceMethod(Box* obj, Box* func, Box* type) {
    static StatCounter num_ims("num_instancemethods");
    num_ims.log();

    return new BoxedInstanceMethod(obj, func, type);
}

extern "C" Box* boxUnboundInstanceMethod(Box* func, Box* type) {
    return new BoxedInstanceMethod(NULL, func, type);
}

extern "C" Box* none_repr(Box* v) noexcept {
    return boxString("None");
}

extern "C" Box* noneNonzero(Box* v) {
    Py_RETURN_FALSE;
}

extern "C" BoxedString* builtinFunctionOrMethodRepr(BoxedBuiltinFunctionOrMethod* v) {
    if (v->name != NULL)
        return (BoxedString*)PyString_FromFormat("<built-in function %s>", PyString_AsString(v->name));
    RELEASE_ASSERT(false, "builtinFunctionOrMethodRepr not properly implemented");
}

static Box* builtinFunctionOrMethodCall(BoxedBuiltinFunctionOrMethod* self, Box* args, Box* kwargs) {
    return runtimeCallInternal<CXX, NOT_REWRITABLE>(self, NULL, ArgPassSpec(0, 0, true, true), args, kwargs, NULL, NULL,
                                                    NULL);
}

extern "C" BoxedString* functionRepr(BoxedFunction* v) {
    if (!v->name)
        return (BoxedString*)PyString_FromFormat("<function <name_missing?> at %p>", v);
    return (BoxedString*)PyString_FromFormat("<function %s at %p>", PyString_AsString(v->name), v);
}

static Box* functionGet(BoxedFunction* self, Box* inst, Box* owner) {
    RELEASE_ASSERT(self->cls == function_cls, "");

    if (inst == None)
        inst = NULL;
    return new BoxedInstanceMethod(inst, self, owner);
}

static Box* function_descr_get(Box* self, Box* inst, Box* owner) noexcept {
    RELEASE_ASSERT(self->cls == function_cls, "");

    if (inst == None)
        inst = NULL;
    return new BoxedInstanceMethod(inst, self, owner);
}

static Box* functionCall(BoxedFunction* self, Box* args, Box* kwargs) {
    RELEASE_ASSERT(self->cls == function_cls, "%s", getTypeName(self));

    // This won't work if you subclass from function_cls, since runtimeCall will
    // just call back into this function.
    // Fortunately, CPython disallows subclassing FunctionType; we don't currently
    // disallow it but it's good to know.

    assert(args->cls == tuple_cls);
    assert(!kwargs || kwargs->cls == dict_cls);
    return runtimeCall(self, ArgPassSpec(0, 0, true, true), args, kwargs, NULL, NULL, NULL);
}

static Box* funcName(Box* b, void*) {
    assert(b->cls == function_cls);
    BoxedFunction* func = static_cast<BoxedFunction*>(b);
    if (func->name == NULL)
        return boxString("<unknown function name>");
    return incref(func->name);
}

static void funcSetName(Box* b, Box* v, void*) {
    assert(b->cls == function_cls);
    BoxedFunction* func = static_cast<BoxedFunction*>(b);

    if (v == NULL || !PyString_Check(v)) {
        raiseExcHelper(TypeError, "__name__ must be set to a string object");
    }

    func->name = static_cast<BoxedString*>(v);
}

static Box* builtinFunctionOrMethodName(Box* b, void*) {
    // In CPython, these guys just store char*, and it gets wrapped here
    // But we already share the BoxedString* field with BoxedFunctions...
    // so it's more convenient to just use that, which is what we do here.
    // Is there any advantage to using the char* way, here?

    assert(b->cls == builtin_function_or_method_cls);
    BoxedBuiltinFunctionOrMethod* func = static_cast<BoxedBuiltinFunctionOrMethod*>(b);
    assert(func->name);
    return func->name;
}

static Box* functionCode(Box* self, void*) {
    assert(self->cls == function_cls);
    BoxedFunction* func = static_cast<BoxedFunction*>(self);
    return codeForFunction(func);
}

extern "C" PyObject* PyFunction_GetCode(PyObject* func) noexcept {
    try {
        return functionCode((Box*)func, NULL);
    } catch (ExcInfo e) {
        setCAPIException(e);
        return NULL;
    }
}

static void functionSetCode(Box* self, Box* v, void*) {
    assert(self->cls == function_cls);

    if (v == NULL || !PyCode_Check(v))
        raiseExcHelper(TypeError, "__code__ must be set to a code object");

    BoxedFunction* func = static_cast<BoxedFunction*>(self);
    BoxedCode* code = static_cast<BoxedCode*>(v);

    RELEASE_ASSERT(func->md->source && code->f->source, "__code__ can only be set on python functions");

    RELEASE_ASSERT(!func->md->internal_callable.get<CXX>() && !func->md->internal_callable.get<CAPI>(),
                   "this could cause invalidation issues");

    func->md = code->f;
    func->dependent_ics.invalidateAll();
}

static Box* functionDefaults(Box* self, void*) {
    assert(self->cls == function_cls);
    BoxedFunction* func = static_cast<BoxedFunction*>(self);
    if (!func->defaults)
        return None;
    for (auto e : *func->defaults) {
        RELEASE_ASSERT(e, "this function's defaults should not be available");
    }
    return func->defaults;
}

static Box* functionGlobals(Box* self, void*) {
    assert(self->cls == function_cls);
    BoxedFunction* func = static_cast<BoxedFunction*>(self);
    if (func->globals) {
        assert(!func->md->source || !func->md->source->scoping->areGlobalsFromModule());
        return func->globals;
    }
    assert(func->md->source);
    assert(func->md->source->scoping->areGlobalsFromModule());

    static BoxedString* dict_str = getStaticString("__dict__");
    return getattr(func->md->source->parent_module, dict_str);
}

static void functionSetDefaults(Box* b, Box* v, void*) {
    assert(b->cls == function_cls);
    BoxedFunction* func = static_cast<BoxedFunction*>(b);

    // I guess this could happen if the user tried to do something like `min.__defaults__ = ()`.
    // In CPython that would be an AttributeError, but I think we might allow it to get to this point.
    // The better way to handle this would be to not add the __defaults__ descriptor to the
    // builtin_function_or_method_cls so that it would be an AttributeError to try to access it,
    // and leave this assert.
    RELEASE_ASSERT(func->can_change_defaults, "trying to change the defaults on a non-defaults-changable function.");

    if (v == None)
        v = NULL;
    else if (v && !PyTuple_Check(v)) {
        raiseExcHelper(TypeError, "__defaults__ must be set to a tuple object");
    }

    BoxedTuple* t = static_cast<BoxedTuple*>(v);

    func->defaults = t;
    func->dependent_ics.invalidateAll();
}

static Box* functionNonzero(BoxedFunction* self) {
    Py_RETURN_TRUE;
}

extern "C" {
Box* None = NULL;
Box* NotImplemented = NULL;
Box* repr_obj = NULL;
Box* len_obj = NULL;
Box* hash_obj = NULL;
Box* abs_obj = NULL;
Box* min_obj = NULL;
Box* max_obj = NULL;
Box* open_obj = NULL;
Box* id_obj = NULL;
Box* chr_obj = NULL;
Box* ord_obj = NULL;
Box* trap_obj = NULL;
Box* range_obj = NULL;
}

HiddenClass* root_hcls;
HiddenClass* HiddenClass::dict_backed;

extern "C" Box* createSlice(Box* start, Box* stop, Box* step) {
    BoxedSlice* rtn = new BoxedSlice(start, stop, step);
    return rtn;
}

extern "C" BoxedClosure* createClosure(BoxedClosure* parent_closure, size_t n) {
    if (parent_closure)
        assert(parent_closure->cls == closure_cls);
    BoxedClosure* closure = new (n) BoxedClosure(parent_closure);
    assert(closure->cls == closure_cls);
    return closure;
}

extern "C" Box* sliceNew(Box* cls, Box* start, Box* stop, Box** args) {
    RELEASE_ASSERT(cls == slice_cls, "");
    Box* step = args[0];

    if (stop == NULL)
        return createSlice(None, start, None);
    return createSlice(start, stop, step);
}

static Box* instancemethodCall(BoxedInstanceMethod* self, Box* args, Box* kwargs) {
    // Not the most effficient, but it works:
    return runtimeCallInternal<CXX, NOT_REWRITABLE>(self, NULL, ArgPassSpec(0, 0, true, true), args, kwargs, NULL, NULL,
                                                    NULL);
    // TODO add a tpp_call
}

Box* instancemethodGet(BoxedInstanceMethod* self, Box* obj, Box* type) {
    RELEASE_ASSERT(self->cls == instancemethod_cls, "");

    if (self->obj != NULL) {
        return self;
    }

    if (!PyObject_IsSubclass(type, self->im_class)) {
        return self;
    }

    if (obj == None)
        obj = NULL;

    return new BoxedInstanceMethod(obj, self->func, self->im_class);
}

Box* instancemethodNew(BoxedClass* cls, Box* func, Box* self, Box** args) {
    Box* classObj = args[0];

    if (!PyCallable_Check(func)) {
        PyErr_SetString(PyExc_TypeError, "first argument must be callable");
        return NULL;
    }
    if (self == Py_None)
        self = NULL;
    if (self == NULL && classObj == NULL) {
        PyErr_SetString(PyExc_TypeError, "unbound methods must have non-NULL im_class");
        return NULL;
    }

    return new BoxedInstanceMethod(self, func, classObj);
}

// Modified from cpython, Objects/object.c, instancemethod_repr
static Box* instancemethodRepr(Box* b) {
    assert(isSubclass(b->cls, instancemethod_cls));
    BoxedInstanceMethod* a = static_cast<BoxedInstanceMethod*>(b);
    Box* self = a->obj;
    Box* func = a->func;
    Box* klass = a->im_class;
    Box* funcname = NULL, * klassname = NULL, * result = NULL;
    const char* sfuncname = "?", * sklassname = "?";

    static BoxedString* name_str = getStaticString("__name__");
    funcname = getattrInternal<CXX>(func, name_str);

    if (funcname != NULL) {
        if (!PyString_Check(funcname)) {
            funcname = NULL;
        } else
            sfuncname = PyString_AS_STRING(funcname);
    }

    if (klass == NULL) {
        klassname = NULL;
    } else {
        klassname = getattrInternal<CXX>(klass, name_str);
        if (klassname != NULL) {
            if (!PyString_Check(klassname)) {
                klassname = NULL;
            } else {
                sklassname = PyString_AS_STRING(klassname);
            }
        }
    }

    if (self == NULL)
        result = PyString_FromFormat("<unbound method %s.%s>", sklassname, sfuncname);
    else {
        // This was a CPython comment: /* XXX Shouldn't use repr() here! */
        Box* selfrepr = repr(self);
        assert(PyString_Check(selfrepr));
        result = PyString_FromFormat("<bound method %s.%s of %s>", sklassname, sfuncname, PyString_AS_STRING(selfrepr));
    }
    return result;
}

Box* instancemethodEq(BoxedInstanceMethod* self, Box* rhs) {
    if (rhs->cls != instancemethod_cls) {
        return boxBool(false);
    }

    BoxedInstanceMethod* rhs_im = static_cast<BoxedInstanceMethod*>(rhs);
    if (self->func == rhs_im->func) {
        if (self->obj == NULL && rhs_im->obj == NULL) {
            return boxBool(true);
        } else {
            if (self->obj != NULL && rhs_im->obj != NULL) {
                return compareInternal<NOT_REWRITABLE>(self->obj, rhs_im->obj, AST_TYPE::Eq, NULL);
            } else {
                return boxBool(false);
            }
        }
    } else {
        return boxBool(false);
    }
}

Box* sliceRepr(BoxedSlice* self) {
    BoxedString* start = static_cast<BoxedString*>(repr(self->start));
    AUTO_DECREF(start);
    BoxedString* stop = static_cast<BoxedString*>(repr(self->stop));
    AUTO_DECREF(stop);
    BoxedString* step = static_cast<BoxedString*>(repr(self->step));
    AUTO_DECREF(step);
    return boxStringTwine(llvm::Twine("slice(") + start->s() + ", " + stop->s() + ", " + step->s() + ")");
}

Box* sliceHash(BoxedSlice* self) {
    raiseExcHelper(TypeError, "unhashable type");
    return boxLong(-1l);
}

Box* sliceReduce(BoxedSlice* self) {
    return Py_BuildValue("O(OOO)", self->cls, self->start, self->stop, self->step);
}

Box* sliceIndices(BoxedSlice* self, Box* len) {
    Py_ssize_t ilen, start, stop, step, slicelength;

    ilen = PyNumber_AsSsize_t(len, PyExc_OverflowError);

    if (ilen == -1 && PyErr_Occurred()) {
        throwCAPIException();
    }

    if (PySlice_GetIndicesEx((PySliceObject*)self, ilen, &start, &stop, &step, &slicelength) < 0) {
        throwCAPIException();
    }
    return BoxedTuple::create({ boxInt(start), boxInt(stop), boxInt(step) });
}

static int slice_compare(PySliceObject* v, PySliceObject* w) noexcept {
    int result = 0;

    if (v == w)
        return 0;

    if (PyObject_Cmp(v->start, w->start, &result) < 0)
        return -2;
    if (result != 0)
        return result;
    if (PyObject_Cmp(v->stop, w->stop, &result) < 0)
        return -2;
    if (result != 0)
        return result;
    if (PyObject_Cmp(v->step, w->step, &result) < 0)
        return -2;
    return result;
}
extern "C" int PySlice_GetIndices(PySliceObject* r, Py_ssize_t length, Py_ssize_t* start, Py_ssize_t* stop,
                                  Py_ssize_t* step) noexcept {
    /* XXX support long ints */
    if (r->step == Py_None) {
        *step = 1;
    } else {
        if (!PyInt_Check(r->step) && !PyLong_Check(r->step))
            return -1;
        *step = PyInt_AsSsize_t(r->step);
    }
    if (r->start == Py_None) {
        *start = *step < 0 ? length - 1 : 0;
    } else {
        if (!PyInt_Check(r->start) && !PyLong_Check(r->step))
            return -1;
        *start = PyInt_AsSsize_t(r->start);
        if (*start < 0)
            *start += length;
    }
    if (r->stop == Py_None) {
        *stop = *step < 0 ? -1 : length;
    } else {
        if (!PyInt_Check(r->stop) && !PyLong_Check(r->step))
            return -1;
        *stop = PyInt_AsSsize_t(r->stop);
        if (*stop < 0)
            *stop += length;
    }
    if (*stop > length)
        return -1;
    if (*start >= length)
        return -1;
    if (*step == 0)
        return -1;
    return 0;
}

extern "C" int PySlice_GetIndicesEx(PySliceObject* _r, Py_ssize_t length, Py_ssize_t* start, Py_ssize_t* stop,
                                    Py_ssize_t* step, Py_ssize_t* slicelength) noexcept {
    BoxedSlice* r = (BoxedSlice*)_r;
    RELEASE_ASSERT(r->cls == slice_cls, "");

    /* this is harder to get right than you might think */

    Py_ssize_t defstart, defstop;

    if (r->step == Py_None) {
        *step = 1;
    } else {
        if (!_PyEval_SliceIndex(r->step, step))
            return -1;
        if (*step == 0) {
            PyErr_SetString(PyExc_ValueError, "slice step cannot be zero");
            return -1;
        }
    }

    defstart = *step < 0 ? length - 1 : 0;
    defstop = *step < 0 ? -1 : length;

    if (r->start == Py_None) {
        *start = defstart;
    } else {
        if (!_PyEval_SliceIndex(r->start, start))
            return -1;
        if (*start < 0)
            *start += length;
        if (*start < 0)
            *start = (*step < 0) ? -1 : 0;
        if (*start >= length)
            *start = (*step < 0) ? length - 1 : length;
    }

    if (r->stop == Py_None) {
        *stop = defstop;
    } else {
        if (!_PyEval_SliceIndex(r->stop, stop))
            return -1;
        if (*stop < 0)
            *stop += length;
        if (*stop < 0)
            *stop = (*step < 0) ? -1 : 0;
        if (*stop >= length)
            *stop = (*step < 0) ? length - 1 : length;
    }

    if ((*step < 0 && *stop >= *start) || (*step > 0 && *start >= *stop)) {
        *slicelength = 0;
    } else if (*step == 1) { // Pyston change: added this branch to make the common step==1 case avoid the div:
        *slicelength = (*stop - *start - 1) + 1;
    } else if (*step < 0) {
        *slicelength = (*stop - *start + 1) / (*step) + 1;
    } else {
        *slicelength = (*stop - *start - 1) / (*step) + 1;
    }

    return 0;
}

extern "C" PyObject* PySlice_New(PyObject* start, PyObject* stop, PyObject* step) noexcept {
    if (step == NULL)
        step = Py_None;
    if (start == NULL)
        start = Py_None;
    if (stop == NULL)
        stop = Py_None;
    return createSlice(start, stop, step);
}

Box* typeRepr(BoxedClass* self) {
    std::string O("");
    llvm::raw_string_ostream os(O);

    if ((self->tp_flags & Py_TPFLAGS_HEAPTYPE) && self->is_user_defined)
        os << "<class '";
    else
        os << "<type '";

    static BoxedString* module_str = getStaticString("__module__");
    Box* m = self->getattr(module_str);
    if (m && m->cls == str_cls) {
        BoxedString* sm = static_cast<BoxedString*>(m);
        if (sm->s() != "__builtin__")
            os << sm->s() << '.';
    }

    os << self->tp_name;

    os << "'>";

    return boxString(os.str());
}

static PyObject* typeModule(Box* _type, void* context) {
    PyTypeObject* type = static_cast<PyTypeObject*>(_type);

    PyObject* mod;
    const char* s;

    if (type->tp_flags & Py_TPFLAGS_HEAPTYPE && type->is_user_defined) {
        static BoxedString* module_str = getStaticString("__module__");
        mod = type->getattr(module_str);
        if (!mod)
            raiseExcHelper(AttributeError, "__module__");
        return incref(mod);
    } else {
        s = strrchr(type->tp_name, '.');
        if (s != NULL)
            return PyString_FromStringAndSize(type->tp_name, (Py_ssize_t)(s - type->tp_name));
        return PyString_FromString("__builtin__");
    }
}

static void typeSetModule(Box* _type, PyObject* value, void* context) {
    PyTypeObject* type = static_cast<PyTypeObject*>(_type);

    if (!(type->tp_flags & Py_TPFLAGS_HEAPTYPE)) {
        raiseExcHelper(TypeError, "can't set %s.__module__", type->tp_name);
    }
    if (!value) {
        raiseExcHelper(TypeError, "can't delete %s.__module__", type->tp_name);
    }

    PyType_Modified(type);

    static BoxedString* module_str = getStaticString("__module__");
    type->setattr(module_str, value, NULL);
}


Box* typeHash(BoxedClass* self) {
    assert(PyType_Check(self));
    return boxInt(_Py_HashPointer(self));
}

static PyObject* type_subclasses(PyTypeObject* type, PyObject* args_ignored) noexcept {
    PyObject* list, *raw, *ref;
    Py_ssize_t i, n;

    list = PyList_New(0);
    if (list == NULL)
        return NULL;
    raw = type->tp_subclasses;
    if (raw == NULL)
        return list;
    assert(PyList_Check(raw));
    n = PyList_GET_SIZE(raw);
    for (i = 0; i < n; i++) {
        ref = PyList_GET_ITEM(raw, i);
        assert(PyWeakref_CheckRef(ref));
        ref = PyWeakref_GET_OBJECT(ref);
        if (ref != Py_None) {
            if (PyList_Append(list, ref) < 0) {
                Py_DECREF(list);
                return NULL;
            }
        }
    }
    return list;
}

Box* typeSubclasses(BoxedClass* self) {
    assert(PyType_Check(self));
    Box* rtn = type_subclasses(self, 0);
    checkAndThrowCAPIException();
    return rtn;
}

Box* typeMro(BoxedClass* self) {
    assert(PyType_Check(self));

    Box* r = mro_external(self);
    if (!r)
        throwCAPIException();
    return r;
}

Box* moduleInit(BoxedModule* self, Box* name, Box* doc) {
    RELEASE_ASSERT(PyModule_Check(self), "");
    RELEASE_ASSERT(name->cls == str_cls, "");
    RELEASE_ASSERT(!doc || doc->cls == str_cls || doc->cls == unicode_cls, "");

    doc = doc ? doc : None;

    HCAttrs* attrs = self->getHCAttrsPtr();

    if (attrs->hcls->attributeArraySize() == 0) {
        attrs->hcls = HiddenClass::makeSingleton();

        self->giveAttrBorrowed("__name__", name);
        self->giveAttrBorrowed("__doc__", doc);
    } else {
        self->setattr(autoDecref(internStringMortal("__name__")), name, NULL);
        self->setattr(autoDecref(internStringMortal("__doc__")), doc, NULL);
    }

    Py_RETURN_NONE;
}

Box* moduleRepr(BoxedModule* m) {
    RELEASE_ASSERT(PyModule_Check(m), "");

    std::string O("");
    llvm::raw_string_ostream os(O);

    os << "<module '" << m->name() << "' ";

    const char* filename = PyModule_GetFilename((PyObject*)m);
    // TODO(kmod): builtin modules are not supposed to have a __file__ attribute
    if (!filename || !strcmp(filename, "__builtin__")) {
        PyErr_Clear();
        os << "(built-in)>";
    } else {
        os << "from '" << filename << "'>";
    }
    return boxString(os.str());
}

class AttrWrapper;
class AttrWrapperIter : public Box {
private:
    // Iterating over the an attrwrapper (~=dict) just gives the keys, which
    // just depends on the hidden class of the object.  Let's store only that:
    HiddenClass* hcls;
    llvm::DenseMap<BoxedString*, int>::const_iterator it;

public:
    AttrWrapperIter(AttrWrapper* aw);

    DEFAULT_CLASS(attrwrapperiter_cls);

    static Box* hasnext(Box* _self);
    static Box* next(Box* _self);
    static Box* next_capi(Box* _self) noexcept;

    static void dealloc(Box* b) noexcept;
    static int traverse(Box* self, visitproc visit, void *arg) noexcept;
};

// A dictionary-like wrapper around the attributes array.
// Not sure if this will be enough to satisfy users who expect __dict__
// or PyModule_GetDict to return real dicts.
class AttrWrapper : public Box {
private:
    WEAK(Box*) b; // The parent object ('b') will keep the attrwrapper alive (forever)

    void convertToDictBacked() {
        HCAttrs* attrs = this->b->getHCAttrsPtr();
        if (attrs->hcls->type == HiddenClass::DICT_BACKED)
            return;

        BoxedDict* d = new BoxedDict();

        RELEASE_ASSERT(attrs->hcls->type == HiddenClass::NORMAL || attrs->hcls->type == HiddenClass::SINGLETON, "");
        for (const auto& p : attrs->hcls->getStrAttrOffsets()) {
            d->d[p.first] = attrs->attr_list->attrs[p.second];
        }

        b->setDictBacked(d);
    }

    bool isDictBacked() { return b->getHCAttrsPtr()->hcls->type == HiddenClass::DICT_BACKED; }

    Box* getDictBacking() {
        assert(isDictBacked());
        return b->getHCAttrsPtr()->attr_list->attrs[0];
    }

public:
    AttrWrapper(Box* b) : b(b) {
        assert(b->cls->instancesHaveHCAttrs());

        // We currently don't support creating an attrwrapper around a dict-backed object,
        // so try asserting that here.
        // This check doesn't cover all cases, since an attrwrapper could be created around
        // a normal object which then becomes dict-backed, so we RELEASE_ASSERT later
        // that that doesn't happen.
        assert(b->getHCAttrsPtr()->hcls->type == HiddenClass::NORMAL
               || b->getHCAttrsPtr()->hcls->type == HiddenClass::SINGLETON);
    }

    DEFAULT_CLASS(attrwrapper_cls);

    Box* getUnderlying() { return b; }

    static Box* setitem(Box* _self, Box* _key, Box* value) {
        RELEASE_ASSERT(_self->cls == attrwrapper_cls, "");
        AttrWrapper* self = static_cast<AttrWrapper*>(_self);

        if (_key->cls != str_cls)
            self->convertToDictBacked();

        if (self->isDictBacked()) {
            static BoxedString* setitem_str = getStaticString("__setitem__");
            return callattrInternal<CXX, NOT_REWRITABLE>(self->getDictBacking(), setitem_str, LookupScope::CLASS_ONLY,
                                                         NULL, ArgPassSpec(2), _key, value, NULL, NULL, NULL);
        }

        assert(_key->cls == str_cls);
        BoxedString* key = static_cast<BoxedString*>(_key);
        Py_INCREF(key); // TODO should be able to avoid this (if we change the refcount contract around interning)
        internStringMortalInplace(key);
        AUTO_DECREF(key);

        self->b->setattr(key, value, NULL);
        Py_RETURN_NONE;
    }

    static int ass_sub(PyDictObject* mp, PyObject* v, PyObject* w) noexcept {
        try {
            Box* res;
            if (w == NULL) {
                res = AttrWrapper::delitem((Box*)mp, v);
            } else {
                res = AttrWrapper::setitem((Box*)mp, v, w);
            }
            assert(res == None);
            Py_DECREF(res);
        } catch (ExcInfo e) {
            setCAPIException(e);
            return -1;
        }
        return 0;
    }

    static Box* setdefault(Box* _self, Box* _key, Box* value) {
        RELEASE_ASSERT(_self->cls == attrwrapper_cls, "");
        AttrWrapper* self = static_cast<AttrWrapper*>(_self);

        if (_key->cls != str_cls)
            self->convertToDictBacked();

        if (self->isDictBacked()) {
            static BoxedString* setdefault_str = getStaticString("setdefault");
            return callattrInternal<CXX, NOT_REWRITABLE>(self->getDictBacking(), setdefault_str,
                                                         LookupScope::CLASS_ONLY, NULL, ArgPassSpec(2), _key, value,
                                                         NULL, NULL, NULL);
        }

        assert(_key->cls == str_cls);
        BoxedString* key = static_cast<BoxedString*>(_key);
        Py_INCREF(key);
        internStringMortalInplace(key);
        AUTO_DECREF(key);

        Box* cur = self->b->getattr(key);
        if (cur)
            return cur;
        self->b->setattr(key, value, NULL);
        return value;
    }

    static Box* get(Box* _self, Box* _key, Box* def) {
        RELEASE_ASSERT(_self->cls == attrwrapper_cls, "");
        AttrWrapper* self = static_cast<AttrWrapper*>(_self);

        _key = coerceUnicodeToStr<CXX>(_key);

        RELEASE_ASSERT(_key->cls == str_cls, "");
        BoxedString* key = static_cast<BoxedString*>(_key);
        internStringMortalInplace(key);
        AUTO_DECREF(key);

        Box* r = self->b->getattr(key);
        if (!r)
            return def;
        return r;
    }

    template <ExceptionStyle S> static Box* getitem(Box* _self, Box* _key) noexcept(S == CAPI) {
        RELEASE_ASSERT(_self->cls == attrwrapper_cls, "");
        AttrWrapper* self = static_cast<AttrWrapper*>(_self);

        _key = coerceUnicodeToStr<S>(_key);
        if (S == CAPI && !_key)
            return NULL;

        RELEASE_ASSERT(_key->cls == str_cls, "");
        BoxedString* key = static_cast<BoxedString*>(_key);
        internStringMortalInplace(key);
        AUTO_DECREF(key);

        Box* r = self->b->getattr(key);
        if (!r) {
            if (S == CXX)
                raiseExcHelper(KeyError, "'%s'", key->data());
            else
                PyErr_Format(KeyError, "'%s'", key->data());
        }
        return r;
    }

    static Box* pop(Box* _self, Box* _key, Box* default_) {
        RELEASE_ASSERT(_self->cls == attrwrapper_cls, "");
        AttrWrapper* self = static_cast<AttrWrapper*>(_self);

        _key = coerceUnicodeToStr<CXX>(_key);

        RELEASE_ASSERT(_key->cls == str_cls, "");
        BoxedString* key = static_cast<BoxedString*>(_key);
        internStringMortalInplace(key);
        AUTO_DECREF(key);

        Box* r = self->b->getattr(key);
        if (r) {
            self->b->delattr(key, NULL);
            return r;
        } else {
            if (default_)
                return default_;
            raiseExcHelper(KeyError, "'%s'", key->data());
        }
    }

    static Box* delitem(Box* _self, Box* _key) {
        RELEASE_ASSERT(_self->cls == attrwrapper_cls, "");
        AttrWrapper* self = static_cast<AttrWrapper*>(_self);

        _key = coerceUnicodeToStr<CXX>(_key);

        RELEASE_ASSERT(_key->cls == str_cls, "");
        BoxedString* key = static_cast<BoxedString*>(_key);
        internStringMortalInplace(key);
        AUTO_DECREF(key);

        if (self->b->getattr(key))
            self->b->delattr(key, NULL);
        else
            raiseExcHelper(KeyError, "'%s'", key->data());
        Py_RETURN_NONE;
    }

    static Box* str(Box* _self) {
        RELEASE_ASSERT(_self->cls == attrwrapper_cls, "");
        AttrWrapper* self = static_cast<AttrWrapper*>(_self);

        std::string O("");
        llvm::raw_string_ostream os(O);

        os << "attrwrapper({";

        HCAttrs* attrs = self->b->getHCAttrsPtr();
        RELEASE_ASSERT(attrs->hcls->type == HiddenClass::NORMAL || attrs->hcls->type == HiddenClass::SINGLETON, "");
        bool first = true;
        for (const auto& p : attrs->hcls->getStrAttrOffsets()) {
            if (!first)
                os << ", ";
            first = false;

            BoxedString* v = attrs->attr_list->attrs[p.second]->reprICAsString();
            os << p.first->s() << ": " << v->s();
        }
        os << "})";
        return boxString(os.str());
    }

    template <ExceptionStyle S> static Box* contains(Box* _self, Box* _key) noexcept(S == CAPI) {
        RELEASE_ASSERT(_self->cls == attrwrapper_cls, "");
        AttrWrapper* self = static_cast<AttrWrapper*>(_self);

        _key = coerceUnicodeToStr<S>(_key);
        if (S == CAPI && !_key)
            return NULL;

        RELEASE_ASSERT(_key->cls == str_cls, "");
        BoxedString* key = static_cast<BoxedString*>(_key);
        internStringMortalInplace(key);
        AUTO_DECREF(key);

        Box* r = self->b->getattr(key);
        return r ? True : False;
    }

    static int sq_contains(Box* _self, Box* _key) noexcept {
        Box* rtn = contains<CAPI>(_self, _key);
        if (!rtn)
            return -1;
        return rtn == True;
    }

    static Box* keys(Box* _self) {
        RELEASE_ASSERT(_self->cls == attrwrapper_cls, "");
        AttrWrapper* self = static_cast<AttrWrapper*>(_self);

        BoxedList* rtn = new BoxedList();

        HCAttrs* attrs = self->b->getHCAttrsPtr();
        RELEASE_ASSERT(attrs->hcls->type == HiddenClass::NORMAL || attrs->hcls->type == HiddenClass::SINGLETON, "");
        for (const auto& p : attrs->hcls->getStrAttrOffsets()) {
            listAppend(rtn, p.first);
        }
        return rtn;
    }

    static Box* values(Box* _self) {
        RELEASE_ASSERT(_self->cls == attrwrapper_cls, "");
        AttrWrapper* self = static_cast<AttrWrapper*>(_self);

        BoxedList* rtn = new BoxedList();

        HCAttrs* attrs = self->b->getHCAttrsPtr();
        RELEASE_ASSERT(attrs->hcls->type == HiddenClass::NORMAL || attrs->hcls->type == HiddenClass::SINGLETON, "");
        for (const auto& p : attrs->hcls->getStrAttrOffsets()) {
            listAppend(rtn, attrs->attr_list->attrs[p.second]);
        }
        return rtn;
    }

    static Box* items(Box* _self) {
        RELEASE_ASSERT(_self->cls == attrwrapper_cls, "");
        AttrWrapper* self = static_cast<AttrWrapper*>(_self);

        BoxedList* rtn = new BoxedList();

        HCAttrs* attrs = self->b->getHCAttrsPtr();
        RELEASE_ASSERT(attrs->hcls->type == HiddenClass::NORMAL || attrs->hcls->type == HiddenClass::SINGLETON, "");
        for (const auto& p : attrs->hcls->getStrAttrOffsets()) {
            BoxedTuple* t = BoxedTuple::create({ p.first, attrs->attr_list->attrs[p.second] });
            listAppend(rtn, t);
        }
        return rtn;
    }

    static Box* iterkeys(Box* _self) {
        Box* r = AttrWrapper::keys(_self);
        return getiter(r);
    }

    static Box* itervalues(Box* _self) {
        Box* r = AttrWrapper::values(_self);
        return getiter(r);
    }

    static Box* iteritems(Box* _self) {
        Box* r = AttrWrapper::items(_self);
        return getiter(r);
    }

    static Box* copy(Box* _self) {
        RELEASE_ASSERT(_self->cls == attrwrapper_cls, "");
        AttrWrapper* self = static_cast<AttrWrapper*>(_self);

        BoxedDict* rtn = new BoxedDict();

        HCAttrs* attrs = self->b->getHCAttrsPtr();
        RELEASE_ASSERT(attrs->hcls->type == HiddenClass::NORMAL || attrs->hcls->type == HiddenClass::SINGLETON, "");
        for (const auto& p : attrs->hcls->getStrAttrOffsets()) {
            rtn->d[p.first] = attrs->attr_list->attrs[p.second];
        }
        return rtn;
    }

    static void _clear(Box* _self) {
        RELEASE_ASSERT(_self->cls == attrwrapper_cls, "");
        AttrWrapper* self = static_cast<AttrWrapper*>(_self);

        HCAttrs* attrs = self->b->getHCAttrsPtr();
        RELEASE_ASSERT(attrs->hcls->type == HiddenClass::NORMAL || attrs->hcls->type == HiddenClass::SINGLETON, "");
        attrs->clear();

        // Add the existing attrwrapper object (ie self) back as the attrwrapper:
        self->b->appendNewHCAttr(self, NULL);
        attrs->hcls = attrs->hcls->getAttrwrapperChild();
    }

    static Box* clear(Box* _self) {
        RELEASE_ASSERT(_self->cls == attrwrapper_cls, "");
        _clear(_self);

        Py_RETURN_NONE;
    }

    static Box* len(Box* _self) {
        RELEASE_ASSERT(_self->cls == attrwrapper_cls, "");
        AttrWrapper* self = static_cast<AttrWrapper*>(_self);

        HCAttrs* attrs = self->b->getHCAttrsPtr();
        RELEASE_ASSERT(attrs->hcls->type == HiddenClass::NORMAL || attrs->hcls->type == HiddenClass::SINGLETON, "");
        return boxInt(attrs->hcls->getStrAttrOffsets().size());
    }

    static Box* update(Box* _self, BoxedTuple* args, BoxedDict* kwargs) {
        RELEASE_ASSERT(_self->cls == attrwrapper_cls, "");
        AttrWrapper* self = static_cast<AttrWrapper*>(_self);

        assert(args->cls == tuple_cls);
        assert(!kwargs || kwargs->cls == dict_cls);

        RELEASE_ASSERT(args->size() <= 1, ""); // should throw a TypeError

        auto handle = [&](Box* _container) {
            if (_container->cls == attrwrapper_cls) {
                AttrWrapper* container = static_cast<AttrWrapper*>(_container);
                HCAttrs* attrs = container->b->getHCAttrsPtr();

                RELEASE_ASSERT(attrs->hcls->type == HiddenClass::NORMAL || attrs->hcls->type == HiddenClass::SINGLETON,
                               "");
                for (const auto& p : attrs->hcls->getStrAttrOffsets()) {
                    self->b->setattr(p.first, attrs->attr_list->attrs[p.second], NULL);
                }
            } else {
                // The update rules are too complicated to be worth duplicating here;
                // just create a new dict object and defer to dictUpdate.
                // Hopefully this does not happen very often.
                if (!PyDict_Check(_container)) {
                    BoxedDict* new_container = new BoxedDict();
                    dictUpdate(new_container, BoxedTuple::create({ _container }), new BoxedDict());
                    _container = new_container;
                }
                assert(PyDict_Check(_container));
                BoxedDict* container = static_cast<BoxedDict*>(_container);

                for (const auto& p : *container) {
                    AttrWrapper::setitem(self, p.first, p.second);
                }
            }
        };

        for (auto e : *args) {
            handle(e);
        }
        if (kwargs)
            handle(kwargs);

        return None;
    }

    static Box* iter(Box* _self) noexcept {
        RELEASE_ASSERT(_self->cls == attrwrapper_cls, "");
        AttrWrapper* self = static_cast<AttrWrapper*>(_self);

        if (self->isDictBacked()) {
            static BoxedString* iter_str = getStaticString("__iter__");
            return callattrInternal<CXX, NOT_REWRITABLE>(self->getDictBacking(), iter_str, LookupScope::CLASS_ONLY,
                                                         NULL, ArgPassSpec(0), NULL, NULL, NULL, NULL, NULL);
        }

        return new AttrWrapperIter(self);
    }

    static Box* eq(Box* _self, Box* _other) {
        RELEASE_ASSERT(_self->cls == attrwrapper_cls, "");
        AttrWrapper* self = static_cast<AttrWrapper*>(_self);

        // In order to not have to reimplement dict cmp: just create a real dict for now and us it.
        BoxedDict* dict = (BoxedDict*)AttrWrapper::copy(_self);
        assert(dict->cls == dict_cls);
        static BoxedString* eq_str = getStaticString("__eq__");
        return callattrInternal<CXX, NOT_REWRITABLE>(dict, eq_str, LookupScope::CLASS_ONLY, NULL, ArgPassSpec(1),
                                                     _other, NULL, NULL, NULL, NULL);
    }

    static Box* ne(Box* _self, Box* _other) { return eq(_self, _other) == True ? False : True; }

    friend class AttrWrapperIter;
};

AttrWrapperIter::AttrWrapperIter(AttrWrapper* aw) {
    hcls = aw->b->getHCAttrsPtr()->hcls;
    assert(hcls);
    RELEASE_ASSERT(hcls->type == HiddenClass::NORMAL || hcls->type == HiddenClass::SINGLETON, "");
    it = hcls->getStrAttrOffsets().begin();
}

Box* AttrWrapperIter::hasnext(Box* _self) {
    RELEASE_ASSERT(_self->cls == attrwrapperiter_cls, "");
    AttrWrapperIter* self = static_cast<AttrWrapperIter*>(_self);
    RELEASE_ASSERT(self->hcls->type == HiddenClass::NORMAL || self->hcls->type == HiddenClass::SINGLETON, "");

    return boxBool(self->it != self->hcls->getStrAttrOffsets().end());
}

Box* AttrWrapperIter::next(Box* _self) {
    RELEASE_ASSERT(_self->cls == attrwrapperiter_cls, "");
    AttrWrapperIter* self = static_cast<AttrWrapperIter*>(_self);
    RELEASE_ASSERT(self->hcls->type == HiddenClass::NORMAL || self->hcls->type == HiddenClass::SINGLETON, "");

    assert(self->it != self->hcls->getStrAttrOffsets().end());
    Box* r = self->it->first;
    ++self->it;
    return r;
}

Box* AttrWrapperIter::next_capi(Box* _self) noexcept {
    RELEASE_ASSERT(_self->cls == attrwrapperiter_cls, "");
    AttrWrapperIter* self = static_cast<AttrWrapperIter*>(_self);
    RELEASE_ASSERT(self->hcls->type == HiddenClass::NORMAL || self->hcls->type == HiddenClass::SINGLETON, "");

    if (self->it == self->hcls->getStrAttrOffsets().end())
        return NULL;
    Box* r = self->it->first;
    ++self->it;
    return r;
}

Box* Box::getAttrWrapper() {
    assert(cls->instancesHaveHCAttrs());
    HCAttrs* attrs = getHCAttrsPtr();
    HiddenClass* hcls = attrs->hcls;

    if (hcls->type == HiddenClass::DICT_BACKED) {
        return incref(attrs->attr_list->attrs[0]);
    }

    int offset = hcls->getAttrwrapperOffset();
    if (offset == -1) {
        Box* aw = new AttrWrapper(this);
        if (hcls->type == HiddenClass::NORMAL) {
            auto new_hcls = hcls->getAttrwrapperChild();
            appendNewHCAttr(aw, NULL);
            attrs->hcls = new_hcls;
            return aw;
        } else {
            assert(hcls->type == HiddenClass::SINGLETON);
            appendNewHCAttr(aw, NULL);
            hcls->appendAttrwrapper();
            return aw;
        }
    }
    return incref(attrs->attr_list->attrs[offset]);
}

extern "C" PyObject* PyObject_GetAttrWrapper(PyObject* obj) noexcept {
    return obj->getAttrWrapper();
}

Box* unwrapAttrWrapper(Box* b) {
    assert(b->cls == attrwrapper_cls);
    return static_cast<AttrWrapper*>(b)->getUnderlying();
}

Box* attrwrapperKeys(Box* b) {
    return AttrWrapper::keys(b);
}

void attrwrapperDel(Box* b, llvm::StringRef attr) {
    AttrWrapper::delitem(b, boxString(attr));
}

void attrwrapperClear(Box* aw) {
    AttrWrapper::_clear(aw);
}

BoxedDict* attrwrapperToDict(Box* b) {
    assert(b->cls == attrwrapper_cls);
    Box* d = AttrWrapper::copy(static_cast<AttrWrapper*>(b));
    assert(d->cls == dict_cls);
    return static_cast<BoxedDict*>(d);
}

static int excess_args(PyObject* args, PyObject* kwds) noexcept {
    return PyTuple_GET_SIZE(args) || (kwds && PyDict_Check(kwds) && PyDict_Size(kwds));
}

static PyObject* object_new(PyTypeObject* type, PyObject* args, PyObject* kwds) noexcept;

static int object_init(PyObject* self, PyObject* args, PyObject* kwds) noexcept {
    int err = 0;
    if (excess_args(args, kwds)) {
        PyTypeObject* type = Py_TYPE(self);
        if (type->tp_init != object_init && type->tp_new != object_new) {
            err = PyErr_WarnEx(PyExc_DeprecationWarning, "object.__init__() takes no parameters", 1);
        } else if (type->tp_init != object_init || type->tp_new == object_new) {
            PyErr_SetString(PyExc_TypeError, "object.__init__() takes no parameters");
            err = -1;
        }
    }
    return err;
}

static PyObject* object_new(PyTypeObject* type, PyObject* args, PyObject* kwds) noexcept {
    int err = 0;
    if (excess_args(args, kwds)) {
        if (type->tp_new != object_new && type->tp_init != object_init) {
            err = PyErr_WarnEx(PyExc_DeprecationWarning, "object() takes no parameters", 1);
        } else if (type->tp_new != object_new || type->tp_init == object_init) {
            PyErr_SetString(PyExc_TypeError, "object() takes no parameters");
            err = -1;
        }
    }
    if (err < 0)
        return NULL;

    if (type->tp_flags & Py_TPFLAGS_IS_ABSTRACT) {
        // I don't know what this is or when it happens, but
        // CPython does something special with it
        Py_FatalError("unimplemented");
    }
    return type->tp_alloc(type, 0);
}

static Box* typeName(Box* b, void*);
Box* objectRepr(Box* self) {
    BoxedClass* type = self->cls;
    DecrefHandle<Box, true> mod(NULL);
    try {
        mod = typeModule(type, NULL);
        if (!PyString_Check(mod))
            mod = NULL;
    } catch (ExcInfo) {
    }

    DecrefHandle<Box> name(typeName(type, NULL));
    if (mod != NULL && strcmp(PyString_AS_STRING(mod), "__builtin__"))
        return PyString_FromFormat("<%s.%s object at %p>", PyString_AS_STRING(mod), PyString_AS_STRING(name), self);
    return PyString_FromFormat("<%s object at %p>", type->tp_name, self);
}

static Box* object_str(Box* obj) noexcept {
    try {
        return obj->reprIC();
    } catch (ExcInfo e) {
        setCAPIException(e);
        return NULL;
    }
}

Box* objectHash(Box* obj) {
    return boxInt(_Py_HashPointer(obj));
}

Box* objectSetattr(Box* obj, Box* attr, Box* value) {
    attr = coerceUnicodeToStr<CXX>(attr);
    if (attr->cls != str_cls) {
        raiseExcHelper(TypeError, "attribute name must be string, not '%s'", attr->cls->tp_name);
    }

    BoxedString* attr_str = static_cast<BoxedString*>(attr);
    setattrGeneric<NOT_REWRITABLE>(obj, attr_str, value, NULL);
    return None;
}

Box* objectSubclasshook(Box* cls, Box* a) {
    return incref(NotImplemented);
}

static PyObject* import_copyreg(void) noexcept {
    static PyObject* copyreg_str;

    if (!copyreg_str) {
        // this is interned in cpython:
        copyreg_str = PyString_FromString("copy_reg");
        if (copyreg_str == NULL)
            return NULL;
    }

    return PyImport_Import(copyreg_str);
}

static PyObject* slotnames(PyObject* cls) noexcept {
    PyObject* clsdict;
    PyObject* copyreg;
    PyObject* slotnames;

    if (!PyType_Check(cls)) {
        Py_INCREF(Py_None);
        return Py_None;
    }

    clsdict = ((PyTypeObject*)cls)->tp_dict;
    slotnames = PyDict_GetItemString(clsdict, "__slotnames__");
    if (slotnames != NULL && PyList_Check(slotnames)) {
        Py_INCREF(slotnames);
        return slotnames;
    }

    copyreg = import_copyreg();
    if (copyreg == NULL)
        return NULL;

    slotnames = PyObject_CallMethod(copyreg, "_slotnames", "O", cls);
    Py_DECREF(copyreg);
    if (slotnames != NULL && slotnames != Py_None && !PyList_Check(slotnames)) {
        PyErr_SetString(PyExc_TypeError, "copy_reg._slotnames didn't return a list or None");
        Py_DECREF(slotnames);
        slotnames = NULL;
    }

    return slotnames;
}

static PyObject* reduce_2(PyObject* obj) noexcept {
    PyObject* cls, *getnewargs;
    PyObject* args = NULL, * args2 = NULL;
    PyObject* getstate = NULL, * state = NULL, * names = NULL;
    PyObject* slots = NULL, * listitems = NULL, * dictitems = NULL;
    PyObject* copyreg = NULL, * newobj = NULL, * res = NULL;
    Py_ssize_t i, n;

    cls = PyObject_GetAttrString(obj, "__class__");
    if (cls == NULL)
        return NULL;

    getnewargs = PyObject_GetAttrString(obj, "__getnewargs__");
    if (getnewargs != NULL) {
        args = PyObject_CallObject(getnewargs, NULL);
        Py_DECREF(getnewargs);
        if (args != NULL && !PyTuple_Check(args)) {
            PyErr_Format(PyExc_TypeError, "__getnewargs__ should return a tuple, "
                                          "not '%.200s'",
                         Py_TYPE(args)->tp_name);
            goto end;
        }
    } else {
        PyErr_Clear();
        args = PyTuple_New(0);
    }
    if (args == NULL)
        goto end;

    getstate = PyObject_GetAttrString(obj, "__getstate__");
    if (getstate != NULL) {
        state = PyObject_CallObject(getstate, NULL);
        Py_DECREF(getstate);
        if (state == NULL)
            goto end;
    } else {
        PyErr_Clear();
        state = PyObject_GetAttrString(obj, "__dict__");
        if (state == NULL) {
            PyErr_Clear();
            state = Py_None;
            Py_INCREF(state);
        } else {
            // Pyston change: convert attrwrapper to a real dict
            if (state->cls == attrwrapper_cls) {
                PyObject* real_dict = PyDict_New();
                PyDict_Update(real_dict, state);
                state = real_dict;
            }
        }
        names = slotnames(cls);
        if (names == NULL)
            goto end;
        if (names != Py_None) {
            assert(PyList_Check(names));
            slots = PyDict_New();
            if (slots == NULL)
                goto end;
            n = 0;
            /* Can't pre-compute the list size; the list
               is stored on the class so accessible to other
               threads, which may be run by DECREF */
            for (i = 0; i < PyList_GET_SIZE(names); i++) {
                PyObject* name, *value;
                name = PyList_GET_ITEM(names, i);
                value = PyObject_GetAttr(obj, name);
                if (value == NULL)
                    PyErr_Clear();
                else {
                    int err = PyDict_SetItem(slots, name, value);
                    Py_DECREF(value);
                    if (err)
                        goto end;
                    n++;
                }
            }
            if (n) {
                state = Py_BuildValue("(NO)", state, slots);
                if (state == NULL)
                    goto end;
            }
        }
    }

    if (!PyList_Check(obj)) {
        listitems = Py_None;
        Py_INCREF(listitems);
    } else {
        listitems = PyObject_GetIter(obj);
        if (listitems == NULL)
            goto end;
    }

    if (!PyDict_Check(obj)) {
        dictitems = Py_None;
        Py_INCREF(dictitems);
    } else {
        dictitems = PyObject_CallMethod(obj, "iteritems", "");
        if (dictitems == NULL)
            goto end;
    }

    copyreg = import_copyreg();
    if (copyreg == NULL)
        goto end;
    newobj = PyObject_GetAttrString(copyreg, "__newobj__");
    if (newobj == NULL)
        goto end;

    n = PyTuple_GET_SIZE(args);
    args2 = PyTuple_New(n + 1);
    if (args2 == NULL)
        goto end;
    PyTuple_SET_ITEM(args2, 0, cls);
    cls = NULL;
    for (i = 0; i < n; i++) {
        PyObject* v = PyTuple_GET_ITEM(args, i);
        Py_INCREF(v);
        PyTuple_SET_ITEM(args2, i + 1, v);
    }

    res = PyTuple_Pack(5, newobj, args2, state, listitems, dictitems);

end:
    Py_XDECREF(cls);
    Py_XDECREF(args);
    Py_XDECREF(args2);
    Py_XDECREF(slots);
    Py_XDECREF(state);
    Py_XDECREF(names);
    Py_XDECREF(listitems);
    Py_XDECREF(dictitems);
    Py_XDECREF(copyreg);
    Py_XDECREF(newobj);
    return res;
}

static PyObject* _common_reduce(PyObject* self, int proto) noexcept {
    PyObject* copyreg, *res;

    if (proto >= 2)
        return reduce_2(self);

    copyreg = import_copyreg();
    if (!copyreg)
        return NULL;

    res = PyEval_CallMethod(copyreg, "_reduce_ex", "(Oi)", self, proto);
    Py_DECREF(copyreg);

    return res;
}

static PyObject* object_reduce(PyObject* self, PyObject* args) noexcept {
    int proto = 0;

    if (!PyArg_ParseTuple(args, "|i:__reduce__", &proto))
        return NULL;

    return _common_reduce(self, proto);
}

static PyObject* object_reduce_ex(PyObject* self, PyObject* args) noexcept {
    PyObject* reduce, *res;
    int proto = 0;

    if (!PyArg_ParseTuple(args, "|i:__reduce_ex__", &proto))
        return NULL;

    reduce = PyObject_GetAttrString(self, "__reduce__");
    if (reduce == NULL)
        PyErr_Clear();
    else {
        PyObject* cls, *clsreduce, *objreduce;
        int override;
        cls = PyObject_GetAttrString(self, "__class__");
        if (cls == NULL) {
            Py_DECREF(reduce);
            return NULL;
        }
        clsreduce = PyObject_GetAttrString(cls, "__reduce__");
        Py_DECREF(cls);
        if (clsreduce == NULL) {
            Py_DECREF(reduce);
            return NULL;
        }
        objreduce = PyDict_GetItemString(PyBaseObject_Type.tp_dict, "__reduce__");
        override = (clsreduce != objreduce);
        Py_DECREF(clsreduce);
        if (override) {
            res = PyObject_CallObject(reduce, NULL);
            Py_DECREF(reduce);
            return res;
        } else
            Py_DECREF(reduce);
    }

    return _common_reduce(self, proto);
}

/*
   from PEP 3101, this code implements:

   class object:
       def __format__(self, format_spec):
       if isinstance(format_spec, str):
           return format(str(self), format_spec)
       elif isinstance(format_spec, unicode):
           return format(unicode(self), format_spec)
*/
static PyObject* object_format(PyObject* self, PyObject* args) noexcept {
    PyObject* format_spec;
    PyObject* self_as_str = NULL;
    PyObject* result = NULL;
    Py_ssize_t format_len;

    if (!PyArg_ParseTuple(args, "O:__format__", &format_spec))
        return NULL;
#ifdef Py_USING_UNICODE
    if (PyUnicode_Check(format_spec)) {
        format_len = PyUnicode_GET_SIZE(format_spec);
        self_as_str = PyObject_Unicode(self);
    } else if (PyString_Check(format_spec)) {
#else
    if (PyString_Check(format_spec)) {
#endif
        format_len = PyString_GET_SIZE(format_spec);
        self_as_str = PyObject_Str(self);
    } else {
        PyErr_SetString(PyExc_TypeError, "argument to __format__ must be unicode or str");
        return NULL;
    }

    if (self_as_str != NULL) {
        /* Issue 7994: If we're converting to a string, we
           should reject format specifications */
        if (format_len > 0) {
            if (PyErr_WarnEx(PyExc_PendingDeprecationWarning, "object.__format__ with a non-empty format "
                                                              "string is deprecated",
                             1) < 0) {
                goto done;
            }
            /* Eventually this will become an error:
            PyErr_Format(PyExc_TypeError,
               "non-empty format string passed to object.__format__");
            goto done;
            */
        }
        result = PyObject_Format(self_as_str, format_spec);
    }

done:
    Py_XDECREF(self_as_str);

    return result;
}

static Box* objectClass(Box* obj, void* context) {
    assert(obj->cls != instance_cls); // should override __class__ in classobj
    return obj->cls;
}

static void objectSetClass(Box* obj, Box* val, void* context) {
    if (!PyType_Check(val))
        raiseExcHelper(TypeError, "__class__ must be set to new-style class, not '%s' object", val->cls->tp_name);

    auto new_cls = static_cast<BoxedClass*>(val);

    // Conservative Pyston checks: make sure that both classes are derived only from Pyston types,
    // and that they don't define any extra C-level fields
    RELEASE_ASSERT(val->cls == type_cls, "");
    RELEASE_ASSERT(obj->cls->cls == type_cls, "");
    for (auto b : *static_cast<BoxedTuple*>(obj->cls->tp_mro)) {
        BoxedClass* base = static_cast<BoxedClass*>(b);
        RELEASE_ASSERT(base->is_pyston_class, "");
    }
    for (auto b : *static_cast<BoxedTuple*>(new_cls->tp_mro)) {
        BoxedClass* base = static_cast<BoxedClass*>(b);
        RELEASE_ASSERT(base->is_pyston_class, "");
    }

    RELEASE_ASSERT(obj->cls->tp_basicsize == object_cls->tp_basicsize + sizeof(HCAttrs) + sizeof(Box**), "");
    RELEASE_ASSERT(new_cls->tp_basicsize == object_cls->tp_basicsize + sizeof(HCAttrs) + sizeof(Box**), "");
    RELEASE_ASSERT(obj->cls->attrs_offset != 0, "");
    RELEASE_ASSERT(new_cls->attrs_offset != 0, "");
    RELEASE_ASSERT(obj->cls->tp_weaklistoffset != 0, "");
    RELEASE_ASSERT(new_cls->tp_weaklistoffset != 0, "");

    // Normal Python checks.
    // TODO there are more checks to add here, and they should throw errors not asserts
    RELEASE_ASSERT(obj->cls->tp_basicsize == new_cls->tp_basicsize, "");
    RELEASE_ASSERT(obj->cls->tp_dictoffset == new_cls->tp_dictoffset, "");
    RELEASE_ASSERT(obj->cls->tp_weaklistoffset == new_cls->tp_weaklistoffset, "");
    RELEASE_ASSERT(obj->cls->attrs_offset == new_cls->attrs_offset, "");

    obj->cls = new_cls;
}

static PyMethodDef object_methods[] = {
    { "__reduce_ex__", object_reduce_ex, METH_VARARGS, NULL }, //
    { "__reduce__", object_reduce, METH_VARARGS, NULL },       //
    { "__format__", object_format, METH_VARARGS, PyDoc_STR("default object formatter") },
};

static Box* typeName(Box* b, void*) {
    RELEASE_ASSERT(PyType_Check(b), "");
    BoxedClass* type = static_cast<BoxedClass*>(b);

    if (type->tp_flags & Py_TPFLAGS_HEAPTYPE) {
        BoxedHeapClass* et = static_cast<BoxedHeapClass*>(type);
        return incref(et->ht_name);
    } else {
        const char* s = strrchr(type->tp_name, '.');
        if (s == NULL)
            s = type->tp_name;
        else
            s++;
        return PyString_FromString(s);
    }
}

static void typeSetName(Box* b, Box* v, void*) {
    assert(b->cls == type_cls);
    BoxedClass* type = static_cast<BoxedClass*>(b);

    // Awkward... in CPython you can only set __name__ for heaptype classes
    // (those with ht_name) but in Pyston right now we have some heaptype classes that
    // aren't heaptype in CPython, and we have to restrict those too.

    // TODO is this predicate right?
    bool is_heaptype = (type->tp_flags & Py_TPFLAGS_HEAPTYPE);
    if (!(is_heaptype && type->is_user_defined)) {
        raiseExcHelper(TypeError, "can't set %s.__name__", type->tp_name);
    }
    if (!v) {
        raiseExcHelper(TypeError, "can't delete %s.__name__", type->tp_name);
    }
    if (!PyString_Check(v)) {
        raiseExcHelper(TypeError, "can only assign string to %s.__name__, not '%s'", type->tp_name, getTypeName(v));
    }

    BoxedString* s = static_cast<BoxedString*>(v);
    if (strlen(s->data()) != s->size()) {
        raiseExcHelper(ValueError, "__name__ must not contain null bytes");
    }

    BoxedHeapClass* ht = static_cast<BoxedHeapClass*>(type);
    ht->ht_name = s;
    ht->tp_name = s->data();
}

static Box* typeBases(Box* b, void*) {
    RELEASE_ASSERT(PyType_Check(b), "");
    BoxedClass* type = static_cast<BoxedClass*>(b);

    assert(type->tp_bases);
    return type->tp_bases;
}

static void typeSetBases(Box* b, Box* v, void* c) {
    RELEASE_ASSERT(PyType_Check(b), "");
    BoxedClass* type = static_cast<BoxedClass*>(b);
    if (type_set_bases(type, v, c) == -1)
        throwCAPIException();
}

// cls should be obj->cls.
// Added as parameter because it should typically be available
inline void initUserAttrs(Box* obj, BoxedClass* cls) {
    assert(obj->cls == cls);
    if (cls->instancesHaveHCAttrs()) {
        HCAttrs* attrs = obj->getHCAttrsPtr();
        attrs = new ((void*)attrs) HCAttrs();
    }
}

extern "C" void PyObject_InitHcAttrs(HCAttrs* attrs) noexcept {
    new ((void*)attrs) HCAttrs();
}

extern "C" PyObject* PyObject_GetHcAttrString(PyObject* obj, const char* attr) PYSTON_NOEXCEPT {
    return obj->getattr(internStringMortal(attr));
}

extern "C" int PyObject_SetHcAttrString(PyObject* obj, const char* attr, PyObject* val) PYSTON_NOEXCEPT {
    obj->setattr(internStringMortal(attr), val, NULL);
    return 0;
}

extern "C" int PyObject_DelHcAttrString(PyObject* obj, const char* attr) PYSTON_NOEXCEPT {
    BoxedString* attr_str = internStringMortal(attr);
    bool has = obj->hasattr(attr_str);
    if (!has)
        return -1;
    obj->delattr(attr_str, NULL);
    return 0;
}

extern "C" int PyObject_ClearHcAttrs(HCAttrs* attrs) noexcept {
    attrs->clear();
    return 0;
}

extern "C" int PyObject_TraverseHcAttrs(HCAttrs* attrs, visitproc visit, void* arg) noexcept {
    return attrs->traverse(visit, arg);
}

extern "C" PyVarObject* PyObject_InitVar(PyVarObject* op, PyTypeObject* tp, Py_ssize_t size) noexcept {
    assert(op);
    assert(tp);

    Py_TYPE(op) = tp;
    op->ob_size = size;
    _Py_NewReference(op);

    return op;
}

extern "C" PyObject* PyObject_Init(PyObject* op, PyTypeObject* tp) noexcept {
    if (op == NULL)
        return PyErr_NoMemory();

    assert(tp);

    Py_TYPE(op) = tp;
    _Py_NewReference(op);

    if (PyType_SUPPORTS_WEAKREFS(tp)) {
        *PyObject_GET_WEAKREFS_LISTPTR(op) = NULL;
    }

    // I think CPython defers the dict creation (equivalent of our initUserAttrs) to the
    // first time that an attribute gets set.
    // Our HCAttrs object already includes this optimization of no-allocation-if-empty,
    // but it's nice to initialize the hcls here so we don't have to check it on every getattr/setattr.
    // TODO It does mean that anything not defering to this function will have to call
    // initUserAttrs themselves, though.
    //initUserAttrs(op, tp);

#ifndef NDEBUG
    if (tp->tp_flags & Py_TPFLAGS_HEAPTYPE) {
        BoxedHeapClass* heap_cls = static_cast<BoxedHeapClass*>(tp);
        if (heap_cls->nslots() > 0) {
            BoxedHeapClass::SlotOffset* slotOffsets = heap_cls->slotOffsets();
            for (int i = 0; i < heap_cls->nslots(); i++) {
                // This should be set to 0 on allocation:
                // (If it wasn't, we would need to initialize it to 0 here.)
                assert(*(Box**)((char*)op + slotOffsets[i]) == NULL);
            }
        }
    }
#endif

    return op;
}

Box* decodeUTF8StringPtr(llvm::StringRef s) {
    Box* rtn = PyUnicode_DecodeUTF8(s.data(), s.size(), "strict");
    if (!rtn)
        throwCAPIException();
    assert(rtn);
    return rtn;
}

static PyObject* type_richcompare(PyObject* v, PyObject* w, int op) noexcept {
    PyObject* result;
    Py_uintptr_t vv, ww;
    int c;

    /* Make sure both arguments are types. */
    if (!PyType_Check(v) || !PyType_Check(w) ||
        /* If there is a __cmp__ method defined, let it be called instead
           of our dumb function designed merely to warn.  See bug
           #7491. */
        Py_TYPE(v)->tp_compare || Py_TYPE(w)->tp_compare) {
        result = Py_NotImplemented;
        goto out;
    }

    /* Py3K warning if comparison isn't == or !=  */
    if (Py_Py3kWarningFlag && op != Py_EQ && op != Py_NE
        && PyErr_WarnEx(PyExc_DeprecationWarning, "type inequality comparisons not supported "
                                                  "in 3.x",
                        1) < 0) {
        return NULL;
    }

    /* Compare addresses */
    vv = (Py_uintptr_t)v;
    ww = (Py_uintptr_t)w;
    switch (op) {
        case Py_LT:
            c = vv < ww;
            break;
        case Py_LE:
            c = vv <= ww;
            break;
        case Py_EQ:
            c = vv == ww;
            break;
        case Py_NE:
            c = vv != ww;
            break;
        case Py_GT:
            c = vv > ww;
            break;
        case Py_GE:
            c = vv >= ww;
            break;
        default:
            result = Py_NotImplemented;
            goto out;
    }
    result = c ? Py_True : Py_False;

/* incref and return */
out:
    Py_INCREF(result);
    return result;
}

extern "C" PyUnicodeObject* unicode_empty;
extern "C" PyUnicodeObject* _PyUnicode_New(Py_ssize_t length) noexcept {
    PyUnicodeObject* unicode;

    /* Optimization for empty strings */
    if (length == 0 && unicode_empty != NULL) {
        Py_INCREF(unicode_empty);
        return unicode_empty;
    }

    /* Ensure we won't overflow the size. */
    if (length > ((PY_SSIZE_T_MAX / sizeof(Py_UNICODE)) - 1)) {
        return (PyUnicodeObject*)PyErr_NoMemory();
    }

    // Pyston change: allocate ->str first, so that if this allocation
    // causes a collection, we don't see a half-created unicode object:
    size_t new_size = sizeof(Py_UNICODE) * ((size_t)length + 1);
    unicode = PyObject_New(PyUnicodeObject, &PyUnicode_Type);
    if (unicode == NULL)
        return NULL;
    unicode->str = (Py_UNICODE*)PyObject_MALLOC(new_size);
    if (!unicode->str) {
        Py_DECREF(unicode);
        return (PyUnicodeObject*)PyErr_NoMemory();
    }

#if STAT_ALLOCATIONS
    {
        size_t size = sizeof(PyUnicodeObject);
        ALLOC_STATS(unicode_cls);
    }
#endif

    /* Initialize the first element to guard against cases where
     * the caller fails before initializing str -- unicode_resize()
     * reads str[0], and the Keep-Alive optimization can keep memory
     * allocated for str alive across a call to unicode_dealloc(unicode).
     * We don't want unicode_resize to read uninitialized memory in
     * that case.
     */
    unicode->str[0] = 0;
    unicode->str[length] = 0;
    unicode->length = length;
    unicode->hash = -1;
    unicode->defenc = NULL;
    return unicode;
}

void dealloc_null(Box* box) {
    assert(box->cls->tp_del == NULL);
}

static Box* getsetGet(Box* self, Box* obj, Box* type) {
    // TODO: should call the full descr_check instead
    if (obj == NULL || obj == None)
        return self;

    BoxedGetsetDescriptor* getset_descr = static_cast<BoxedGetsetDescriptor*>(self);
    if (isSubclass(self->cls, pyston_getset_cls)) {
        return getset_descr->get(obj, getset_descr->closure);
    } else {
        RELEASE_ASSERT(isSubclass(self->cls, capi_getset_cls), "");
        Box* r = getset_descr->get(obj, getset_descr->closure);
        if (!r)
            throwCAPIException();
        return r;
    }
}

static Box* getsetSet(Box* self, Box* obj, Box* val) {
    assert(obj != NULL && obj != None);

    BoxedGetsetDescriptor* getset_descr = static_cast<BoxedGetsetDescriptor*>(self);
    if (isSubclass(self->cls, pyston_getset_cls)) {
        getset_descr->set(obj, val, getset_descr->closure);
        return None;
    } else {
        RELEASE_ASSERT(isSubclass(self->cls, capi_getset_cls), "");
        getset_descr->set(obj, val, getset_descr->closure);
        checkAndThrowCAPIException();
        return None;
    }
}

static Box* getsetDelete(Box* self, Box* obj) {
    assert(obj != NULL && obj != None);

    BoxedGetsetDescriptor* getset_descr = static_cast<BoxedGetsetDescriptor*>(self);
    if (isSubclass(self->cls, pyston_getset_cls)) {
        getset_descr->set(obj, NULL, getset_descr->closure);
        return None;
    } else {
        RELEASE_ASSERT(isSubclass(self->cls, capi_getset_cls), "");
        getset_descr->set(obj, NULL, getset_descr->closure);
        checkAndThrowCAPIException();
        return None;
    }
}

void Box::clearAttrs() {
    if (cls->instancesHaveHCAttrs()) {
        HCAttrs* attrs = getHCAttrsPtr();
        attrs->clear();
        return;
    }

    if (cls->instancesHaveDictAttrs()) {
        BoxedDict* d = getDict();
        PyDict_Clear(d);
        return;
    }
}

void HiddenClass::dump() noexcept {
    if (type == SINGLETON || type == NORMAL) {
        if (type == SINGLETON)
            printf("Singleton hcls:\n");
        else
            printf("Normal hcls:\n");
        printf("Attrwrapper offset: %d\n", attrwrapper_offset);
        for (auto p : attr_offsets) {
            //printf("%d: %s\n", p.second, p.first->c_str());
            printf("%d: %p\n", p.second, p.first);
        }
    }
}

void HCAttrs::clear() noexcept {
    HiddenClass* hcls = this->hcls;

    if (!hcls)
        return;

    if (unlikely(hcls->type == HiddenClass::DICT_BACKED)) {
        Box* d = this->attr_list->attrs[0];
        Py_DECREF(d);
        return;
    }

    assert(hcls->type == HiddenClass::NORMAL || hcls->type == HiddenClass::SINGLETON);

    // TODO: should swap in the new HCAttrs before doing any decrefs.
    for (int i = 0; i < hcls->attributeArraySize(); i++) {
        Py_DECREF(this->attr_list->attrs[i]);
    }

    if (this->attr_list)
        PyMem_FREE(this->attr_list);
    new ((void*)this) HCAttrs(root_hcls);
}

static void tupledealloc(PyTupleObject* op) noexcept {
    Py_ssize_t i;
    Py_ssize_t len = Py_SIZE(op);
    PyObject_GC_UnTrack(op);
    Py_TRASHCAN_SAFE_BEGIN(op) if (len > 0) {
        i = len;
        while (--i >= 0)
            Py_XDECREF(op->ob_item[i]);
#if PyTuple_MAXSAVESIZE > 0
        if (len < PyTuple_MAXSAVESIZE && numfree[len] < PyTuple_MAXFREELIST && Py_TYPE(op) == &PyTuple_Type) {
            op->ob_item[0] = (PyObject*)free_list[len];
            numfree[len]++;
            free_list[len] = op;
            goto done; /* return */
        }
#endif
    }
    op->ob_type->tp_free((PyObject*)op);
done:
    Py_TRASHCAN_SAFE_END(op)
}

static int
tupletraverse(PyTupleObject *o, visitproc visit, void *arg)
{
    Py_ssize_t i;

    for (i = Py_SIZE(o); --i >= 0; )
        Py_VISIT(o->ob_item[i]);
    return 0;
}

void BoxedModule::dealloc(Box* b) noexcept {
    BoxedModule* self = static_cast<BoxedModule*>(b);

    BoxedModule::clear(b);

    b->cls->tp_free(b);
}

int BoxedModule::traverse(Box* _m, visitproc visit, void* arg) noexcept {
    BoxedModule* m = static_cast<BoxedModule*>(_m);
    Py_VISIT_HCATTRS(m->attrs);
    return 0;
}

template <typename CM>
void clearContiguousMap(CM& cm) {
    for (auto&& p : cm) {
        Py_DECREF(cm.getMapped(p.second));
    }
    cm.~ContiguousMap();
}

int BoxedModule::clear(Box* b) noexcept {
    BoxedModule* self = static_cast<BoxedModule*>(b);
    self->clearAttrs();

    clearContiguousMap(self->str_constants);
    clearContiguousMap(self->unicode_constants);
    clearContiguousMap(self->int_constants);
    clearContiguousMap(self->float_constants);
    clearContiguousMap(self->imaginary_constants);
    clearContiguousMap(self->long_constants);
    assert(!self->keep_alive.size());

    return 0;
}

void BoxedSlice::dealloc(Box* b) noexcept {
    BoxedSlice* self = static_cast<BoxedSlice*>(b);

    Py_DECREF(self->step);
    Py_DECREF(self->start);
    Py_DECREF(self->stop);

    PyObject_Del(b);
}

void BoxedInstanceMethod::dealloc(Box* b) noexcept {
    BoxedInstanceMethod* im = static_cast<BoxedInstanceMethod*>(b);

    im->clearAttrs();

    _PyObject_GC_UNTRACK(im);
    if (im->im_weakreflist != NULL)
        PyObject_ClearWeakRefs((PyObject *)im);
    Py_DECREF(im->func);
    Py_XDECREF(im->obj);
    Py_XDECREF(im->im_class);

#if 0
    if (numfree < PyMethod_MAXFREELIST) {
        im->obj = (PyObject *)free_list;
        free_list = im;
        numfree++;
    }
    else {
#endif
        PyObject_GC_Del(im);
#if 0
    }
#endif
}

int BoxedInstanceMethod::traverse(Box* _im, visitproc visit, void* arg) noexcept {
    BoxedInstanceMethod* im = static_cast<BoxedInstanceMethod*>(_im);
    Py_VISIT(im->func);
    Py_VISIT(im->obj);
    Py_VISIT(im->im_class);
    return 0;
}

bool IN_SHUTDOWN = false;
void BoxedClass::dealloc(Box* b) noexcept {
    BoxedClass* type = static_cast<BoxedClass*>(b);

    if (PyObject_IS_GC(type))
        _PyObject_GC_UNTRACK(type);
    type->clearAttrs();

    Py_XDECREF(type->tp_dict);
    Py_XDECREF(type->tp_bases);
    Py_XDECREF(type->tp_subclasses);
    Py_XDECREF(type->tp_mro);
    Py_XDECREF(type->tp_base);

    // During shutdown, don't free class objects since that would make
    // debugging very hard.
    if (!IN_SHUTDOWN)
        Py_TYPE(type)->tp_free(type);

    // Copied in the CPython implementation for reference:
#if 0
    /* Assert this is a heap-allocated type object */
    assert(type->tp_flags & Py_TPFLAGS_HEAPTYPE);
    _PyObject_GC_UNTRACK(type);
    PyObject_ClearWeakRefs((PyObject *)type);
    BoxedHeapClass* et = (BoxedHeapClass *)type;
    Py_XDECREF(type->tp_base);
    Py_XDECREF(type->tp_dict);
    Py_XDECREF(type->tp_bases);
    Py_XDECREF(type->tp_mro);
    Py_XDECREF(type->tp_cache);
    Py_XDECREF(type->tp_subclasses);
    /* A type's tp_doc is heap allocated, unlike the tp_doc slots
     * of most other objects.  It's okay to cast it to char *.
     */
    PyObject_Free((char *)type->tp_doc);
    Py_XDECREF(et->ht_name);
    Py_XDECREF(et->ht_slots);
    Py_TYPE(type)->tp_free((PyObject *)type);
#endif
}

static void object_dealloc(PyObject* self) {
    Py_TYPE(self)->tp_free(self);
}

static int type_is_gc(BoxedClass* type) {
    return type->is_pyston_class || (type->tp_flags & Py_TPFLAGS_HEAPTYPE);
}

static int
type_traverse(PyTypeObject *type, visitproc visit, void *arg)
{
    /* Because of type_is_gc(), the collector only calls this
       for heaptypes. */
    // Pyston change: HEAPTYPE is not about whether it is in GC or not
    // assert(type->tp_flags & Py_TPFLAGS_HEAPTYPE);

    Py_VISIT_HCATTRS(type->attrs);

    Py_VISIT(type->tp_dict);
    Py_VISIT(type->tp_cache);
    Py_VISIT(type->tp_mro);
    Py_VISIT(type->tp_bases);
    Py_VISIT(type->tp_base);

    /* There's no need to visit type->tp_subclasses or
       ((PyHeapTypeObject *)type)->ht_slots, because they can't be involved
       in cycles; tp_subclasses is a list of weak references,
       and slots is a tuple of strings. */

    return 0;
}

static int
type_clear(PyTypeObject *type)
{
    /* Because of type_is_gc(), the collector only calls this
       for heaptypes. */
    // Pyston change: HEAPTYPE is not about whether it is in GC or not
    // assert(type->tp_flags & Py_TPFLAGS_HEAPTYPE);

    /* We need to invalidate the method cache carefully before clearing
       the dict, so that other objects caught in a reference cycle
       don't start calling destroyed methods.

       Otherwise, the only field we need to clear is tp_mro, which is
       part of a hard cycle (its first element is the class itself) that
       won't be broken otherwise (it's a tuple and tuples don't have a
       tp_clear handler).  None of the other fields need to be
       cleared, and here's why:

       tp_cache:
           Not used; if it were, it would be a dict.

       tp_bases, tp_base:
           If these are involved in a cycle, there must be at least
           one other, mutable object in the cycle, e.g. a base
           class's dict; the cycle will be broken that way.

       tp_subclasses:
           A list of weak references can't be part of a cycle; and
           lists have their own tp_clear.

       slots (in PyHeapTypeObject):
           A tuple of strings can't be part of a cycle.
    */

    PyType_Modified(type);
    if (type->tp_dict)
        PyDict_Clear(type->tp_dict);
    type->attrs.clear();
    Py_CLEAR(type->tp_dict);
    Py_CLEAR(type->tp_mro);

    return 0;
}

int HCAttrs::traverse(visitproc visit, void* arg) noexcept {
    int nattrs = hcls->attributeArraySize();
    for (int i = 0; i < nattrs; i++) {
        Py_VISIT(attr_list->attrs[i]);
    }
    return 0;
}

void AttrWrapperIter::dealloc(Box* _o) noexcept {
    AttrWrapperIter* o = (AttrWrapperIter*)_o;

    Py_FatalError("unimplemented?");

    o->cls->tp_free(o);
}

int AttrWrapperIter::traverse(Box* _o, visitproc visit, void* arg) noexcept {
    AttrWrapperIter* o = (AttrWrapperIter*)_o;

    Py_FatalError("unimplemented?");

    return 0;
}

void BoxedClosure::dealloc(Box* _o) noexcept {
    BoxedClosure* o = (BoxedClosure*)_o;

    for (int i = 0; i < o->nelts; i++) {
        Py_XDECREF(o->elts[i]);
    }

    o->cls->tp_free(o);
}

int BoxedClosure::traverse(Box* _o, visitproc visit, void* arg) noexcept {
    BoxedClosure* o = (BoxedClosure*)_o;

    for (int i = 0; i < o->nelts; i++) {
        Py_XDECREF(o->elts[i]);
    }

    return 0;
}

int BoxedClosure::clear(Box* _o) noexcept {
    BoxedClosure* o = (BoxedClosure*)_o;

    for (int i = 0; i < o->nelts; i++) {
        Py_CLEAR(o->elts[i]);
    }

    return 0;
}

#ifndef Py_REF_DEBUG
#define PRINT_TOTAL_REFS()
#else /* Py_REF_DEBUG */
#define PRINT_TOTAL_REFS() fprintf(stderr, "[%" PY_FORMAT_SIZE_T "d refs]\n", _Py_GetRefTotal())
#endif

std::vector<Box*> constants;
extern "C" PyObject* PyGC_RegisterStaticConstant(Box* b) noexcept {
    constants.push_back(b);
    return b;
}

extern "C" void _PyUnicode_Fini(void);

bool TRACK_ALLOCATIONS = false;
void setupRuntime() {
    root_hcls = HiddenClass::makeRoot();
    HiddenClass::dict_backed = HiddenClass::makeDictBacked();

    // We have to do a little dance to get object_cls and type_cls set up, since the normal
    // object-creation routines look at the class to see the allocation size.
    object_cls = static_cast<BoxedClass*>(_PyObject_GC_Malloc(sizeof(BoxedClass)));
    type_cls = static_cast<BoxedClass*>(_PyObject_GC_Malloc(sizeof(BoxedClass)));
    PyObject_INIT(object_cls, type_cls);
    PyObject_INIT(type_cls, type_cls);
    ::new (object_cls) BoxedClass(NULL, 0, 0, sizeof(Box), false, "object", object_dealloc, PyObject_Del, /* is_gc */ false);
    ::new (type_cls) BoxedClass(object_cls, offsetof(BoxedClass, attrs), offsetof(BoxedClass, tp_weaklist),
                                sizeof(BoxedHeapClass), false, "type", BoxedClass::dealloc, PyObject_GC_Del, true,
                                (traverseproc)type_traverse, (inquiry)type_clear);
    _PyObject_GC_TRACK(object_cls);
    _PyObject_GC_TRACK(type_cls);
    type_cls->tp_is_gc = (inquiry)type_is_gc;

    type_cls->has_safe_tp_dealloc = false;
    type_cls->tp_flags |= Py_TPFLAGS_TYPE_SUBCLASS;
    type_cls->tp_itemsize = sizeof(BoxedHeapClass::SlotOffset);

    // XXX silly that we have to set this again
    new (&object_cls->attrs) HCAttrs(HiddenClass::makeSingleton());
    new (&type_cls->attrs) HCAttrs(HiddenClass::makeSingleton());
    object_cls->instances_are_nonzero = true;
    object_cls->tp_getattro = PyObject_GenericGetAttr;
    object_cls->tp_setattro = PyObject_GenericSetAttr;
    object_cls->tp_init = object_init;
    object_cls->tp_new = object_new;
    type_cls->tp_getattro = type_getattro;

    none_cls = new (0) BoxedClass(object_cls, 0, 0, sizeof(Box), false, "NoneType", NULL, NULL, /* is_gc */ false);
    None = new (none_cls) Box();
    constants.push_back(None);
    assert(None->cls);

    // You can't actually have an instance of basestring
    basestring_cls = new (0) BoxedClass(object_cls, 0, 0, sizeof(Box), false, "basestring", NULL, NULL, false);

    // We add 1 to the tp_basicsize of the BoxedString in order to hold the null byte at the end.
    // We use offsetof(BoxedString, s_data) as opposed to sizeof(BoxedString) so that we can
    // use the extra padding bytes at the end of the BoxedString.
    str_cls = new (0) BoxedClass(basestring_cls, 0, 0, offsetof(BoxedString, s_data) + 1, false, "str", NULL, NULL, false);
    str_cls->tp_flags |= Py_TPFLAGS_STRING_SUBCLASS;
    str_cls->tp_itemsize = sizeof(char);

    // It wasn't safe to add __base__ attributes until object+type+str are set up, so do that now:
    Py_INCREF(object_cls);
    type_cls->giveAttr("__base__", object_cls);
    Py_INCREF(object_cls);
    basestring_cls->giveAttr("__base__", object_cls);
    Py_INCREF(basestring_cls);
    str_cls->giveAttr("__base__", basestring_cls);
    Py_INCREF(object_cls);
    none_cls->giveAttr("__base__", object_cls);
    Py_INCREF(None);
    object_cls->giveAttr("__base__", None);

    // Not sure why CPython defines sizeof(PyTupleObject) to include one element,
    // but we copy that, which means we have to subtract that extra pointer to get the tp_basicsize:
    tuple_cls = new (0) BoxedClass(object_cls, 0, 0, sizeof(BoxedTuple) - sizeof(Box*), false, "tuple",
                                   (destructor)tupledealloc, NULL, true, (traverseproc)tupletraverse, NOCLEAR);

    tuple_cls->tp_flags |= Py_TPFLAGS_TUPLE_SUBCLASS;
    tuple_cls->tp_itemsize = sizeof(Box*);
    tuple_cls->tp_mro = BoxedTuple::create({ tuple_cls, object_cls });
    EmptyTuple = BoxedTuple::create({});
    constants.push_back(EmptyTuple);
    list_cls = new (0) BoxedClass(object_cls, 0, 0, sizeof(BoxedList), false, "list", BoxedList::dealloc, NULL, true,
                                  BoxedList::traverse, BoxedList::clear);
    list_cls->tp_flags |= Py_TPFLAGS_LIST_SUBCLASS;
    pyston_getset_cls = new (0) BoxedClass(object_cls, 0, 0, sizeof(BoxedGetsetDescriptor), false, "getset_descriptor",
                                           NULL, NULL, false);
    attrwrapper_cls = new (0)
        BoxedClass(object_cls, 0, 0, sizeof(AttrWrapper), false, "attrwrapper", NULL, NULL, false);
    dict_cls = new (0) BoxedClass(object_cls, 0, 0, sizeof(BoxedDict), false, "dict", BoxedDict::dealloc, NULL, true,
                                  BoxedDict::traverse, BoxedDict::clear);
    dict_cls->tp_flags |= Py_TPFLAGS_DICT_SUBCLASS;
    file_cls = new (0) BoxedClass(object_cls, 0, offsetof(BoxedFile, weakreflist),
                                  sizeof(BoxedFile), false, "file", file_dealloc, NULL, false);
    int_cls = new (0) BoxedClass(object_cls, 0, 0, sizeof(BoxedInt), false, "int", BoxedInt::tp_dealloc, /*BoxedInt::tp_free*/NULL, false);
    int_cls->tp_flags |= Py_TPFLAGS_INT_SUBCLASS;
    bool_cls = new (0) BoxedClass(int_cls, 0, 0, sizeof(BoxedBool), false, "bool", NULL, NULL, false);
    complex_cls = new (0) BoxedClass(object_cls, 0, 0, sizeof(BoxedComplex), false, "complex", NULL, NULL, false);
    long_cls = new (0) BoxedClass(object_cls, 0, 0, sizeof(BoxedLong), false, "long", NULL, NULL, false);
    long_cls->tp_flags |= Py_TPFLAGS_LONG_SUBCLASS;
    float_cls = new (0) BoxedClass(object_cls, 0, 0, sizeof(BoxedFloat), false, "float", NULL, NULL, false);
    function_cls = new (0)
        BoxedClass(object_cls, offsetof(BoxedFunction, attrs), offsetof(BoxedFunction, weakreflist),
                   sizeof(BoxedFunction), false, "function", functionDtor, NULL, true, (traverseproc)func_traverse, NOCLEAR);
    builtin_function_or_method_cls = new (0) BoxedClass(
        object_cls, 0, offsetof(BoxedBuiltinFunctionOrMethod, weakreflist), sizeof(BoxedBuiltinFunctionOrMethod), false,
        "builtin_function_or_method", functionDtor, NULL, true, (traverseproc)builtin_func_traverse, NOCLEAR);
    function_cls->has_safe_tp_dealloc = builtin_function_or_method_cls->has_safe_tp_dealloc = true;

    module_cls = new (0) BoxedClass(object_cls, offsetof(BoxedModule, attrs), 0, sizeof(BoxedModule), false, "module",
                                    BoxedModule::dealloc, NULL, true, BoxedModule::traverse, BoxedModule::clear);
    member_descriptor_cls = new (0)
        BoxedClass(object_cls, 0, 0, sizeof(BoxedMemberDescriptor), false, "member_descriptor", NULL, NULL, false);
    capifunc_cls = new (0)
        BoxedClass(object_cls, 0, 0, sizeof(BoxedCApiFunction), false, "capifunc", BoxedCApiFunction::dealloc, NULL,
                   true, BoxedCApiFunction::traverse, BoxedCApiFunction::clear);
    method_cls = new (0)
        BoxedClass(object_cls, 0, 0, sizeof(BoxedMethodDescriptor), false, "method_descriptor",
                   BoxedMethodDescriptor::dealloc, NULL, true, BoxedMethodDescriptor::traverse, NOCLEAR);
    wrapperobject_cls = new (0)
        BoxedClass(object_cls, 0, 0, sizeof(BoxedWrapperObject), false, "method-wrapper", BoxedWrapperObject::dealloc,
                   NULL, true, BoxedWrapperObject::traverse, NOCLEAR);
    wrapperdescr_cls = new (0) BoxedClass(object_cls, 0, 0,
                                          sizeof(BoxedWrapperDescriptor), false, "wrapper_descriptor", NULL, NULL, false);

    EmptyString = new (0) BoxedString("");
    constants.push_back(EmptyString);
    // Call InternInPlace rather than InternFromString since that will
    // probably try to return EmptyString
    PyString_InternInPlace((Box**)&EmptyString);
    for (int i = 0; i <= UCHAR_MAX; i++) {
        char c = (char)i;
        BoxedString* s = new (1) BoxedString(llvm::StringRef(&c, 1));
        PyString_InternInPlace((Box**)&s);
        characters[i] = s;
        constants.push_back(s);
    }

    // Kind of hacky, but it's easier to manually construct the mro for a couple key classes
    // than try to make the MRO construction code be safe against say, tuple_cls not having
    // an mro (since the mro is stored as a tuple).
    object_cls->tp_mro = BoxedTuple::create({ object_cls });
    list_cls->tp_mro = BoxedTuple::create({ list_cls, object_cls });
    type_cls->tp_mro = BoxedTuple::create({ type_cls, object_cls });
    pyston_getset_cls->tp_mro = BoxedTuple::create({ pyston_getset_cls, object_cls });
    attrwrapper_cls->tp_mro = BoxedTuple::create({ attrwrapper_cls, object_cls });
    dict_cls->tp_mro = BoxedTuple::create({ dict_cls, object_cls });
    file_cls->tp_mro = BoxedTuple::create({ file_cls, object_cls });
    int_cls->tp_mro = BoxedTuple::create({ int_cls, object_cls });
    bool_cls->tp_mro = BoxedTuple::create({ bool_cls, object_cls });
    complex_cls->tp_mro = BoxedTuple::create({ complex_cls, object_cls });
    long_cls->tp_mro = BoxedTuple::create({ long_cls, object_cls });
    float_cls->tp_mro = BoxedTuple::create({ float_cls, object_cls });
    function_cls->tp_mro = BoxedTuple::create({ function_cls, object_cls });
    builtin_function_or_method_cls->tp_mro = BoxedTuple::create({ builtin_function_or_method_cls, object_cls });
    member_descriptor_cls->tp_mro = BoxedTuple::create({ member_descriptor_cls, object_cls });
    capifunc_cls->tp_mro = BoxedTuple::create({ capifunc_cls, object_cls });
    module_cls->tp_mro = BoxedTuple::create({ module_cls, object_cls });
    method_cls->tp_mro = BoxedTuple::create({ method_cls, object_cls });
    wrapperobject_cls->tp_mro = BoxedTuple::create({ wrapperobject_cls, object_cls });
    wrapperdescr_cls->tp_mro = BoxedTuple::create({ wrapperdescr_cls, object_cls });

    object_cls->tp_hash = (hashfunc)_Py_HashPointer;

    STR = typeFromClass(str_cls);
    BOXED_INT = typeFromClass(int_cls);
    BOXED_FLOAT = typeFromClass(float_cls);
    BOXED_BOOL = typeFromClass(bool_cls);
    NONE = typeFromClass(none_cls);
    LIST = typeFromClass(list_cls);
    MODULE = typeFromClass(module_cls);
    DICT = typeFromClass(dict_cls);
    BOXED_TUPLE = typeFromClass(tuple_cls);
    LONG = typeFromClass(long_cls);
    BOXED_COMPLEX = typeFromClass(complex_cls);

    True = new BoxedBool(true);
    False = new BoxedBool(false);
    constants.push_back(True);
    constants.push_back(False);

    // Need to initialize interned_ints early:
    setupInt();
    for (auto b : interned_ints)
        constants.push_back(b);



    // sys is the first module that needs to be set up, due to modules
    // being tracked in sys.modules:
    setupSys();

    // Weakrefs are used for tp_subclasses:
    init_weakref();

    add_operators(object_cls);

    object_cls->finishInitialization();
    type_cls->finishInitialization();
    basestring_cls->finishInitialization();
    str_cls->finishInitialization();
    none_cls->finishInitialization();
    tuple_cls->finishInitialization();
    list_cls->finishInitialization();
    pyston_getset_cls->finishInitialization();
    attrwrapper_cls->finishInitialization();
    dict_cls->finishInitialization();
    file_cls->finishInitialization();
    int_cls->finishInitialization();
    bool_cls->finishInitialization();
    complex_cls->finishInitialization();
    long_cls->finishInitialization();
    float_cls->finishInitialization();
    function_cls->finishInitialization();
    builtin_function_or_method_cls->finishInitialization();
    member_descriptor_cls->finishInitialization();
    module_cls->finishInitialization();
    capifunc_cls->finishInitialization();
    method_cls->finishInitialization();
    wrapperobject_cls->finishInitialization();
    wrapperdescr_cls->finishInitialization();

    str_cls->tp_flags |= Py_TPFLAGS_HAVE_NEWBUFFER;

    dict_descr = new (pyston_getset_cls) BoxedGetsetDescriptor(typeSubDict, typeSubSetDict, NULL);
    constants.push_back(dict_descr);
    type_cls->giveAttr("__dict__", new (pyston_getset_cls) BoxedGetsetDescriptor(typeDict, NULL, NULL));


    instancemethod_cls = BoxedClass::create(type_cls, object_cls, 0, offsetof(BoxedInstanceMethod, im_weakreflist),
                                            sizeof(BoxedInstanceMethod), false, "instancemethod",
                                            BoxedInstanceMethod::dealloc, NULL, true, BoxedInstanceMethod::traverse, NOCLEAR);

    slice_cls
        = BoxedClass::create(type_cls, object_cls, 0, 0, sizeof(BoxedSlice), false, "slice", BoxedSlice::dealloc, NULL, false);
    set_cls = BoxedClass::create(type_cls, object_cls, 0, offsetof(BoxedSet, weakreflist), sizeof(BoxedSet), false,
                                 "set", BoxedSet::dealloc, NULL, true, BoxedSet::traverse, BoxedSet::clear);
    frozenset_cls
        = BoxedClass::create(type_cls, object_cls, 0, offsetof(BoxedSet, weakreflist), sizeof(BoxedSet), false,
                             "frozenset", BoxedSet::dealloc, NULL, true, BoxedSet::traverse, BoxedSet::clear);
    capi_getset_cls = BoxedClass::create(type_cls, object_cls, 0, 0, sizeof(BoxedGetsetDescriptor), false, "getset",
                                         NULL, NULL, false);
    closure_cls = BoxedClass::create(type_cls, object_cls, 0, 0, sizeof(BoxedClosure), false,
                                     "closure", BoxedClosure::dealloc, NULL, true, BoxedClosure::traverse, BoxedClosure::clear);
    property_cls = BoxedClass::create(type_cls, object_cls, 0, 0, sizeof(BoxedProperty),
                                      false, "property", BoxedProperty::dealloc, NULL, true, BoxedProperty::traverse, NOCLEAR);
    staticmethod_cls = BoxedClass::create(type_cls, object_cls, 0, 0, sizeof(BoxedStaticmethod), false, "staticmethod",
                                          BoxedStaticmethod::dealloc, NULL, true, BoxedStaticmethod::traverse,
                                          BoxedStaticmethod::clear);
    classmethod_cls = BoxedClass::create(type_cls, object_cls, 0, 0, sizeof(BoxedClassmethod), false, "classmethod",
                                         BoxedClassmethod::dealloc, NULL, true, BoxedClassmethod::traverse,
                                         BoxedClassmethod::clear);
    attrwrapperiter_cls
        = BoxedClass::create(type_cls, object_cls, 0, 0, sizeof(AttrWrapperIter), false, "attrwrapperiter",
                             AttrWrapperIter::dealloc, NULL, true, AttrWrapperIter::traverse, NOCLEAR);

    pyston_getset_cls->giveAttr("__get__", new BoxedFunction(FunctionMetadata::create((void*)getsetGet, UNKNOWN, 3)));
    capi_getset_cls->giveAttr("__get__", new BoxedFunction(FunctionMetadata::create((void*)getsetGet, UNKNOWN, 3)));
    pyston_getset_cls->giveAttr("__set__", new BoxedFunction(FunctionMetadata::create((void*)getsetSet, UNKNOWN, 3)));
    capi_getset_cls->giveAttr("__set__", new BoxedFunction(FunctionMetadata::create((void*)getsetSet, UNKNOWN, 3)));
    pyston_getset_cls->giveAttr("__delete__",
                                new BoxedFunction(FunctionMetadata::create((void*)getsetDelete, UNKNOWN, 2)));
    capi_getset_cls->giveAttr("__delete__",
                              new BoxedFunction(FunctionMetadata::create((void*)getsetDelete, UNKNOWN, 2)));
    pyston_getset_cls->freeze();
    capi_getset_cls->freeze();

    SLICE = typeFromClass(slice_cls);
    SET = typeFromClass(set_cls);
    FROZENSET = typeFromClass(frozenset_cls);

    object_cls->giveAttr("__repr__",
                         new BoxedFunction(FunctionMetadata::create((void*)objectRepr, UNKNOWN, 1, false, false)));
    object_cls->giveAttr("__subclasshook__", boxInstanceMethod(object_cls, autoDecref(new BoxedFunction(FunctionMetadata::create(
                                                                               (void*)objectSubclasshook, UNKNOWN, 2))),
                                                               object_cls));
    // __setattr__ was already set to a WrapperDescriptor; it'd be nice to set this to a faster BoxedFunction
    // object_cls->setattr("__setattr__", new BoxedFunction(FunctionMetadata::create((void*)objectSetattr, UNKNOWN, 3)),
    // NULL);
    // but unfortunately that will set tp_setattro to slot_tp_setattro on object_cls and all already-made subclasses!
    // Punting on that until needed; hopefully by then we will have better Pyston slots support.

    auto typeCallObj = FunctionMetadata::create((void*)typeCall, UNKNOWN, 1, true, true);
    typeCallObj->internal_callable.cxx_val = &typeCallInternal;

    type_cls->giveAttr("__name__", new (pyston_getset_cls) BoxedGetsetDescriptor(typeName, typeSetName, NULL));
    type_cls->giveAttr("__bases__", new (pyston_getset_cls) BoxedGetsetDescriptor(typeBases, typeSetBases, NULL));
    type_cls->giveAttr("__call__", new BoxedFunction(typeCallObj));

    type_cls->giveAttr(
        "__new__",
        new BoxedFunction(FunctionMetadata::create((void*)typeNewGeneric, UNKNOWN, 4, false, false), { NULL, NULL }));
    type_cls->giveAttr("__repr__", new BoxedFunction(FunctionMetadata::create((void*)typeRepr, STR, 1)));
    type_cls->tp_hash = (hashfunc)_Py_HashPointer;
    type_cls->giveAttr("__module__", new (pyston_getset_cls) BoxedGetsetDescriptor(typeModule, typeSetModule, NULL));
    type_cls->giveAttr("__mro__",
                       new BoxedMemberDescriptor(BoxedMemberDescriptor::OBJECT, offsetof(BoxedClass, tp_mro)));
    type_cls->giveAttr("__flags__",
                       new BoxedMemberDescriptor(BoxedMemberDescriptor::LONG, offsetof(BoxedClass, tp_flags)));
    type_cls->giveAttr("__subclasses__",
                       new BoxedFunction(FunctionMetadata::create((void*)typeSubclasses, UNKNOWN, 1)));
    type_cls->giveAttr("mro", new BoxedFunction(FunctionMetadata::create((void*)typeMro, UNKNOWN, 1)));
    type_cls->tp_richcompare = type_richcompare;
    add_operators(type_cls);
    type_cls->freeze();

    type_cls->tp_new = type_new;
    type_cls->tpp_call.capi_val = &typeTppCall<CAPI>;
    type_cls->tpp_call.cxx_val = &typeTppCall<CXX>;

    none_cls->giveAttr("__repr__", new BoxedFunction(FunctionMetadata::create((void*)none_repr, STR, 1)));
    none_cls->giveAttr("__nonzero__", new BoxedFunction(FunctionMetadata::create((void*)noneNonzero, BOXED_BOOL, 1)));
    none_cls->giveAttrBorrowed("__doc__", None);
    none_cls->tp_hash = (hashfunc)_Py_HashPointer;
    none_cls->freeze();
    none_cls->tp_repr = none_repr;

    module_cls->giveAttr(
        "__init__", new BoxedFunction(FunctionMetadata::create((void*)moduleInit, UNKNOWN, 3, false, false), { NULL }));
    module_cls->giveAttr("__repr__", new BoxedFunction(FunctionMetadata::create((void*)moduleRepr, STR, 1)));
    module_cls->giveAttrBorrowed("__dict__", dict_descr);
    module_cls->freeze();

    closure_cls->freeze();

    setupUnwinding();
    setupCAPI();

    // Can't set up object methods until we set up CAPI support:
    for (auto& md : object_methods) {
        object_cls->giveAttr(md.ml_name, new BoxedMethodDescriptor(&md, object_cls));
    }
    object_cls->giveAttr("__class__", new (pyston_getset_cls) BoxedGetsetDescriptor(objectClass, objectSetClass, NULL));

    object_cls->tp_str = object_str;
    add_operators(object_cls);

    object_cls->freeze();

    assert(object_cls->tp_init == object_init);
    assert(object_cls->tp_new == object_new);
    assert(object_cls->tp_str == object_str);

    setupBool();
    setupLong();
    setupFloat();
    setupComplex();
    setupStr();
    setupList();
    setupDict();
    setupSet();
    setupTuple();
    setupFile();
    setupGenerator();
    setupIter();
    setupClassobj();
    setupSuper();
    _PyUnicode_Init();
<<<<<<< HEAD
    unicode_cls->is_constant = true;
    unicode_cls->is_user_defined = false;
=======
    _PyWarnings_Init();
>>>>>>> 2526c94e
    _string_init();
    setupDescr();
    setupTraceback();
    setupCode();
    setupFrame();

    function_cls->giveAttrBorrowed("__dict__", dict_descr);
    function_cls->giveAttr("__name__", new (pyston_getset_cls) BoxedGetsetDescriptor(funcName, funcSetName, NULL));
    function_cls->giveAttr("__repr__", new BoxedFunction(FunctionMetadata::create((void*)functionRepr, STR, 1)));
    function_cls->giveAttr("__module__", new BoxedMemberDescriptor(BoxedMemberDescriptor::OBJECT,
                                                                   offsetof(BoxedFunction, modname), false));
    function_cls->giveAttr(
        "__doc__", new BoxedMemberDescriptor(BoxedMemberDescriptor::OBJECT, offsetof(BoxedFunction, doc), false));
    function_cls->giveAttrBorrowed("func_doc", function_cls->getattr(getStaticString("__doc__")));
    function_cls->giveAttr("__globals__", new (pyston_getset_cls) BoxedGetsetDescriptor(functionGlobals, NULL, NULL));
    function_cls->giveAttr("__get__", new BoxedFunction(FunctionMetadata::create((void*)functionGet, UNKNOWN, 3)));
    function_cls->giveAttr("__call__",
                           new BoxedFunction(FunctionMetadata::create((void*)functionCall, UNKNOWN, 1, true, true)));
    function_cls->giveAttr("__nonzero__",
                           new BoxedFunction(FunctionMetadata::create((void*)functionNonzero, BOXED_BOOL, 1)));
    function_cls->giveAttr("func_code",
                           new (pyston_getset_cls) BoxedGetsetDescriptor(functionCode, functionSetCode, NULL));
    function_cls->giveAttrBorrowed("__code__", function_cls->getattr(getStaticString("func_code")));
    function_cls->giveAttrBorrowed("func_name", function_cls->getattr(getStaticString("__name__")));
    function_cls->giveAttr("func_defaults",
                           new (pyston_getset_cls) BoxedGetsetDescriptor(functionDefaults, functionSetDefaults, NULL));
    function_cls->giveAttrBorrowed("__defaults__", function_cls->getattr(getStaticString("func_defaults")));
    function_cls->giveAttrBorrowed("func_globals", function_cls->getattr(getStaticString("__globals__")));
    function_cls->freeze();
    function_cls->tp_descr_get = function_descr_get;

    builtin_function_or_method_cls->giveAttr(
        "__module__",
        new BoxedMemberDescriptor(BoxedMemberDescriptor::OBJECT, offsetof(BoxedBuiltinFunctionOrMethod, modname)));
    builtin_function_or_method_cls->giveAttr(
        "__call__",
        new BoxedFunction(FunctionMetadata::create((void*)builtinFunctionOrMethodCall, UNKNOWN, 1, true, true)));

    builtin_function_or_method_cls->giveAttr(
        "__repr__", new BoxedFunction(FunctionMetadata::create((void*)builtinFunctionOrMethodRepr, STR, 1)));
    builtin_function_or_method_cls->giveAttr(
        "__name__", new (pyston_getset_cls) BoxedGetsetDescriptor(builtinFunctionOrMethodName, NULL, NULL));
    builtin_function_or_method_cls->giveAttr(
        "__doc__",
        new BoxedMemberDescriptor(BoxedMemberDescriptor::OBJECT, offsetof(BoxedBuiltinFunctionOrMethod, doc), false));
    builtin_function_or_method_cls->freeze();

    instancemethod_cls->giveAttr(
        "__new__",
        new BoxedFunction(FunctionMetadata::create((void*)instancemethodNew, UNKNOWN, 4, false, false), { NULL }));
    instancemethod_cls->giveAttr("__repr__",
                                 new BoxedFunction(FunctionMetadata::create((void*)instancemethodRepr, STR, 1)));
    instancemethod_cls->giveAttr("__eq__",
                                 new BoxedFunction(FunctionMetadata::create((void*)instancemethodEq, UNKNOWN, 2)));
    instancemethod_cls->giveAttr(
        "__get__", new BoxedFunction(FunctionMetadata::create((void*)instancemethodGet, UNKNOWN, 3, false, false)));
    instancemethod_cls->giveAttr(
        "__call__", new BoxedFunction(FunctionMetadata::create((void*)instancemethodCall, UNKNOWN, 1, true, true)));
    instancemethod_cls->giveAttr(
        "im_func", new BoxedMemberDescriptor(BoxedMemberDescriptor::OBJECT, offsetof(BoxedInstanceMethod, func)));
    instancemethod_cls->giveAttrBorrowed("__func__", instancemethod_cls->getattr(getStaticString("im_func")));
    instancemethod_cls->giveAttr(
        "im_self", new BoxedMemberDescriptor(BoxedMemberDescriptor::OBJECT, offsetof(BoxedInstanceMethod, obj)));
    instancemethod_cls->giveAttrBorrowed("__self__", instancemethod_cls->getattr(getStaticString("im_self")));
    instancemethod_cls->freeze();

    instancemethod_cls->giveAttr("im_class", new BoxedMemberDescriptor(BoxedMemberDescriptor::OBJECT,
                                                                       offsetof(BoxedInstanceMethod, im_class), true));

    slice_cls->giveAttr(
        "__new__",
        new BoxedFunction(FunctionMetadata::create((void*)sliceNew, UNKNOWN, 4, false, false), { NULL, None }));
    slice_cls->giveAttr("__repr__", new BoxedFunction(FunctionMetadata::create((void*)sliceRepr, STR, 1)));
    slice_cls->giveAttr("__hash__", new BoxedFunction(FunctionMetadata::create((void*)sliceHash, UNKNOWN, 1)));
    slice_cls->giveAttr("indices", new BoxedFunction(FunctionMetadata::create((void*)sliceIndices, BOXED_TUPLE, 2)));
    slice_cls->giveAttr("__reduce__", new BoxedFunction(FunctionMetadata::create((void*)sliceReduce, BOXED_TUPLE, 1)));
    slice_cls->giveAttr("start", new BoxedMemberDescriptor(BoxedMemberDescriptor::OBJECT, offsetof(BoxedSlice, start)));
    slice_cls->giveAttr("stop", new BoxedMemberDescriptor(BoxedMemberDescriptor::OBJECT, offsetof(BoxedSlice, stop)));
    slice_cls->giveAttr("step", new BoxedMemberDescriptor(BoxedMemberDescriptor::OBJECT, offsetof(BoxedSlice, step)));
    slice_cls->freeze();
    slice_cls->tp_compare = (cmpfunc)slice_compare;
    slice_cls->tp_flags &= ~Py_TPFLAGS_BASETYPE;

    static PyMappingMethods attrwrapper_as_mapping;
    attrwrapper_cls->tp_as_mapping = &attrwrapper_as_mapping;
    static PySequenceMethods attrwrapper_as_sequence;
    attrwrapper_cls->tp_as_sequence = &attrwrapper_as_sequence;
    attrwrapper_cls->giveAttr("__setitem__",
                              new BoxedFunction(FunctionMetadata::create((void*)AttrWrapper::setitem, UNKNOWN, 3)));
    attrwrapper_cls->giveAttr(
        "pop",
        new BoxedFunction(FunctionMetadata::create((void*)AttrWrapper::pop, UNKNOWN, 3, false, false), { NULL }));
    attrwrapper_cls->giveAttr(
        "__getitem__", new BoxedFunction(FunctionMetadata::create((void*)AttrWrapper::getitem<CXX>, UNKNOWN, 2)));
    attrwrapper_cls->giveAttr("__delitem__",
                              new BoxedFunction(FunctionMetadata::create((void*)AttrWrapper::delitem, UNKNOWN, 2)));
    attrwrapper_cls->giveAttr("setdefault",
                              new BoxedFunction(FunctionMetadata::create((void*)AttrWrapper::setdefault, UNKNOWN, 3)));
    attrwrapper_cls->giveAttr(
        "get",
        new BoxedFunction(FunctionMetadata::create((void*)AttrWrapper::get, UNKNOWN, 3, false, false), { None }));
    attrwrapper_cls->giveAttr("__str__",
                              new BoxedFunction(FunctionMetadata::create((void*)AttrWrapper::str, UNKNOWN, 1)));
    attrwrapper_cls->giveAttr(
        "__contains__", new BoxedFunction(FunctionMetadata::create((void*)AttrWrapper::contains<CXX>, UNKNOWN, 2)));
    attrwrapper_cls->giveAttr("__eq__",
                              new BoxedFunction(FunctionMetadata::create((void*)AttrWrapper::eq, UNKNOWN, 2)));
    attrwrapper_cls->giveAttr("__ne__",
                              new BoxedFunction(FunctionMetadata::create((void*)AttrWrapper::ne, UNKNOWN, 2)));
    attrwrapper_cls->giveAttr("keys", new BoxedFunction(FunctionMetadata::create((void*)AttrWrapper::keys, LIST, 1)));
    attrwrapper_cls->giveAttr("values",
                              new BoxedFunction(FunctionMetadata::create((void*)AttrWrapper::values, LIST, 1)));
    attrwrapper_cls->giveAttr("items", new BoxedFunction(FunctionMetadata::create((void*)AttrWrapper::items, LIST, 1)));
    attrwrapper_cls->giveAttr("iterkeys",
                              new BoxedFunction(FunctionMetadata::create((void*)AttrWrapper::iterkeys, UNKNOWN, 1)));
    attrwrapper_cls->giveAttr("itervalues",
                              new BoxedFunction(FunctionMetadata::create((void*)AttrWrapper::itervalues, UNKNOWN, 1)));
    attrwrapper_cls->giveAttr("iteritems",
                              new BoxedFunction(FunctionMetadata::create((void*)AttrWrapper::iteritems, UNKNOWN, 1)));
    attrwrapper_cls->giveAttr("copy",
                              new BoxedFunction(FunctionMetadata::create((void*)AttrWrapper::copy, UNKNOWN, 1)));
    attrwrapper_cls->giveAttr("clear", new BoxedFunction(FunctionMetadata::create((void*)AttrWrapper::clear, NONE, 1)));
    attrwrapper_cls->giveAttr("__len__",
                              new BoxedFunction(FunctionMetadata::create((void*)AttrWrapper::len, BOXED_INT, 1)));
    attrwrapper_cls->giveAttr("__iter__",
                              new BoxedFunction(FunctionMetadata::create((void*)AttrWrapper::iter, UNKNOWN, 1)));
    attrwrapper_cls->giveAttr(
        "update", new BoxedFunction(FunctionMetadata::create((void*)AttrWrapper::update, NONE, 1, true, true)));
    attrwrapper_cls->freeze();
    attrwrapper_cls->tp_iter = AttrWrapper::iter;
    attrwrapper_cls->tp_as_mapping->mp_subscript = (binaryfunc)AttrWrapper::getitem<CAPI>;
    attrwrapper_cls->tp_as_mapping->mp_ass_subscript = (objobjargproc)AttrWrapper::ass_sub;
    attrwrapper_cls->tp_as_sequence->sq_contains = (objobjproc)AttrWrapper::sq_contains;

    attrwrapperiter_cls->giveAttr(
        "__hasnext__", new BoxedFunction(FunctionMetadata::create((void*)AttrWrapperIter::hasnext, UNKNOWN, 1)));
    attrwrapperiter_cls->giveAttr(
        "next", new BoxedFunction(FunctionMetadata::create((void*)AttrWrapperIter::next, UNKNOWN, 1)));
    attrwrapperiter_cls->freeze();
    attrwrapperiter_cls->tp_iter = PyObject_SelfIter;
    attrwrapperiter_cls->tp_iternext = AttrWrapperIter::next_capi;

    setupBuiltins();
    _PyExc_Init();
    setupThread();
    setupImport();
    initgc();
    setupPyston();
    setupAST();

    PyType_Ready(&PyByteArrayIter_Type);
    PyType_Ready(&PyCapsule_Type);

    PyCallIter_Type.tpp_hasnext = calliterHasnextUnboxed;
    PyType_Ready(&PyCallIter_Type);

    PyType_Ready(&PyCObject_Type);
    PyType_Ready(&PyDictProxy_Type);

    initerrno();
    init_sha();
    init_sha256();
    init_sha512();
    init_md5();
    init_random();
    init_sre();
    initmath();
    initoperator();
    initbinascii();
    initpwd();
    initposix();
    init_struct();
    initdatetime();
    init_functools();
    init_collections();
    inititertools();
    initresource();
    initsignal();
    initselect();
    initfcntl();
    inittime();
    initarray();
    initzlib();
    init_codecs();
    init_socket();
    initunicodedata();
    initcStringIO();
    init_io();
    initzipimport();
    init_csv();
    init_ssl();
    init_sqlite3();
    PyMarshal_Init();
    initstrop();

    assert(object_cls->tp_setattro == PyObject_GenericSetAttr);
    assert(none_cls->tp_setattro == PyObject_GenericSetAttr);

    assert(object_cls->tp_hash == (hashfunc)_Py_HashPointer);
    assert(none_cls->tp_hash == (hashfunc)_Py_HashPointer);
    assert(type_cls->tp_hash == (hashfunc)_Py_HashPointer);

    setupSysEnd();

    TRACK_ALLOCATIONS = true;

#if 0
    Box* l = NULL;
    for (int i = 0; i < 1000000000; i++) {
        //if (i % 10000 == 0) {
            //Py_XDECREF(l);
            //l = PyList_New(0);
        //}
        //PyList_Append(l, autoDecref(boxInt(i)));
        autoDecref(boxInt(i));
    }
    Py_XDECREF(l);

    // XXX
    PyGC_Collect(); // To make sure it creates any static objects
    IN_SHUTDOWN = true;
    PyType_ClearCache();
    PyOS_FiniInterrupts();
    _PyUnicode_Fini();
    for (auto b : constants) {
        Py_DECREF(b);
    }
    // May need to run multiple collections to collect everything:
    while (PyGC_Collect())
        ;
    _Py_ReleaseInternedStrings();
    for (auto b : classes) {
        if (!PyObject_IS_GC(b)) {
            b->clearAttrs();
            Py_CLEAR(b->tp_mro);
        }
        Py_DECREF(b);
    }
    // May need to run multiple collections to collect everything:
    while (PyGC_Collect())
        ;
    PRINT_TOTAL_REFS();
    exit(0);
    // XXX
#endif
}

BoxedModule* createModule(BoxedString* name, const char* fn, const char* doc) noexcept {
    assert((!fn || strlen(fn)) && "probably wanted to set the fn to <stdin>?");

    BoxedDict* d = getSysModulesDict();

    // Surprisingly, there are times that we need to return the existing module if
    // one exists:
    Box* existing = d->getOrNull(name);
    if (existing && PyModule_Check(existing)) {
        return static_cast<BoxedModule*>(existing);
    }

    BoxedModule* module = new BoxedModule();
    autoDecref(moduleInit(module, name, autoDecref(boxString(doc ? doc : ""))));

    if (fn)
        module->giveAttr("__file__", boxString(fn));

    Py_XDECREF(existing);
    d->d[incref(name)] = module;

    if (name->s() == "__main__")
        module->giveAttrBorrowed("__builtins__", builtins_module);
    return module;
}

static void call_sys_exitfunc(void) {
    PyObject* exitfunc = PySys_GetObject("exitfunc");

    if (exitfunc) {
        PyObject* res;
        Py_INCREF(exitfunc);
        PySys_SetObject("exitfunc", (PyObject*)NULL);
        res = PyEval_CallObject(exitfunc, (PyObject*)NULL);
        if (res == NULL) {
            if (!PyErr_ExceptionMatches(PyExc_SystemExit)) {
                PySys_WriteStderr("Error in sys.exitfunc:\n");
            }
            PyErr_Print();
        }
        Py_DECREF(exitfunc);
    }

    if (Py_FlushLine())
        PyErr_Clear();
}

extern "C" void Py_Finalize() noexcept {
    // In the future this will have to wait for non-daemon
    // threads to finish

    // wait_for_thread_shutdown();

    if (PROFILE)
        g.func_addr_registry.dumpPerfMap();

    call_sys_exitfunc();
    // initialized = 0;

#ifdef Py_REF_DEBUG
    PyGC_Collect(); // To make sure it creates any static objects
    IN_SHUTDOWN = true;
    PyOS_FiniInterrupts();
    PyType_ClearCache();
    _PyUnicode_Fini();
    PyThreadState_Clear(NULL);
    for (auto b : constants) {
        Py_DECREF(b);
    }
    // May need to run multiple collections to collect everything:
    while (PyGC_Collect())
        ;
    _Py_ReleaseInternedStrings();
    for (auto b : classes) {
        if (!PyObject_IS_GC(b)) {
            b->clearAttrs();
            Py_CLEAR(b->tp_mro);
        }
        Py_DECREF(b);
    }
    // May need to run multiple collections to collect everything:
    while (PyGC_Collect())
        ;
#endif

// PyGC_Collect());

// PyImport_Cleanup();
// _PyImport_Fini();

// _PyExc_Fini();

// _PyGILState_Fini();

#if 0
    /* Delete current thread */
    PyThreadState_Swap(NULL);
    PyInterpreterState_Delete(interp);

    /* Sundry finalizers */
    PyMethod_Fini();
    PyFrame_Fini();
    PyCFunction_Fini();
    PyTuple_Fini();
    PyList_Fini();
    PySet_Fini();
    PyString_Fini();
    PyByteArray_Fini();
    PyInt_Fini();
    PyFloat_Fini();
    PyDict_Fini();

#ifdef Py_USING_UNICODE
    /* Cleanup Unicode implementation */
    _PyUnicode_Fini();
#endif

    /* XXX Still allocated:
     * - various static ad-hoc pointers to interned strings
     * - int and float free list blocks
     * - whatever various modules and libraries allocate
     * */

    PyGrammar_RemoveAccelerators(&_PyParser_Grammar);

#ifdef Py_TRACE_REFS
    /* Display addresses (& refcnts) of all objects still alive.
     * * An address can be used to find the repr of the object, printed
     * * above by _Py_PrintReferences.
     * */
    if (Py_GETENV("PYTHONDUMPREFS"))
        _Py_PrintReferenceAddresses(stderr);
#endif /* Py_TRACE_REFS */
#ifdef PYMALLOC_DEBUG
    if (Py_GETENV("PYTHONMALLOCSTATS"))
        _PyObject_DebugMallocStats();
#endif
#endif

    teardownCodegen();

    if (VERBOSITY())
        PRINT_TOTAL_REFS();
#ifdef Py_REF_DEBUG
    RELEASE_ASSERT(_Py_RefTotal == 0, "%ld refs remaining!", _Py_RefTotal);
#endif
}
}<|MERGE_RESOLUTION|>--- conflicted
+++ resolved
@@ -4070,12 +4070,9 @@
     setupClassobj();
     setupSuper();
     _PyUnicode_Init();
-<<<<<<< HEAD
     unicode_cls->is_constant = true;
     unicode_cls->is_user_defined = false;
-=======
     _PyWarnings_Init();
->>>>>>> 2526c94e
     _string_init();
     setupDescr();
     setupTraceback();
