// Copyright (c) 2014-2015 Dropbox, Inc.
//
// Licensed under the Apache License, Version 2.0 (the "License");
// you may not use this file except in compliance with the License.  // You may obtain a copy of the License at
//
//    http://www.apache.org/licenses/LICENSE-2.0
//
// Unless required by applicable law or agreed to in writing, software
// distributed under the License is distributed on an "AS IS" BASIS,
// WITHOUT WARRANTIES OR CONDITIONS OF ANY KIND, either express or implied.
// See the License for the specific language governing permissions and
// limitations under the License.

#define PY_SSIZE_T_CLEAN

#include "runtime/types.h"

#include <cassert>
#include <cstddef>
#include <cstdio>
#include <cstdlib>
#include <cstring>
#include <stdint.h>

#include "llvm/Support/raw_ostream.h"

#include "analysis/scoping_analysis.h"
#include "capi/typeobject.h"
#include "capi/types.h"
#include "codegen/ast_interpreter.h"
#include "codegen/entry.h"
#include "codegen/unwinding.h"
#include "core/ast.h"
#include "core/options.h"
#include "core/stats.h"
#include "core/types.h"
#include "runtime/classobj.h"
#include "runtime/code.h"
#include "runtime/complex.h"
#include "runtime/dict.h"
#include "runtime/file.h"
#include "runtime/hiddenclass.h"
#include "runtime/ics.h"
#include "runtime/iterobject.h"
#include "runtime/list.h"
#include "runtime/long.h"
#include "runtime/objmodel.h"
#include "runtime/rewrite_args.h"
#include "runtime/set.h"
#include "runtime/super.h"
#include "runtime/traceback.h"
#include "runtime/util.h"

extern "C" void initerrno();
extern "C" void init_sha();
extern "C" void init_sha256();
extern "C" void init_sha512();
extern "C" void init_md5();
extern "C" void init_random();
extern "C" void init_sre();
extern "C" void initmath();
extern "C" void initoperator();
extern "C" void initbinascii();
extern "C" void initpwd();
extern "C" void initposix();
extern "C" void init_struct();
extern "C" void initdatetime();
extern "C" void init_functools();
extern "C" void init_collections();
extern "C" void inititertools();
extern "C" void initresource();
extern "C" void initsignal();
extern "C" void initselect();
extern "C" void initfcntl();
extern "C" void inittime();
extern "C" void initarray();
extern "C" void initzlib();
extern "C" void init_codecs();
extern "C" void init_socket();
extern "C" void _PyUnicode_Init();
extern "C" void _PyWarnings_Init() noexcept;
extern "C" void _string_init();
extern "C" void initunicodedata();
extern "C" void init_weakref();
extern "C" void initcStringIO();
extern "C" void init_io();
extern "C" void initzipimport();
extern "C" void init_csv();
extern "C" void init_ssl();
extern "C" void init_sqlite3();
extern "C" void PyMarshal_Init();
extern "C" void initstrop();
extern "C" void initgc();
extern "C" void init_ast();

namespace pyston {

std::vector<BoxedClass*> exception_types;

extern "C" PyObject* PyType_GenericAlloc(PyTypeObject* type, Py_ssize_t nitems) noexcept {
    PyObject* obj;
    const size_t size = _PyObject_VAR_SIZE(type, nitems + 1);
    // I don't understand why there is a +1 in this method; _PyObject_NewVar doesn't do that.
    // CPython has the following comment:
    /* note that we need to add one, for the sentinel */
    // I think that regardless of the reasoning behind them having it, we should do what they do?

    if (PyType_IS_GC(type))
        obj = _PyObject_GC_Malloc(size);
    else
        obj = (PyObject*)PyObject_MALLOC(size);

    if (obj == NULL)
        return PyErr_NoMemory();

    memset(obj, '\0', size);

    if (type->tp_flags & Py_TPFLAGS_HEAPTYPE)
        Py_INCREF(type);

    if (type->tp_itemsize == 0)
        PyObject_INIT(obj, type);
    else
        (void)PyObject_INIT_VAR((PyVarObject*)obj, type, nitems);

    if (PyType_IS_GC(type))
        _PyObject_GC_TRACK(obj);
    return obj;
}

extern "C" PyObject* _PyObject_New(PyTypeObject* tp) noexcept {
    PyObject* op;
    op = (PyObject*)PyObject_MALLOC(_PyObject_SIZE(tp));
    if (op == NULL)
        return PyErr_NoMemory();
    return PyObject_INIT(op, tp);
}

// Analogue of PyType_GenericNew
void* BoxVar::operator new(size_t size, BoxedClass* cls, size_t nitems) {
    ALLOC_STATS_VAR(cls);

    assert(cls);
    // See definition of BoxedTuple for some notes on why we need this special case:
    ASSERT(cls->tp_basicsize >= size || isSubclass(cls, tuple_cls), "%s", cls->tp_name);
    assert(cls->tp_itemsize > 0);
    assert(cls->tp_alloc);

    void* mem = cls->tp_alloc(cls, nitems);
    RELEASE_ASSERT(mem, "");
    return mem;
}

void* Box::operator new(size_t size, BoxedClass* cls) {
    ALLOC_STATS(cls);

    assert(cls);
    ASSERT(cls->tp_basicsize >= size, "%s", cls->tp_name);
    assert(cls->tp_itemsize == 0);
    assert(cls->tp_alloc);

    void* mem = cls->tp_alloc(cls, 0);
    RELEASE_ASSERT(mem, "");
    return mem;
}

Box* BoxedClass::callHasnextIC(Box* obj, bool null_on_nonexistent) {
    assert(obj->cls == this);

    auto ic = hasnext_ic.get();
    if (!ic) {
        ic = new CallattrIC();
        hasnext_ic.reset(ic);
    }

    static BoxedString* hasnext_str = getStaticString("__hasnext__");
    CallattrFlags callattr_flags
        = {.cls_only = true, .null_on_nonexistent = null_on_nonexistent, .argspec = ArgPassSpec(0) };
    return ic->call(obj, hasnext_str, callattr_flags, nullptr, nullptr, nullptr, nullptr, nullptr);
}

extern "C" PyObject* PyIter_Next(PyObject* iter) noexcept {
    Box* result = NULL;
    if (iter->cls->tp_iternext != slot_tp_iternext)
        result = (*iter->cls->tp_iternext)(iter);
    else {
        try {
            Box* hasnext = iter->hasnextOrNullIC();
            if (hasnext && !hasnext->nonzeroIC())
                return NULL;
        } catch (ExcInfo e) {
            setCAPIException(e);
            return NULL;
        }
        result = iter->cls->call_nextIC(iter);
    }

    if (result == NULL && PyErr_Occurred() && PyErr_ExceptionMatches(PyExc_StopIteration))
        PyErr_Clear();
    return result;
}

Box* BoxedClass::call_nextIC(Box* obj) noexcept {
    assert(obj->cls == this);

    // This would work, but it would have been better to just call tp_iternext
    assert(this->tp_iternext == slot_tp_iternext);

    auto ic = next_ic.get();
    if (!ic) {
        ic = new CallattrCapiIC();
        next_ic.reset(ic);
    }

    static BoxedString* next_str = getStaticString("next");
    CallattrFlags callattr_flags{.cls_only = true, .null_on_nonexistent = false, .argspec = ArgPassSpec(0) };
    return ic->call(obj, next_str, callattr_flags, nullptr, nullptr, nullptr, nullptr, nullptr);
}

Box* BoxedClass::callReprIC(Box* obj) {
    assert(obj->cls == this);

    auto ic = repr_ic.get();
    if (!ic) {
        ic = new CallattrIC();
        repr_ic.reset(ic);
    }

    static BoxedString* repr_str = getStaticString("__repr__");
    CallattrFlags callattr_flags{.cls_only = true, .null_on_nonexistent = false, .argspec = ArgPassSpec(0) };
    return ic->call(obj, repr_str, callattr_flags, nullptr, nullptr, nullptr, nullptr, nullptr);
}

Box* BoxedClass::callIterIC(Box* obj) {
    assert(obj->cls == this);

    auto ic = iter_ic.get();
    if (!ic) {
        ic = new CallattrIC();
        iter_ic.reset(ic);
    }

    static BoxedString* iter_str = getStaticString("__iter__");
    CallattrFlags callattr_flags{.cls_only = true, .null_on_nonexistent = true, .argspec = ArgPassSpec(0) };
    return ic->call(obj, iter_str, callattr_flags, nullptr, nullptr, nullptr, nullptr, nullptr);
}

bool BoxedClass::callNonzeroIC(Box* obj) {
    assert(obj->cls == this);

    auto ic = nonzero_ic.get();
    if (!ic) {
        ic = new NonzeroIC();
        nonzero_ic.reset(ic);
    }

    return ic->call(obj);
}

Box* Box::reprIC() {
    return this->cls->callReprIC(this);
}

BoxedString* Box::reprICAsString() {
    Box* r = this->reprIC();

    if (isSubclass(r->cls, unicode_cls)) {
        r = PyUnicode_AsASCIIString(autoDecref(r));
        checkAndThrowCAPIException();
    }
    if (r->cls != str_cls) {
        raiseExcHelper(TypeError, "__repr__ did not return a string!");
    }
    return static_cast<BoxedString*>(r);
}

bool Box::nonzeroIC() {
    return this->cls->callNonzeroIC(this);
}

Box* Box::hasnextOrNullIC() {
    return this->cls->callHasnextIC(this, true);
}

extern "C" BoxedFunctionBase::BoxedFunctionBase(FunctionMetadata* md)
    : weakreflist(NULL),
      md(md),
      closure(NULL),
      defaults(NULL),
      can_change_defaults(false),
      modname(NULL),
      name(NULL),
      doc(NULL) {

    if (md->source) {
        assert(md->source->scoping->areGlobalsFromModule());
        Box* globals_for_name = md->source->parent_module;

        assert(0 && "check the refcounting here");
        static BoxedString* name_str = getStaticString("__name__");
        this->modname = globals_for_name->getattr(name_str);
        this->doc = md->source->getDocString();
    } else {
        this->modname = PyString_InternFromString("__builtin__");
        Py_INCREF(None);
        this->doc = None;
    }
}

extern "C" BoxedFunctionBase::BoxedFunctionBase(FunctionMetadata* md, std::initializer_list<Box*> defaults,
                                                BoxedClosure* closure, Box* globals, bool can_change_defaults)
    : weakreflist(NULL),
      md(md),
      closure(closure),
      globals(globals),
      defaults(NULL),
      can_change_defaults(can_change_defaults),
      modname(NULL),
      name(NULL),
      doc(NULL) {
    assert((!globals) == (!md->source || md->source->scoping->areGlobalsFromModule()));

    Py_XINCREF(closure);
    Py_XINCREF(globals);

    if (defaults.size()) {
        // HAX copy+modify the BoxedTuple constructor so that we can put NULLs into the tuple.
        // We are going to separately be careful to make sure that those NULLs don't escape
        // to the user (see functionDefaults)
        this->defaults = BoxedTuple::create(defaults.size());
        int i = 0;
        for (auto e : defaults) {
            Py_XINCREF(e);
            this->defaults->elts[i] = e;
            ++i;
        }
    }

    if (md->source) {
        Box* globals_for_name = globals;
        if (!globals_for_name) {
            assert(md->source->scoping->areGlobalsFromModule());
            globals_for_name = md->source->parent_module;
        }

        static BoxedString* name_str = getStaticString("__name__");
        if (globals_for_name->cls == module_cls) {
            this->modname = incref(globals_for_name->getattr(name_str));
        } else {
            this->modname = incref(PyDict_GetItem(globals_for_name, name_str));
        }
        // It's ok for modname to be NULL

        this->doc = md->source->getDocString();
    } else {
        this->modname = PyString_InternFromString("__builtin__");
        this->doc = incref(None);
    }
}

BoxedFunction::BoxedFunction(FunctionMetadata* md) : BoxedFunction(md, {}) {
}

BoxedFunction::BoxedFunction(FunctionMetadata* md, std::initializer_list<Box*> defaults, BoxedClosure* closure,
                             Box* globals, bool can_change_defaults)
    : BoxedFunctionBase(md, defaults, closure, globals, can_change_defaults) {

    // TODO eventually we want this to assert(f->source), I think, but there are still
    // some builtin functions that are BoxedFunctions but really ought to be a type that
    // we don't have yet.
    if (md->source) {
        assert(!this->name);
        this->name = incref(static_cast<BoxedString*>(md->source->getName()));
    }
}

BoxedBuiltinFunctionOrMethod::BoxedBuiltinFunctionOrMethod(FunctionMetadata* md, const char* name, const char* doc)
    : BoxedBuiltinFunctionOrMethod(md, name, {}) {

    Py_DECREF(this->doc);
    this->doc = doc ? boxString(doc) : incref(None);
}

BoxedBuiltinFunctionOrMethod::BoxedBuiltinFunctionOrMethod(FunctionMetadata* md, const char* name,
                                                           std::initializer_list<Box*> defaults, BoxedClosure* closure,
                                                           const char* doc)
    : BoxedFunctionBase(md, defaults, closure) {

    assert(name);
    assert(!this->name);
    this->name = static_cast<BoxedString*>(boxString(name));
    Py_DECREF(this->doc);
    this->doc = doc ? boxString(doc) : incref(None);
}

static void functionDtor(Box* b) {
    assert(isSubclass(b->cls, function_cls) || isSubclass(b->cls, builtin_function_or_method_cls));

    BoxedFunctionBase* self = static_cast<BoxedFunctionBase*>(b);
    PyObject_GC_UnTrack(self);
    self->dependent_ics.invalidateAll();
    self->dependent_ics.~ICInvalidator();

    self->clearAttrs();

    Py_DECREF(self->doc);
    Py_DECREF(self->modname);
    Py_XDECREF(self->name);
    Py_XDECREF(self->closure);
    Py_XDECREF(self->globals);
    Py_XDECREF(self->defaults);

    self->cls->tp_free(self);
}

static int func_traverse(BoxedFunction* f, visitproc visit, void* arg) noexcept {
    //Py_VISIT(f->func_code);
    Py_VISIT(f->globals);
    Py_VISIT(f->modname);
    Py_VISIT(f->defaults);
    Py_VISIT(f->doc);
    Py_VISIT(f->name);
    Py_VISIT(f->closure);

    //Py_VISIT(f->func_dict);
    Py_VISIT_HCATTRS(f->attrs);
    return 0;
}

static int builtin_func_traverse(BoxedBuiltinFunctionOrMethod* f, visitproc visit, void* arg) noexcept {
    //Py_VISIT(f->func_code);
    Py_VISIT(f->globals);
    Py_VISIT(f->modname);
    Py_VISIT(f->defaults);
    Py_VISIT(f->doc);
    Py_VISIT(f->name);
    Py_VISIT(f->closure);

    return 0;
}

std::string BoxedModule::name() {
    static BoxedString* name_str = getStaticString("__name__");
    Box* name = this->getattr(name_str);
    if (!name || name->cls != str_cls) {
        return "?";
    } else {
        BoxedString* sname = static_cast<BoxedString*>(name);
        return sname->s();
    }
}

BORROWED(BoxedString*) BoxedModule::getStringConstant(llvm::StringRef ast_str, bool intern) {
    BoxedString*& r = str_constants[ast_str];
    if (intern) {
        // If we had previously created a box for this string, we have to create a new
        // string (or at least, be prepared to return a different value that we had already
        // interned).  This is fine, except we have to be careful because we promised
        // that we would keep the previously-created string alive.
        // So, make sure to put it onto the keep_alive list.
        if (r && !PyString_CHECK_INTERNED(r)) {
            keep_alive.push_back(r);
            r = NULL;
        }
        if (!r)
            r = internStringMortal(ast_str);
    } else if (!r)
        r = boxString(ast_str);
    return r;
}

BORROWED(Box*) BoxedModule::getUnicodeConstant(llvm::StringRef ast_str) {
    Box*& r = unicode_constants[ast_str];
    if (!r)
        r = decodeUTF8StringPtr(ast_str);
    return r;
}

BORROWED(BoxedInt*) BoxedModule::getIntConstant(int64_t n) {
    BoxedInt*& r = int_constants[n];
    if (!r)
        r = (BoxedInt*)boxInt(n);
    return r;
}

static int64_t getDoubleBits(double d) {
    int64_t rtn;
    static_assert(sizeof(rtn) == sizeof(d), "");
    memcpy(&rtn, &d, sizeof(d));
    return rtn;
}

BORROWED(BoxedFloat*) BoxedModule::getFloatConstant(double d) {
    BoxedFloat*& r = float_constants[getDoubleBits(d)];
    if (!r)
        r = static_cast<BoxedFloat*>(boxFloat(d));
    return r;
}

BORROWED(Box*) BoxedModule::getPureImaginaryConstant(double d) {
    Box*& r = imaginary_constants[getDoubleBits(d)];
    if (!r)
        r = createPureImaginary(d);
    return r;
}

BORROWED(Box*) BoxedModule::getLongConstant(llvm::StringRef ast_str) {
    Box*& r = long_constants[ast_str];
    if (!r)
        r = createLong(ast_str);
    return r;
}

// This mustn't throw; our IR generator generates calls to it without "invoke" even when there are exception handlers /
// finally-blocks in scope.
extern "C" Box* createFunctionFromMetadata(FunctionMetadata* md, BoxedClosure* closure, Box* globals,
                                           std::initializer_list<Box*> defaults) noexcept {
    STAT_TIMER(t0, "us_timer_createfunctionfrommetadata", 10);

    if (closure)
        assert(closure->cls == closure_cls);

    return new BoxedFunction(md, defaults, closure, globals, /* can_change_defaults = */ true);
}

extern "C" FunctionMetadata* getFunctionMetadata(Box* b) {
    assert(isSubclass(b->cls, function_cls) || isSubclass(b->cls, builtin_function_or_method_cls));
    return static_cast<BoxedFunction*>(b)->md;
}

static PyObject* cpython_type_call(PyTypeObject* type, PyObject* args, PyObject* kwds) noexcept {
    PyObject* obj;

    if (type->tp_new == NULL) {
        PyErr_Format(PyExc_TypeError, "cannot create '%.100s' instances", type->tp_name);
        return NULL;
    }

    obj = type->tp_new(type, args, kwds);
    if (obj != NULL) {
        /* Ugly exception: when the call was type(something),
         *            don't call tp_init on the result. */
        if (type == &PyType_Type && PyTuple_Check(args) && PyTuple_GET_SIZE(args) == 1
            && (kwds == NULL || (PyDict_Check(kwds) && PyDict_Size(kwds) == 0)))
            return obj;
        /* If the returned object is not an instance of type,
         *            it won't be initialized. */
        if (!PyType_IsSubtype(obj->cls, type))
            return obj;
        type = obj->cls;
        if (PyType_HasFeature(type, Py_TPFLAGS_HAVE_CLASS) && type->tp_init != NULL
            && type->tp_init(obj, args, kwds) < 0) {
            Py_DECREF(obj);
            obj = NULL;
        }
    }
    return obj;
}

template <ExceptionStyle S>
static Box* typeCallInner(CallRewriteArgs* rewrite_args, ArgPassSpec argspec, Box* arg1, Box* arg2, Box* arg3,
                          Box** args, const std::vector<BoxedString*>* keyword_names) noexcept(S == CAPI);

template <ExceptionStyle S>
static Box* typeTppCall(Box* self, CallRewriteArgs* rewrite_args, ArgPassSpec argspec, Box* arg1, Box* arg2, Box* arg3,
                        Box** args, const std::vector<BoxedString*>* keyword_names) noexcept(S == CAPI) {
    int npassed_args = argspec.totalPassed();

    // Common CAPI path call this function with *args, **kw.
    if (argspec == ArgPassSpec(0, 0, true, false) || argspec == ArgPassSpec(0, 0, true, true)) {
        // Wouldn't be able to rewrite anyway:
        assert(!rewrite_args || !rewrite_args->out_success);

        arg1 = PySequence_Tuple(arg1);
        if (!arg1) {
            if (S == CAPI)
                return NULL;
            else
                throwCAPIException();
        }

        Box* r = cpython_type_call(static_cast<BoxedClass*>(self), arg1, argspec.has_kwargs ? arg2 : NULL);
        Py_DECREF(arg1);
        if (S == CXX && !r)
            throwCAPIException();
        return r;
    }

    if (argspec.has_starargs || argspec.has_kwargs) {
        // This would fail in typeCallInner
        rewrite_args = NULL;
    }

    Box** new_args = NULL;
    if (npassed_args >= 3) {
        new_args = (Box**)alloca(sizeof(Box*) * (npassed_args + 1 - 3));
    }

    RewriterVar* r_bind_obj = NULL;
    if (rewrite_args) {
        r_bind_obj = rewrite_args->obj;
        rewrite_args->obj = NULL;
    }

    ArgPassSpec new_argspec
        = bindObjIntoArgs(self, r_bind_obj, rewrite_args, argspec, arg1, arg2, arg3, args, new_args);

    return typeCallInner<S>(rewrite_args, new_argspec, arg1, arg2, arg3, new_args, keyword_names);
}

static Box* typeCallInternal(BoxedFunctionBase* f, CallRewriteArgs* rewrite_args, ArgPassSpec argspec, Box* arg1,
                             Box* arg2, Box* arg3, Box** args, const std::vector<BoxedString*>* keyword_names) {
    if (rewrite_args)
        assert(rewrite_args->func_guarded);

    static StatCounter slowpath_typecall("slowpath_typecall");
    slowpath_typecall.log();

    if (argspec.has_starargs || argspec.num_args == 0) {
        // Get callFunc to expand the arguments.
        // TODO: update this to use rearrangeArguments instead.
        return callFunc<CXX>(f, rewrite_args, argspec, arg1, arg2, arg3, args, keyword_names);
    }

    return typeCallInner<CXX>(rewrite_args, argspec, arg1, arg2, arg3, args, keyword_names);
}

// For use on __init__ return values
static void assertInitNone(Box* obj) {
    if (obj != None) {
        raiseExcHelper(TypeError, "__init__() should return None, not '%s'", getTypeName(obj));
    }
}

static PyObject* cpythonTypeCall(BoxedClass* type, PyObject* args, PyObject* kwds) {
    Box* r = cpython_type_call(type, args, kwds);
    if (!r)
        throwCAPIException();
    return r;
}

static Box* unicodeNewHelper(BoxedClass* type, Box* string, Box* encoding_obj, Box** _args) {
    Box* errors_obj = _args[0];

    assert(isSubclass(type, unicode_cls));
    assert(type->tp_new == unicode_cls->tp_new);

    char* encoding = NULL;
    char* errors = NULL;
    if (encoding_obj)
        if (!PyArg_ParseSingle(encoding_obj, 1, "unicode", "s", &encoding))
            throwCAPIException();
    if (errors_obj)
        if (!PyArg_ParseSingle(errors_obj, 1, "unicode", "s", &errors))
            throwCAPIException();

    Box* r = unicode_new_inner(type, string, encoding, errors);
    if (!r)
        throwCAPIException();

    if (type == unicode_cls) {
        if (r->cls == unicode_cls) // no init
            return r;
        if (!PyUnicode_Check(r)) // skip init
            return r;
    } else {
        if (!isSubclass(r->cls, type)) // skip init
            return r;
    }

    // Call tp_init:

    if (r->cls->tp_init == object_cls->tp_init)
        return r;

    if (!string)
        assert(!encoding_obj);
    if (!encoding_obj)
        assert(!errors_obj);

    Box* args;
    if (!string)
        args = EmptyTuple;
    else if (!encoding_obj)
        args = BoxedTuple::create1(string);
    else if (!errors_obj)
        args = BoxedTuple::create2(string, encoding_obj);
    else
        args = BoxedTuple::create3(string, encoding_obj, errors_obj);

    int init_code = r->cls->tp_init(r, args, NULL);
    if (init_code == -1)
        throwCAPIException();

    return r;
}

static Box* objectNewNoArgs(BoxedClass* cls) noexcept {
    assert(PyType_Check(cls));
#ifndef NDEBUG
    static BoxedString* new_str = getStaticString("__new__");
    static BoxedString* init_str = getStaticString("__init__");
    assert(typeLookup(cls, new_str) == typeLookup(object_cls, new_str)
           && typeLookup(cls, init_str) != typeLookup(object_cls, init_str));
#endif
    return new (cls) Box();
}

template <ExceptionStyle S>
static Box* typeCallInner(CallRewriteArgs* rewrite_args, ArgPassSpec argspec, Box* arg1, Box* arg2, Box* arg3,
                          Box** args, const std::vector<BoxedString*>* keyword_names) noexcept(S == CAPI) {
    int npassed_args = argspec.totalPassed();
    int npositional = argspec.num_args;

    // We need to know what the class is.  We could potentially call rearrangeArguments here
    assert(argspec.num_args >= 1);
    Box* _cls = arg1;

    if (!PyType_Check(_cls)) {
        if (S == CAPI)
            PyErr_Format(TypeError, "descriptor '__call__' requires a 'type' object but received an '%s'",
                         getTypeName(_cls));
        else
            raiseExcHelper(TypeError, "descriptor '__call__' requires a 'type' object but received an '%s'",
                           getTypeName(_cls));
    }

    BoxedClass* cls = static_cast<BoxedClass*>(_cls);

    // Special-case unicode for now, maybe there's something about this that can eventually be generalized:
    if (cls->tp_new == unicode_cls->tp_new) {
        // TODO: implement
        if (S == CAPI) {
            try {
                return typeCallInner<CXX>(NULL, argspec, arg1, arg2, arg3, args, keyword_names);
            } catch (ExcInfo e) {
                setCAPIException(e);
                return NULL;
            }
        }

        assert(S == CXX && "implement me");

        if (rewrite_args) {
            rewrite_args->arg1->addGuard((intptr_t)cls);
        }

        ParamReceiveSpec paramspec(4, 3, false, false);
        bool rewrite_success = false;
        static ParamNames param_names({ "", "string", "encoding", "errors" }, "", "");
        static Box* defaults[3] = { NULL, NULL, NULL };
        Box* oargs[1];

        rearrangeArguments(paramspec, &param_names, "unicode", defaults, rewrite_args, rewrite_success, argspec, arg1,
                           arg2, arg3, args, oargs, keyword_names);
        assert(arg1 == cls);

        if (!rewrite_success)
            rewrite_args = NULL;

        if (rewrite_args) {
            rewrite_args->out_rtn
                = rewrite_args->rewriter->call(true, (void*)unicodeNewHelper, rewrite_args->arg1, rewrite_args->arg2,
                                               rewrite_args->arg3, rewrite_args->args);
            rewrite_args->out_success = true;
        }

        return unicodeNewHelper(cls, arg2, arg3, oargs);
    }

    if (cls->tp_new != object_cls->tp_new && cls->tp_new != slot_tp_new && cls->tp_new != BaseException->tp_new
        && cls->tp_new != type_cls->tp_new && S == CXX) {
        // Looks like we're calling an extension class and we're not going to be able to
        // separately rewrite the new + init calls.  But we can rewrite the fact that we
        // should just call the cpython version, which will end up working pretty well.

        assert(S == CXX && "implement me");

        ParamReceiveSpec paramspec(1, false, true, true);
        bool rewrite_success = false;
        Box** oargs = NULL;
        rearrangeArguments(paramspec, NULL, "", NULL, rewrite_args, rewrite_success, argspec, arg1, arg2, arg3, args,
                           oargs, keyword_names);
        assert(arg1 == cls);

        if (!rewrite_success)
            rewrite_args = NULL;

        if (rewrite_args) {
            rewrite_args->out_rtn = rewrite_args->rewriter->call(true, (void*)cpythonTypeCall, rewrite_args->arg1,
                                                                 rewrite_args->arg2, rewrite_args->arg3);
            rewrite_args->out_success = true;
        }

        return cpythonTypeCall(cls, arg2, arg3);
    }

    if (argspec.has_starargs || argspec.has_kwargs)
        rewrite_args = NULL;

    RewriterVar* r_ccls = NULL;
    RewriterVar* r_new = NULL;
    RewriterVar* r_init = NULL;
    // TODO: is this ok?  what if new causes init to get freed?
    BORROWED(Box*) init_attr = NULL;
    if (rewrite_args) {
        assert(!argspec.has_starargs);
        assert(!argspec.has_kwargs);
        assert(argspec.num_args > 0);

        r_ccls = rewrite_args->arg1;
        // Guard on the requested class.  We could potentially support multiple classes in a rewrite,
        // but there are parts of this function's rewrite that currently take advantage of the fact
        // that the requested class is fixed.
        r_ccls->addGuard((intptr_t)arg1 /* = _cls */);


        if (!rewrite_args->args_guarded) {
            // TODO should know which args don't need to be guarded, ex if we're guaranteed that they
            // already fit, either since the type inferencer could determine that,
            // or because they only need to fit into an UNKNOWN slot.

            if (npassed_args >= 1)
                rewrite_args->arg1->addAttrGuard(offsetof(Box, cls), (intptr_t)arg1->cls);
            if (npassed_args >= 2)
                rewrite_args->arg2->addAttrGuard(offsetof(Box, cls), (intptr_t)arg2->cls);
            if (npassed_args >= 3)
                rewrite_args->arg3->addAttrGuard(offsetof(Box, cls), (intptr_t)arg3->cls);
            for (int i = 3; i < npassed_args; i++) {
                RewriterVar* v = rewrite_args->args->getAttr((i - 3) * sizeof(Box*), Location::any());
                v->addAttrGuard(offsetof(Box, cls), (intptr_t)args[i - 3]->cls);
            }
            rewrite_args->args_guarded = true;
        }
    }

    DecrefHandle<Box, true> new_attr(nullptr);
    static BoxedString* new_str = getStaticString("__new__");
    if (rewrite_args) {
        GetattrRewriteArgs grewrite_args(rewrite_args->rewriter, r_ccls, rewrite_args->destination);
        // TODO: if tp_new != Py_CallPythonNew, call that instead?
        new_attr = incref(typeLookup(cls, new_str, &grewrite_args));
        assert(new_attr);

        if (!grewrite_args.isSuccessful())
            rewrite_args = NULL;
        else {
            r_new = grewrite_args.getReturn(ReturnConvention::HAS_RETURN);
            r_new->addGuard((intptr_t)new_attr);
        }

        // Special-case functions to allow them to still rewrite:
        if (new_attr->cls != function_cls) {
            try {
                Box* descr_r = processDescriptorOrNull(new_attr, None, cls);
                // TODO do we need to guard here on the class of new_attr (or that it's a class that can't change classes?)
                if (descr_r) {
                    new_attr = descr_r;
                    rewrite_args = NULL;
                }
            } catch (ExcInfo e) {
                if (S == CAPI) {
                    setCAPIException(e);
                    return NULL;
                } else
                    throw e;
            }
        }
    } else {
        new_attr = incref(typeLookup(cls, new_str));
        try {
            if (new_attr->cls != function_cls) // optimization
                new_attr = processDescriptor(new_attr, None, cls);
        } catch (ExcInfo e) {
            if (S == CAPI) {
                setCAPIException(e);
                return NULL;
            } else
                throw e;
        }
    }
    assert(new_attr && "This should always resolve");

    // typeCall is tricky to rewrite since it has complicated behavior: we are supposed to
    // call the __init__ method of the *result of the __new__ call*, not of the original
    // class.  (And only if the result is an instance of the original class (or a subclass),
    // but that's not even the tricky part here.)
    //
    // By the time we know the type of the result of __new__(), it's too late to add traditional
    // guards.  So, instead of doing that, we're going to add a guard that makes sure that __new__
    // has the property that it will always return an instance where we know what __init__ has to be
    // called on it.  There are a couple cases:
    // - Some __new__ functions, such as object.__new__, always return an instance of the requested class.
    //   We can whitelist these __new__ functions.
    // - There are cls+arg pairs such that cls(arg) always returns an instance of cls.  For example,
    //   str() of an int is always a str, but str of arbitrary types does not necessarily return a str
    //   (could return a subtype of str)
    // - There are cls+arg pairs where we know that we don't have to call an __init__, despite the return
    //   value having variable type.  For instance, int(float) can return a long on overflow, but in either
    //   case no __init__ should be called.
    // - There's a final special case that type(obj) does not call __init__ even if type.__new__(type, obj)
    //   happens to return a subclass of type.  This is a special case in cpython's code that we have as well.
    //

    // For debugging, keep track of why we think we can rewrite this:
    enum { UNKNOWN, MAKES_CLS, NO_INIT, TYPE_NEW_SPECIAL_CASE, } which_init = UNKNOWN;

    // These are __new__ functions that have the property that __new__(kls) always returns an instance of kls.
    // These are ok to call regardless of what type was requested.
    //
    // TODO what if an extension type defines a tp_alloc that returns something that's not an instance of that
    // type?  then object.__new__ would not be able to be here:
    //
    // this array is ok with not using StlCompatAllocator since we will manually register these objects with the GC
    static std::vector<Box*> class_making_news;
    if (class_making_news.empty()) {
        for (BoxedClass* allowed_cls : { object_cls, enumerate_cls, xrange_cls, tuple_cls, list_cls, dict_cls }) {
            auto new_obj = typeLookup(allowed_cls, new_str);
            class_making_news.push_back(new_obj);
        }
    }

    if (rewrite_args) {
        for (auto b : class_making_news) {
            if (b == new_attr) {
                which_init = MAKES_CLS;
                break;
            }
        }

        if (cls->tp_new == BaseException->tp_new)
            which_init = MAKES_CLS;

        bool know_first_arg = !argspec.has_starargs && !argspec.has_kwargs && argspec.num_keywords == 0;

        if (know_first_arg) {
            if (argspec.num_args == 1
                && (cls == int_cls || cls == float_cls || cls == long_cls || cls == str_cls || cls == unicode_cls))
                which_init = MAKES_CLS;

            if (argspec.num_args == 2 && (cls == int_cls || cls == float_cls || cls == long_cls)
                && (arg2->cls == int_cls || arg2->cls == str_cls || arg2->cls == float_cls
                    || arg2->cls == unicode_cls)) {
                which_init = NO_INIT;
                rewrite_args->arg2->addAttrGuard(offsetof(Box, cls), (intptr_t)arg2->cls);
            }

            // str(obj) can return str-subtypes, but for builtin types it won't:
            if (argspec.num_args == 2 && cls == str_cls && (arg2->cls == int_cls || arg2->cls == float_cls)) {
                which_init = MAKES_CLS;
                rewrite_args->arg2->addAttrGuard(offsetof(Box, cls), (intptr_t)arg2->cls);
            }

            // int(str, base) can only return int/long
            if (argspec.num_args == 3 && cls == int_cls) {
                which_init = NO_INIT;
            }

#if 0
            if (which_init == NOT_ALLOWED) {
                std::string per_name_stat_name = "zzz_norewrite_" + std::string(cls->tp_name);
                if (argspec.num_args == 1)
                    per_name_stat_name += "_1arg";
                else if (argspec.num_args == 2)
                    per_name_stat_name += "_" + std::string(arg2->cls->tp_name);
                else
                    per_name_stat_name += "_narg";
                uint64_t* counter = Stats::getStatCounter(per_name_stat_name);
                Stats::log(counter);
            }
#endif
        }

        if (cls == type_cls && argspec == ArgPassSpec(2))
            which_init = TYPE_NEW_SPECIAL_CASE;
    }

    static BoxedString* init_str = getStaticString("__init__");
    if (cls->tp_init == slot_tp_init) {
        // If there's a Python-level tp_init, try getting it, since calling it might be faster than calling
        // tp_init if we can manage to rewrite it.
        if (rewrite_args && which_init != UNKNOWN) {
            GetattrRewriteArgs grewrite_args(rewrite_args->rewriter, r_ccls, rewrite_args->destination);
            init_attr = typeLookup(cls, init_str, &grewrite_args);

            if (!grewrite_args.isSuccessful())
                rewrite_args = NULL;
            else {
                if (init_attr) {
                    r_init = grewrite_args.getReturn(ReturnConvention::HAS_RETURN);
                    r_init->addGuard((intptr_t)init_attr);
                } else {
                    grewrite_args.assertReturnConvention(ReturnConvention::NO_RETURN);
                }
            }
        } else {
            init_attr = typeLookup(cls, init_str);
        }
    }

    Box* made;
    RewriterVar* r_made = NULL;

    ArgPassSpec new_argspec = argspec;

    if (S == CAPI && cls->tp_new != object_cls->tp_new && cls->tp_init != object_cls->tp_init) {
        // If there's a custom new and custom init, in CAPI mode we don't have any way of handling
        // any exceptions thrown by the new.
        rewrite_args = NULL;
    }

    if (S == CAPI && cls->tp_init != object_cls->tp_init) {
        // If there's a custom init, in CAPI mode we don't have any way of handling the exception that
        // we assertInitNone might have to throw from the init returning non-None.
        // TODO actually looks we only have to be doing that check for Python-level objects; ie in CPython
        // that check is done in slot_tp_init
        rewrite_args = NULL;
    }

    if (rewrite_args) {
        if (cls->tp_new == object_cls->tp_new && cls->tp_init != object_cls->tp_init) {
            // Fast case: if we are calling object_new, we normally doesn't look at the arguments at all.
            // (Except in the case when init_attr != object_init, in which case object_new looks at the number
            // of arguments and throws an exception.)
            //
            // Another option is to rely on rewriting to make this fast, which would probably require adding
            // a custom internal callable to object.__new__
            made = objectNewNoArgs(cls);
            r_made = rewrite_args->rewriter->call(true, (void*)objectNewNoArgs, r_ccls)->setType(RefType::OWNED);
            assert(made);
        } else {
            CallRewriteArgs srewrite_args(rewrite_args->rewriter, r_new, rewrite_args->destination);
            srewrite_args.args_guarded = rewrite_args->args_guarded;
            srewrite_args.func_guarded = true;

            int new_npassed_args = new_argspec.totalPassed();

            if (new_npassed_args >= 1)
                srewrite_args.arg1 = r_ccls;
            if (new_npassed_args >= 2)
                srewrite_args.arg2 = rewrite_args->arg2;
            if (new_npassed_args >= 3)
                srewrite_args.arg3 = rewrite_args->arg3;
            if (new_npassed_args >= 4)
                srewrite_args.args = rewrite_args->args;

            made = runtimeCallInternal<S, REWRITABLE>(new_attr, &srewrite_args, new_argspec, cls, arg2, arg3, args,
                                                      keyword_names);
            if (!made) {
                assert(S == CAPI);

                if (srewrite_args.out_success && which_init == NO_INIT) {
                    rewrite_args->out_rtn = srewrite_args.out_rtn;
                    rewrite_args->out_success = true;
                }

                return NULL;
            }

            if (!srewrite_args.out_success) {
                rewrite_args = NULL;
            } else {
                r_made = srewrite_args.out_rtn;
            }
        }
    } else {
        if (cls->tp_new == object_cls->tp_new && cls->tp_init != object_cls->tp_init) {
            made = objectNewNoArgs(cls);
            assert(made);
        } else
            made = runtimeCallInternal<S, NOT_REWRITABLE>(new_attr, NULL, new_argspec, cls, arg2, arg3, args,
                                                          keyword_names);

        if (!made) {
            assert(S == CAPI);
            return NULL;
        }
    }

    assert(made);

    // Special-case (also a special case in CPython): if we just called type.__new__(arg), don't call __init__
    if (cls == type_cls && argspec == ArgPassSpec(2)) {
        if (rewrite_args) {
            rewrite_args->out_success = true;
            rewrite_args->out_rtn = r_made;
        }
        return made;
    }

    bool skip_init = false;

    // For __new__ functions that we have no information about, try to rewrite to a helper.
    if (rewrite_args && which_init == UNKNOWN) {
        // TODO this whole block is very similar to the call-tpinit block a bit farther down.
        // The later block is slightly different since it can know what the tp_init function
        // will be, whereas this block can't; I'm not sure how to merge the functionality.  That's
        // probably just evidence of the overall convolutedness of this function.

        // TODO: instead of rewriting to the capi-format, maybe we should do the rearrangearguments
        // inside the helper?
        bool rewrite_success = false;
        try {
            rearrangeArguments(ParamReceiveSpec(1, 0, true, true), NULL, "", NULL, rewrite_args, rewrite_success,
                               argspec, made, arg2, arg3, args, NULL, keyword_names);
        } catch (ExcInfo e) {
            if (S == CAPI) {
                setCAPIException(e);
                return NULL;
            } else
                throw e;
        }

        AUTO_XDECREF(made);
        AUTO_XDECREF(arg2);
        AUTO_XDECREF(arg3);

        if (!rewrite_success)
            rewrite_args = NULL;

        class InitHelper {
        public:
            static Box* call(STOLEN(Box*) made, BoxedClass* cls, Box* args, Box* kwargs) noexcept(S == CAPI) {
                if (!isSubclass(made->cls, cls))
                    return made;

                int err = made->cls->tp_init(made, args, kwargs);
                if (err == -1) {
                    if (S == CAPI)
                        return NULL;
                    else
                        throwCAPIException();
                }
                return made;
            }
        };

        assert(arg2->cls == tuple_cls);
        assert(!arg3 || arg3->cls == dict_cls);

        if (rewrite_args) {
            rewrite_args->out_rtn
                = rewrite_args->rewriter->call(true, (void*)InitHelper::call, r_made, r_ccls, rewrite_args->arg2,
                                               rewrite_args->arg3)->setType(RefType::OWNED);
            r_made->refConsumed();
            rewrite_args->out_success = true;
        }
        return InitHelper::call(made, cls, arg2, arg3);
    }

    // If __new__ returns a subclass, supposed to call that subclass's __init__.
    // If __new__ returns a non-subclass, not supposed to call __init__.
    if (made->cls != cls) {
        assert(which_init != MAKES_CLS);

        if (!isSubclass(made->cls, cls)) {
            skip_init = true;
        } else {
            if (init_attr) {
                // Getting here means the init_attr is wrong; set it to NULL so that we don't use it.
                init_attr = NULL;
            }
        }
    }

    assert(!rewrite_args || !skip_init || (which_init == NO_INIT && made->cls->tp_init == object_cls->tp_init));

    if (!skip_init && made->cls->tp_init != object_cls->tp_init) {
        Box* initrtn;
        // If there's a Python-level __init__ function, try calling it.
        if (init_attr && init_attr->cls == function_cls) {
            if (rewrite_args) {
                // We are going to rewrite as a call to cls.init:
                assert(which_init == MAKES_CLS);
                assert(made->cls == cls);
            }

            // Note: this code path includes the descriptor logic
            if (rewrite_args) {
                CallRewriteArgs srewrite_args(rewrite_args->rewriter, r_init, rewrite_args->destination);
                srewrite_args.arg1 = r_made;
                if (npassed_args >= 2)
                    srewrite_args.arg2 = rewrite_args->arg2;
                if (npassed_args >= 3)
                    srewrite_args.arg3 = rewrite_args->arg3;
                if (npassed_args >= 4)
                    srewrite_args.args = rewrite_args->args;
                srewrite_args.args_guarded = rewrite_args->args_guarded;
                srewrite_args.func_guarded = true;

                initrtn = runtimeCallInternal<S, REWRITABLE>(init_attr, &srewrite_args, argspec, made, arg2, arg3, args,
                                                             keyword_names);

                if (!srewrite_args.out_success) {
                    rewrite_args = NULL;
                } else {
                    assert(S == CXX && "this need to be converted");
                    rewrite_args->rewriter->call(true, (void*)assertInitNone, srewrite_args.out_rtn);
                }
            } else {
                initrtn = runtimeCallInternal<S, NOT_REWRITABLE>(init_attr, NULL, argspec, made, arg2, arg3, args,
                                                                 keyword_names);
            }

            if (!initrtn) {
                assert(S == CAPI);
                return NULL;
            }

            assert(initrtn);

            if (S == CAPI) {
                if (initrtn != None) {
                    PyErr_Format(TypeError, "__init__() should return None, not '%s'", getTypeName(autoDecref(initrtn)));
                    return NULL;
                }
            } else
                assertInitNone(autoDecref(initrtn));
        } else {
            // Otherwise, just call tp_init.  This will work out well for extension classes, and no worse
            // than failing the rewrite for Python non-extension non-functions (when does that happen?).

            initproc tpinit = made->cls->tp_init;

            if (rewrite_args) {
                // This is the only case that should get here:
                assert(which_init == MAKES_CLS && made->cls == cls);
                // We're going to emit a call to cls->tp_init, but really we should be calling made->cls->tp_init,
                // but the MAKES_CLS condition tells us that made->cls is cls so the two tp_inits are the same.
                assert(tpinit == cls->tp_init);
            }

            bool rewrite_success = false;
            try {
                rearrangeArguments(ParamReceiveSpec(1, 0, true, true), NULL, "", NULL, rewrite_args, rewrite_success,
                                   argspec, made, arg2, arg3, args, NULL, keyword_names);
            } catch (ExcInfo e) {
                if (S == CAPI) {
                    setCAPIException(e);
                    return NULL;
                } else
                    throw e;
            }

            if (!rewrite_success)
                rewrite_args = NULL;

            assert(arg2->cls == tuple_cls);
            assert(!arg3 || arg3->cls == dict_cls);

            int err = tpinit(made, arg2, arg3);
            Py_DECREF(made);
            Py_DECREF(arg2);
            Py_XDECREF(arg3);
            if (err == -1) {
                if (S == CAPI)
                    return NULL;
                else
                    throwCAPIException();
            }

            if (rewrite_args) {
                auto r_err
                    = rewrite_args->rewriter->call(true, (void*)tpinit, r_made, rewrite_args->arg2, rewrite_args->arg3);

                assert(S == CXX && "this need to be converted");
                rewrite_args->rewriter->checkAndThrowCAPIException(r_err, -1);
            }
        }
    } else {
        if (new_attr == NULL && npassed_args != 1) {
            // TODO not npassed args, since the starargs or kwargs could be null
            if (S == CAPI) {
                PyErr_SetString(TypeError, objectNewParameterTypeErrorMsg());
                return NULL;
            } else
                raiseExcHelper(TypeError, "%s", objectNewParameterTypeErrorMsg());
        }
    }

    if (rewrite_args) {
        rewrite_args->out_rtn = r_made;
        rewrite_args->out_success = true;
    }

    assert(made);
    return made;
}

Box* typeCall(Box* obj, BoxedTuple* vararg, BoxedDict* kwargs) {
    assert(vararg->cls == tuple_cls);

    bool pass_kwargs = (kwargs && kwargs->d.size());

    int n = vararg->size();
    int args_to_pass = n + 1 + (pass_kwargs ? 1 : 0); // 1 for obj, 1 for kwargs

    Box** args = NULL;
    if (args_to_pass > 3)
        args = (Box**)alloca(sizeof(Box*) * (args_to_pass - 3));

    Box* arg1, *arg2, *arg3;
    arg1 = obj;
    for (int i = 0; i < n; i++) {
        getArg(i + 1, arg1, arg2, arg3, args) = vararg->elts[i];
    }

    if (pass_kwargs)
        getArg(n + 1, arg1, arg2, arg3, args) = kwargs;

    return typeCallInternal(NULL, NULL, ArgPassSpec(n + 1, 0, false, pass_kwargs), arg1, arg2, arg3, args, NULL);
}

static Box* typeDict(Box* obj, void* context) {
    if (obj->cls->instancesHaveHCAttrs())
        return PyDictProxy_New(autoDecref(obj->getAttrWrapper()));
    abort();
}

static Box* typeSubDict(Box* obj, void* context) {
    if (obj->cls->instancesHaveHCAttrs())
        return obj->getAttrWrapper();
    if (obj->cls->instancesHaveDictAttrs())
        return obj->getDict();
    abort();
}

void Box::setDictBacked(STOLEN(Box*) val) {
    assert(this->cls->instancesHaveHCAttrs());

    RELEASE_ASSERT(val->cls == dict_cls || val->cls == attrwrapper_cls, "");

    auto new_attr_list = (HCAttrs::AttrList*)PyMem_MALLOC(sizeof(HCAttrs::AttrList) + sizeof(Box*));
    new_attr_list->attrs[0] = val;

    HCAttrs* hcattrs = this->getHCAttrsPtr();

    hcattrs->hcls = HiddenClass::dict_backed;
    hcattrs->attr_list = new_attr_list;
}

static void typeSubSetDict(Box* obj, Box* val, void* context) {
    if (obj->cls->instancesHaveDictAttrs()) {
        RELEASE_ASSERT(val->cls == dict_cls, "");
        obj->setDict(static_cast<BoxedDict*>(val));
        return;
    }

    if (obj->cls->instancesHaveHCAttrs()) {
        RELEASE_ASSERT(PyDict_Check(val) || val->cls == attrwrapper_cls, "%s", val->cls->tp_name);

        auto new_attr_list
            = (HCAttrs::AttrList*)PyMem_MALLOC(sizeof(HCAttrs::AttrList) + sizeof(Box*));
        new_attr_list->attrs[0] = val;

        HCAttrs* hcattrs = obj->getHCAttrsPtr();

        hcattrs->hcls = HiddenClass::dict_backed;
        hcattrs->attr_list = new_attr_list;
        return;
    }

    // This should have thrown an exception rather than get here:
    abort();
}

extern "C" void PyType_SetDict(PyTypeObject* type, PyObject* dict) noexcept {
    typeSubSetDict(type, dict, NULL);
    type->tp_dict = dict;
}

Box* dict_descr = NULL;

extern "C" {
BoxedClass* object_cls, *type_cls, *none_cls, *bool_cls, *int_cls, *float_cls,
    * str_cls = NULL, *function_cls, *instancemethod_cls, *list_cls, *slice_cls, *module_cls, *dict_cls, *tuple_cls,
      *file_cls, *member_descriptor_cls, *closure_cls, *generator_cls, *null_importer_cls, *complex_cls,
      *basestring_cls, *property_cls, *staticmethod_cls, *classmethod_cls, *attrwrapper_cls, *pyston_getset_cls,
      *capi_getset_cls, *builtin_function_or_method_cls, *attrwrapperiter_cls, *set_cls, *frozenset_cls;

BoxedTuple* EmptyTuple;
}

extern "C" Box* createUserClass(BoxedString* name, Box* _bases, Box* _attr_dict) {
    ASSERT(_attr_dict->cls == dict_cls, "%s", getTypeName(_attr_dict));
    BoxedDict* attr_dict = static_cast<BoxedDict*>(_attr_dict);

    assert(_bases->cls == tuple_cls);
    BoxedTuple* bases = static_cast<BoxedTuple*>(_bases);

    static BoxedString* metaclass_str = getStaticString("__metaclass__");

    Box* metaclass = NULL;
    metaclass = attr_dict->getOrNull(metaclass_str);

    if (metaclass != NULL) {
    } else if (bases->size() > 0) {
        // TODO Apparently this is supposed to look up __class__, and if that throws
        // an error, then look up ob_type (aka cls)
        metaclass = bases->elts[0]->cls;
    } else {
        Box* gl = getGlobalsDict();
        AUTO_DECREF(gl);
        metaclass = PyDict_GetItemString(gl, "__metaclass__");

        if (!metaclass) {
            metaclass = classobj_cls;
        }
    }
    assert(metaclass);

    try {
        Box* r = runtimeCall(metaclass, ArgPassSpec(3), name, _bases, _attr_dict, NULL, NULL);
        RELEASE_ASSERT(r, "");

        // XXX Hack: the classes vector lists all classes that have untracked references to them.
        // This is pretty much any class created in C code, since the C code will tend to hold on
        // to a reference to the created class.  So in the BoxedClass constructor we add the new class to
        // "classes", which will cause the class to get decref'd at the end.
        // But for classes created from Python, we don't have this extra untracked reference.
        // Rather than fix up the plumbing for now, just reach into the other system and remove this
        // class from the list.
        if (isSubclass(r->cls, type_cls)) {
            RELEASE_ASSERT(classes.back() == r, "");
            classes.pop_back();
        }

        return r;
    } catch (ExcInfo e) {
        RELEASE_ASSERT(e.matches(BaseException), "");

        Box* msg = e.value;
        assert(msg);
        // TODO this is an extra Pyston check and I don't think we should have to do it:
        if (isSubclass(e.value->cls, BaseException)) {
            static BoxedString* message_str = getStaticString("message");
            msg = getattr(e.value, message_str);
        }

        if (PyString_Check(msg)) {
            auto newmsg = PyString_FromFormat("Error when calling the metaclass bases\n"
                                              "    %s",
                                              PyString_AS_STRING(msg));
            if (newmsg)
                e.value = newmsg;
        }

        // Go through these routines since they do some normalization:
        PyErr_Restore(e.type, e.value, e.traceback);
        throwCAPIException();
    }
}

extern "C" Box* boxInstanceMethod(Box* obj, Box* func, Box* type) {
    static StatCounter num_ims("num_instancemethods");
    num_ims.log();

    return new BoxedInstanceMethod(obj, func, type);
}

extern "C" Box* boxUnboundInstanceMethod(Box* func, Box* type) {
    return new BoxedInstanceMethod(NULL, func, type);
}

extern "C" Box* none_repr(Box* v) noexcept {
    return boxString("None");
}

extern "C" Box* noneNonzero(Box* v) {
    Py_RETURN_FALSE;
}

extern "C" BoxedString* builtinFunctionOrMethodRepr(BoxedBuiltinFunctionOrMethod* v) {
    if (v->name != NULL)
        return (BoxedString*)PyString_FromFormat("<built-in function %s>", PyString_AsString(v->name));
    RELEASE_ASSERT(false, "builtinFunctionOrMethodRepr not properly implemented");
}

static Box* builtinFunctionOrMethodCall(BoxedBuiltinFunctionOrMethod* self, Box* args, Box* kwargs) {
    return runtimeCallInternal<CXX, NOT_REWRITABLE>(self, NULL, ArgPassSpec(0, 0, true, true), args, kwargs, NULL, NULL,
                                                    NULL);
}

extern "C" BoxedString* functionRepr(BoxedFunction* v) {
    if (!v->name)
        return (BoxedString*)PyString_FromFormat("<function <name_missing?> at %p>", v);
    return (BoxedString*)PyString_FromFormat("<function %s at %p>", PyString_AsString(v->name), v);
}

static Box* functionGet(BoxedFunction* self, Box* inst, Box* owner) {
    RELEASE_ASSERT(self->cls == function_cls, "");

    if (inst == None)
        inst = NULL;
    return new BoxedInstanceMethod(inst, self, owner);
}

static Box* function_descr_get(Box* self, Box* inst, Box* owner) noexcept {
    RELEASE_ASSERT(self->cls == function_cls, "");

    if (inst == None)
        inst = NULL;
    return new BoxedInstanceMethod(inst, self, owner);
}

static Box* functionCall(BoxedFunction* self, Box* args, Box* kwargs) {
    RELEASE_ASSERT(self->cls == function_cls, "%s", getTypeName(self));

    // This won't work if you subclass from function_cls, since runtimeCall will
    // just call back into this function.
    // Fortunately, CPython disallows subclassing FunctionType; we don't currently
    // disallow it but it's good to know.

    assert(args->cls == tuple_cls);
    assert(!kwargs || kwargs->cls == dict_cls);
    return runtimeCall(self, ArgPassSpec(0, 0, true, true), args, kwargs, NULL, NULL, NULL);
}

static Box* funcName(Box* b, void*) {
    assert(b->cls == function_cls);
    BoxedFunction* func = static_cast<BoxedFunction*>(b);
    if (func->name == NULL)
        return boxString("<unknown function name>");
    return incref(func->name);
}

static void funcSetName(Box* b, Box* v, void*) {
    assert(b->cls == function_cls);
    BoxedFunction* func = static_cast<BoxedFunction*>(b);

    if (v == NULL || !PyString_Check(v)) {
        raiseExcHelper(TypeError, "__name__ must be set to a string object");
    }

    func->name = static_cast<BoxedString*>(v);
}

static Box* builtinFunctionOrMethodName(Box* b, void*) {
    // In CPython, these guys just store char*, and it gets wrapped here
    // But we already share the BoxedString* field with BoxedFunctions...
    // so it's more convenient to just use that, which is what we do here.
    // Is there any advantage to using the char* way, here?

    assert(b->cls == builtin_function_or_method_cls);
    BoxedBuiltinFunctionOrMethod* func = static_cast<BoxedBuiltinFunctionOrMethod*>(b);
    assert(func->name);
    return func->name;
}

static Box* functionCode(Box* self, void*) {
    assert(self->cls == function_cls);
    BoxedFunction* func = static_cast<BoxedFunction*>(self);
    return codeForFunction(func);
}

extern "C" PyObject* PyFunction_GetCode(PyObject* func) noexcept {
    try {
        return functionCode((Box*)func, NULL);
    } catch (ExcInfo e) {
        setCAPIException(e);
        return NULL;
    }
}

static void functionSetCode(Box* self, Box* v, void*) {
    assert(self->cls == function_cls);

    if (v == NULL || !PyCode_Check(v))
        raiseExcHelper(TypeError, "__code__ must be set to a code object");

    BoxedFunction* func = static_cast<BoxedFunction*>(self);
    BoxedCode* code = static_cast<BoxedCode*>(v);

    RELEASE_ASSERT(func->md->source && code->f->source, "__code__ can only be set on python functions");

    RELEASE_ASSERT(!func->md->internal_callable.get<CXX>() && !func->md->internal_callable.get<CAPI>(),
                   "this could cause invalidation issues");

    func->md = code->f;
    func->dependent_ics.invalidateAll();
}

static Box* functionDefaults(Box* self, void*) {
    assert(self->cls == function_cls);
    BoxedFunction* func = static_cast<BoxedFunction*>(self);
    if (!func->defaults)
        return None;
    for (auto e : *func->defaults) {
        RELEASE_ASSERT(e, "this function's defaults should not be available");
    }
    return func->defaults;
}

static Box* functionGlobals(Box* self, void*) {
    assert(self->cls == function_cls);
    BoxedFunction* func = static_cast<BoxedFunction*>(self);
    if (func->globals) {
        assert(!func->md->source || !func->md->source->scoping->areGlobalsFromModule());
        return func->globals;
    }
    assert(func->md->source);
    assert(func->md->source->scoping->areGlobalsFromModule());

    static BoxedString* dict_str = getStaticString("__dict__");
    return getattr(func->md->source->parent_module, dict_str);
}

static void functionSetDefaults(Box* b, Box* v, void*) {
    assert(b->cls == function_cls);
    BoxedFunction* func = static_cast<BoxedFunction*>(b);

    // I guess this could happen if the user tried to do something like `min.__defaults__ = ()`.
    // In CPython that would be an AttributeError, but I think we might allow it to get to this point.
    // The better way to handle this would be to not add the __defaults__ descriptor to the
    // builtin_function_or_method_cls so that it would be an AttributeError to try to access it,
    // and leave this assert.
    RELEASE_ASSERT(func->can_change_defaults, "trying to change the defaults on a non-defaults-changable function.");

    if (v == None)
        v = NULL;
    else if (v && !PyTuple_Check(v)) {
        raiseExcHelper(TypeError, "__defaults__ must be set to a tuple object");
    }

    BoxedTuple* t = static_cast<BoxedTuple*>(v);

    func->defaults = t;
    func->dependent_ics.invalidateAll();
}

static Box* functionNonzero(BoxedFunction* self) {
    Py_RETURN_TRUE;
}

extern "C" {
Box* None = NULL;
Box* NotImplemented = NULL;
Box* repr_obj = NULL;
Box* len_obj = NULL;
Box* hash_obj = NULL;
Box* abs_obj = NULL;
Box* min_obj = NULL;
Box* max_obj = NULL;
Box* open_obj = NULL;
Box* id_obj = NULL;
Box* chr_obj = NULL;
Box* ord_obj = NULL;
Box* trap_obj = NULL;
Box* range_obj = NULL;
}

HiddenClass* root_hcls;
HiddenClass* HiddenClass::dict_backed;

extern "C" Box* createSlice(Box* start, Box* stop, Box* step) {
    BoxedSlice* rtn = new BoxedSlice(start, stop, step);
    return rtn;
}

extern "C" BoxedClosure* createClosure(BoxedClosure* parent_closure, size_t n) {
    if (parent_closure)
        assert(parent_closure->cls == closure_cls);
    BoxedClosure* closure = new (n) BoxedClosure(parent_closure);
    assert(closure->cls == closure_cls);
    return closure;
}

extern "C" Box* sliceNew(Box* cls, Box* start, Box* stop, Box** args) {
    RELEASE_ASSERT(cls == slice_cls, "");
    Box* step = args[0];

    if (stop == NULL)
        return createSlice(None, start, None);
    return createSlice(start, stop, step);
}

static Box* instancemethodCall(BoxedInstanceMethod* self, Box* args, Box* kwargs) {
    // Not the most effficient, but it works:
    return runtimeCallInternal<CXX, NOT_REWRITABLE>(self, NULL, ArgPassSpec(0, 0, true, true), args, kwargs, NULL, NULL,
                                                    NULL);
    // TODO add a tpp_call
}

Box* instancemethodGet(BoxedInstanceMethod* self, Box* obj, Box* type) {
    RELEASE_ASSERT(self->cls == instancemethod_cls, "");

    if (self->obj != NULL) {
        return self;
    }

    if (!PyObject_IsSubclass(type, self->im_class)) {
        return self;
    }

    if (obj == None)
        obj = NULL;

    return new BoxedInstanceMethod(obj, self->func, self->im_class);
}

Box* instancemethodNew(BoxedClass* cls, Box* func, Box* self, Box** args) {
    Box* classObj = args[0];

    if (!PyCallable_Check(func)) {
        PyErr_SetString(PyExc_TypeError, "first argument must be callable");
        return NULL;
    }
    if (self == Py_None)
        self = NULL;
    if (self == NULL && classObj == NULL) {
        PyErr_SetString(PyExc_TypeError, "unbound methods must have non-NULL im_class");
        return NULL;
    }

    return new BoxedInstanceMethod(self, func, classObj);
}

// Modified from cpython, Objects/object.c, instancemethod_repr
static Box* instancemethodRepr(Box* b) {
    assert(isSubclass(b->cls, instancemethod_cls));
    BoxedInstanceMethod* a = static_cast<BoxedInstanceMethod*>(b);
    Box* self = a->obj;
    Box* func = a->func;
    Box* klass = a->im_class;
    Box* funcname = NULL, * klassname = NULL, * result = NULL;
    const char* sfuncname = "?", * sklassname = "?";

    static BoxedString* name_str = getStaticString("__name__");
    funcname = getattrInternal<CXX>(func, name_str);

    if (funcname != NULL) {
        if (!PyString_Check(funcname)) {
            funcname = NULL;
        } else
            sfuncname = PyString_AS_STRING(funcname);
    }

    if (klass == NULL) {
        klassname = NULL;
    } else {
        klassname = getattrInternal<CXX>(klass, name_str);
        if (klassname != NULL) {
            if (!PyString_Check(klassname)) {
                klassname = NULL;
            } else {
                sklassname = PyString_AS_STRING(klassname);
            }
        }
    }

    if (self == NULL)
        result = PyString_FromFormat("<unbound method %s.%s>", sklassname, sfuncname);
    else {
        // This was a CPython comment: /* XXX Shouldn't use repr() here! */
        Box* selfrepr = repr(self);
        assert(PyString_Check(selfrepr));
        result = PyString_FromFormat("<bound method %s.%s of %s>", sklassname, sfuncname, PyString_AS_STRING(selfrepr));
    }
    return result;
}

Box* instancemethodEq(BoxedInstanceMethod* self, Box* rhs) {
    if (rhs->cls != instancemethod_cls) {
        return boxBool(false);
    }

    BoxedInstanceMethod* rhs_im = static_cast<BoxedInstanceMethod*>(rhs);
    if (self->func == rhs_im->func) {
        if (self->obj == NULL && rhs_im->obj == NULL) {
            return boxBool(true);
        } else {
            if (self->obj != NULL && rhs_im->obj != NULL) {
                return compareInternal<NOT_REWRITABLE>(self->obj, rhs_im->obj, AST_TYPE::Eq, NULL);
            } else {
                return boxBool(false);
            }
        }
    } else {
        return boxBool(false);
    }
}

Box* sliceRepr(BoxedSlice* self) {
    BoxedString* start = static_cast<BoxedString*>(repr(self->start));
    AUTO_DECREF(start);
    BoxedString* stop = static_cast<BoxedString*>(repr(self->stop));
    AUTO_DECREF(stop);
    BoxedString* step = static_cast<BoxedString*>(repr(self->step));
    AUTO_DECREF(step);
    return boxStringTwine(llvm::Twine("slice(") + start->s() + ", " + stop->s() + ", " + step->s() + ")");
}

Box* sliceHash(BoxedSlice* self) {
    raiseExcHelper(TypeError, "unhashable type");
    return boxLong(-1l);
}

Box* sliceReduce(BoxedSlice* self) {
    return Py_BuildValue("O(OOO)", self->cls, self->start, self->stop, self->step);
}

Box* sliceIndices(BoxedSlice* self, Box* len) {
    Py_ssize_t ilen, start, stop, step, slicelength;

    ilen = PyNumber_AsSsize_t(len, PyExc_OverflowError);

    if (ilen == -1 && PyErr_Occurred()) {
        throwCAPIException();
    }

    if (PySlice_GetIndicesEx((PySliceObject*)self, ilen, &start, &stop, &step, &slicelength) < 0) {
        throwCAPIException();
    }
    return BoxedTuple::create({ boxInt(start), boxInt(stop), boxInt(step) });
}

static int slice_compare(PySliceObject* v, PySliceObject* w) noexcept {
    int result = 0;

    if (v == w)
        return 0;

    if (PyObject_Cmp(v->start, w->start, &result) < 0)
        return -2;
    if (result != 0)
        return result;
    if (PyObject_Cmp(v->stop, w->stop, &result) < 0)
        return -2;
    if (result != 0)
        return result;
    if (PyObject_Cmp(v->step, w->step, &result) < 0)
        return -2;
    return result;
}
extern "C" int PySlice_GetIndices(PySliceObject* r, Py_ssize_t length, Py_ssize_t* start, Py_ssize_t* stop,
                                  Py_ssize_t* step) noexcept {
    /* XXX support long ints */
    if (r->step == Py_None) {
        *step = 1;
    } else {
        if (!PyInt_Check(r->step) && !PyLong_Check(r->step))
            return -1;
        *step = PyInt_AsSsize_t(r->step);
    }
    if (r->start == Py_None) {
        *start = *step < 0 ? length - 1 : 0;
    } else {
        if (!PyInt_Check(r->start) && !PyLong_Check(r->step))
            return -1;
        *start = PyInt_AsSsize_t(r->start);
        if (*start < 0)
            *start += length;
    }
    if (r->stop == Py_None) {
        *stop = *step < 0 ? -1 : length;
    } else {
        if (!PyInt_Check(r->stop) && !PyLong_Check(r->step))
            return -1;
        *stop = PyInt_AsSsize_t(r->stop);
        if (*stop < 0)
            *stop += length;
    }
    if (*stop > length)
        return -1;
    if (*start >= length)
        return -1;
    if (*step == 0)
        return -1;
    return 0;
}

extern "C" int PySlice_GetIndicesEx(PySliceObject* _r, Py_ssize_t length, Py_ssize_t* start, Py_ssize_t* stop,
                                    Py_ssize_t* step, Py_ssize_t* slicelength) noexcept {
    BoxedSlice* r = (BoxedSlice*)_r;
    RELEASE_ASSERT(r->cls == slice_cls, "");

    /* this is harder to get right than you might think */

    Py_ssize_t defstart, defstop;

    if (r->step == Py_None) {
        *step = 1;
    } else {
        if (!_PyEval_SliceIndex(r->step, step))
            return -1;
        if (*step == 0) {
            PyErr_SetString(PyExc_ValueError, "slice step cannot be zero");
            return -1;
        }
    }

    defstart = *step < 0 ? length - 1 : 0;
    defstop = *step < 0 ? -1 : length;

    if (r->start == Py_None) {
        *start = defstart;
    } else {
        if (!_PyEval_SliceIndex(r->start, start))
            return -1;
        if (*start < 0)
            *start += length;
        if (*start < 0)
            *start = (*step < 0) ? -1 : 0;
        if (*start >= length)
            *start = (*step < 0) ? length - 1 : length;
    }

    if (r->stop == Py_None) {
        *stop = defstop;
    } else {
        if (!_PyEval_SliceIndex(r->stop, stop))
            return -1;
        if (*stop < 0)
            *stop += length;
        if (*stop < 0)
            *stop = (*step < 0) ? -1 : 0;
        if (*stop >= length)
            *stop = (*step < 0) ? length - 1 : length;
    }

    if ((*step < 0 && *stop >= *start) || (*step > 0 && *start >= *stop)) {
        *slicelength = 0;
    } else if (*step == 1) { // Pyston change: added this branch to make the common step==1 case avoid the div:
        *slicelength = (*stop - *start - 1) + 1;
    } else if (*step < 0) {
        *slicelength = (*stop - *start + 1) / (*step) + 1;
    } else {
        *slicelength = (*stop - *start - 1) / (*step) + 1;
    }

    return 0;
}

extern "C" PyObject* PySlice_New(PyObject* start, PyObject* stop, PyObject* step) noexcept {
    if (step == NULL)
        step = Py_None;
    if (start == NULL)
        start = Py_None;
    if (stop == NULL)
        stop = Py_None;
    return createSlice(start, stop, step);
}

Box* typeRepr(BoxedClass* self) {
    std::string O("");
    llvm::raw_string_ostream os(O);

    if ((self->tp_flags & Py_TPFLAGS_HEAPTYPE) && self->is_user_defined)
        os << "<class '";
    else
        os << "<type '";

    static BoxedString* module_str = getStaticString("__module__");
    Box* m = self->getattr(module_str);
    if (m && m->cls == str_cls) {
        BoxedString* sm = static_cast<BoxedString*>(m);
        if (sm->s() != "__builtin__")
            os << sm->s() << '.';
    }

    os << self->tp_name;

    os << "'>";

    return boxString(os.str());
}

static PyObject* typeModule(Box* _type, void* context) {
    PyTypeObject* type = static_cast<PyTypeObject*>(_type);

    PyObject* mod;
    const char* s;

    if (type->tp_flags & Py_TPFLAGS_HEAPTYPE && type->is_user_defined) {
        static BoxedString* module_str = getStaticString("__module__");
        mod = type->getattr(module_str);
        if (!mod)
            raiseExcHelper(AttributeError, "__module__");
        return incref(mod);
    } else {
        s = strrchr(type->tp_name, '.');
        if (s != NULL)
            return PyString_FromStringAndSize(type->tp_name, (Py_ssize_t)(s - type->tp_name));
        return PyString_FromString("__builtin__");
    }
}

static void typeSetModule(Box* _type, PyObject* value, void* context) {
    PyTypeObject* type = static_cast<PyTypeObject*>(_type);

    if (!(type->tp_flags & Py_TPFLAGS_HEAPTYPE)) {
        raiseExcHelper(TypeError, "can't set %s.__module__", type->tp_name);
    }
    if (!value) {
        raiseExcHelper(TypeError, "can't delete %s.__module__", type->tp_name);
    }

    PyType_Modified(type);

    static BoxedString* module_str = getStaticString("__module__");
    type->setattr(module_str, value, NULL);
}


Box* typeHash(BoxedClass* self) {
    assert(PyType_Check(self));
    return boxInt(_Py_HashPointer(self));
}

static PyObject* type_subclasses(PyTypeObject* type, PyObject* args_ignored) noexcept {
    PyObject* list, *raw, *ref;
    Py_ssize_t i, n;

    list = PyList_New(0);
    if (list == NULL)
        return NULL;
    raw = type->tp_subclasses;
    if (raw == NULL)
        return list;
    assert(PyList_Check(raw));
    n = PyList_GET_SIZE(raw);
    for (i = 0; i < n; i++) {
        ref = PyList_GET_ITEM(raw, i);
        assert(PyWeakref_CheckRef(ref));
        ref = PyWeakref_GET_OBJECT(ref);
        if (ref != Py_None) {
            if (PyList_Append(list, ref) < 0) {
                Py_DECREF(list);
                return NULL;
            }
        }
    }
    return list;
}

Box* typeSubclasses(BoxedClass* self) {
    assert(PyType_Check(self));
    Box* rtn = type_subclasses(self, 0);
    checkAndThrowCAPIException();
    return rtn;
}

Box* typeMro(BoxedClass* self) {
    assert(PyType_Check(self));

    Box* r = mro_external(self);
    if (!r)
        throwCAPIException();
    return r;
}

Box* moduleInit(BoxedModule* self, Box* name, Box* doc) {
    RELEASE_ASSERT(PyModule_Check(self), "");
    RELEASE_ASSERT(name->cls == str_cls, "");
    RELEASE_ASSERT(!doc || doc->cls == str_cls || doc->cls == unicode_cls, "");

    doc = doc ? doc : None;

    HCAttrs* attrs = self->getHCAttrsPtr();

    if (attrs->hcls->attributeArraySize() == 0) {
        attrs->hcls = HiddenClass::makeSingleton();

        self->giveAttrBorrowed("__name__", name);
        self->giveAttrBorrowed("__doc__", doc);
    } else {
        self->setattr(autoDecref(internStringMortal("__name__")), name, NULL);
        self->setattr(autoDecref(internStringMortal("__doc__")), doc, NULL);
    }

    Py_RETURN_NONE;
}

Box* moduleRepr(BoxedModule* m) {
    RELEASE_ASSERT(PyModule_Check(m), "");

    std::string O("");
    llvm::raw_string_ostream os(O);

    os << "<module '" << m->name() << "' ";

    const char* filename = PyModule_GetFilename((PyObject*)m);
    // TODO(kmod): builtin modules are not supposed to have a __file__ attribute
    if (!filename || !strcmp(filename, "__builtin__")) {
        PyErr_Clear();
        os << "(built-in)>";
    } else {
        os << "from '" << filename << "'>";
    }
    return boxString(os.str());
}

class AttrWrapper;
class AttrWrapperIter : public Box {
private:
    // Iterating over the an attrwrapper (~=dict) just gives the keys, which
    // just depends on the hidden class of the object.  Let's store only that:
    HiddenClass* hcls;
    llvm::DenseMap<BoxedString*, int>::const_iterator it;

public:
    AttrWrapperIter(AttrWrapper* aw);

    DEFAULT_CLASS(attrwrapperiter_cls);

    static Box* hasnext(Box* _self);
    static Box* next(Box* _self);
    static Box* next_capi(Box* _self) noexcept;

    static void dealloc(Box* b) noexcept;
    static int traverse(Box* self, visitproc visit, void *arg) noexcept;
};

// A dictionary-like wrapper around the attributes array.
// Not sure if this will be enough to satisfy users who expect __dict__
// or PyModule_GetDict to return real dicts.
class AttrWrapper : public Box {
private:
    WEAK(Box*) b; // The parent object ('b') will keep the attrwrapper alive (forever)

    void convertToDictBacked() {
        HCAttrs* attrs = this->b->getHCAttrsPtr();
        if (attrs->hcls->type == HiddenClass::DICT_BACKED)
            return;

        BoxedDict* d = new BoxedDict();

        RELEASE_ASSERT(attrs->hcls->type == HiddenClass::NORMAL || attrs->hcls->type == HiddenClass::SINGLETON, "");
        for (const auto& p : attrs->hcls->getStrAttrOffsets()) {
            d->d[p.first] = attrs->attr_list->attrs[p.second];
        }

        b->setDictBacked(d);
    }

    bool isDictBacked() { return b->getHCAttrsPtr()->hcls->type == HiddenClass::DICT_BACKED; }

    Box* getDictBacking() {
        assert(isDictBacked());
        return b->getHCAttrsPtr()->attr_list->attrs[0];
    }

public:
    AttrWrapper(Box* b) : b(b) {
        assert(b->cls->instancesHaveHCAttrs());

        // We currently don't support creating an attrwrapper around a dict-backed object,
        // so try asserting that here.
        // This check doesn't cover all cases, since an attrwrapper could be created around
        // a normal object which then becomes dict-backed, so we RELEASE_ASSERT later
        // that that doesn't happen.
        assert(b->getHCAttrsPtr()->hcls->type == HiddenClass::NORMAL
               || b->getHCAttrsPtr()->hcls->type == HiddenClass::SINGLETON);
    }

    DEFAULT_CLASS(attrwrapper_cls);

    Box* getUnderlying() { return b; }

    static Box* setitem(Box* _self, Box* _key, Box* value) {
        RELEASE_ASSERT(_self->cls == attrwrapper_cls, "");
        AttrWrapper* self = static_cast<AttrWrapper*>(_self);

        if (_key->cls != str_cls)
            self->convertToDictBacked();

        if (self->isDictBacked()) {
            static BoxedString* setitem_str = getStaticString("__setitem__");
            return callattrInternal<CXX, NOT_REWRITABLE>(self->getDictBacking(), setitem_str, LookupScope::CLASS_ONLY,
                                                         NULL, ArgPassSpec(2), _key, value, NULL, NULL, NULL);
        }

        assert(_key->cls == str_cls);
        BoxedString* key = static_cast<BoxedString*>(_key);
        Py_INCREF(key); // TODO should be able to avoid this (if we change the refcount contract around interning)
        internStringMortalInplace(key);
        AUTO_DECREF(key);

        self->b->setattr(key, value, NULL);
        Py_RETURN_NONE;
    }

    static int ass_sub(PyDictObject* mp, PyObject* v, PyObject* w) noexcept {
        try {
            Box* res;
            if (w == NULL) {
                res = AttrWrapper::delitem((Box*)mp, v);
            } else {
                res = AttrWrapper::setitem((Box*)mp, v, w);
            }
            assert(res == None);
            Py_DECREF(res);
        } catch (ExcInfo e) {
            setCAPIException(e);
            return -1;
        }
        return 0;
    }

    static Box* setdefault(Box* _self, Box* _key, Box* value) {
        RELEASE_ASSERT(_self->cls == attrwrapper_cls, "");
        AttrWrapper* self = static_cast<AttrWrapper*>(_self);

        if (_key->cls != str_cls)
            self->convertToDictBacked();

        if (self->isDictBacked()) {
            static BoxedString* setdefault_str = getStaticString("setdefault");
            return callattrInternal<CXX, NOT_REWRITABLE>(self->getDictBacking(), setdefault_str,
                                                         LookupScope::CLASS_ONLY, NULL, ArgPassSpec(2), _key, value,
                                                         NULL, NULL, NULL);
        }

        assert(_key->cls == str_cls);
        BoxedString* key = static_cast<BoxedString*>(_key);
        Py_INCREF(key);
        internStringMortalInplace(key);
        AUTO_DECREF(key);

        Box* cur = self->b->getattr(key);
        if (cur)
            return cur;
        self->b->setattr(key, value, NULL);
        return value;
    }

    static Box* get(Box* _self, Box* _key, Box* def) {
        RELEASE_ASSERT(_self->cls == attrwrapper_cls, "");
        AttrWrapper* self = static_cast<AttrWrapper*>(_self);

        _key = coerceUnicodeToStr<CXX>(_key);

        RELEASE_ASSERT(_key->cls == str_cls, "");
        BoxedString* key = static_cast<BoxedString*>(_key);
        internStringMortalInplace(key);
        AUTO_DECREF(key);

        Box* r = self->b->getattr(key);
        if (!r)
            return def;
        return r;
    }

    template <ExceptionStyle S> static Box* getitem(Box* _self, Box* _key) noexcept(S == CAPI) {
        RELEASE_ASSERT(_self->cls == attrwrapper_cls, "");
        AttrWrapper* self = static_cast<AttrWrapper*>(_self);

        _key = coerceUnicodeToStr<S>(_key);
        if (S == CAPI && !_key)
            return NULL;

        RELEASE_ASSERT(_key->cls == str_cls, "");
        BoxedString* key = static_cast<BoxedString*>(_key);
        internStringMortalInplace(key);
        AUTO_DECREF(key);

        Box* r = self->b->getattr(key);
        if (!r) {
            if (S == CXX)
                raiseExcHelper(KeyError, "'%s'", key->data());
            else
                PyErr_Format(KeyError, "'%s'", key->data());
        }
        return r;
    }

    static Box* pop(Box* _self, Box* _key, Box* default_) {
        RELEASE_ASSERT(_self->cls == attrwrapper_cls, "");
        AttrWrapper* self = static_cast<AttrWrapper*>(_self);

        _key = coerceUnicodeToStr<CXX>(_key);

        RELEASE_ASSERT(_key->cls == str_cls, "");
        BoxedString* key = static_cast<BoxedString*>(_key);
        internStringMortalInplace(key);
        AUTO_DECREF(key);

        Box* r = self->b->getattr(key);
        if (r) {
            self->b->delattr(key, NULL);
            return r;
        } else {
            if (default_)
                return default_;
            raiseExcHelper(KeyError, "'%s'", key->data());
        }
    }

    static Box* delitem(Box* _self, Box* _key) {
        RELEASE_ASSERT(_self->cls == attrwrapper_cls, "");
        AttrWrapper* self = static_cast<AttrWrapper*>(_self);

        _key = coerceUnicodeToStr<CXX>(_key);

        RELEASE_ASSERT(_key->cls == str_cls, "");
        BoxedString* key = static_cast<BoxedString*>(_key);
        internStringMortalInplace(key);
        AUTO_DECREF(key);

        if (self->b->getattr(key))
            self->b->delattr(key, NULL);
        else
            raiseExcHelper(KeyError, "'%s'", key->data());
        Py_RETURN_NONE;
    }

    static Box* str(Box* _self) {
        RELEASE_ASSERT(_self->cls == attrwrapper_cls, "");
        AttrWrapper* self = static_cast<AttrWrapper*>(_self);

        std::string O("");
        llvm::raw_string_ostream os(O);

        os << "attrwrapper({";

        HCAttrs* attrs = self->b->getHCAttrsPtr();
        RELEASE_ASSERT(attrs->hcls->type == HiddenClass::NORMAL || attrs->hcls->type == HiddenClass::SINGLETON, "");
        bool first = true;
        for (const auto& p : attrs->hcls->getStrAttrOffsets()) {
            if (!first)
                os << ", ";
            first = false;

            BoxedString* v = attrs->attr_list->attrs[p.second]->reprICAsString();
            os << p.first->s() << ": " << v->s();
        }
        os << "})";
        return boxString(os.str());
    }

    template <ExceptionStyle S> static Box* contains(Box* _self, Box* _key) noexcept(S == CAPI) {
        RELEASE_ASSERT(_self->cls == attrwrapper_cls, "");
        AttrWrapper* self = static_cast<AttrWrapper*>(_self);

        _key = coerceUnicodeToStr<S>(_key);
        if (S == CAPI && !_key)
            return NULL;

        RELEASE_ASSERT(_key->cls == str_cls, "");
        BoxedString* key = static_cast<BoxedString*>(_key);
        internStringMortalInplace(key);
        AUTO_DECREF(key);

        Box* r = self->b->getattr(key);
        return r ? True : False;
    }

    static Box* hasKey(Box* _self, Box* _key) {
        if (PyErr_WarnPy3k("dict.has_key() not supported in 3.x; use the in operator", 1) < 0)
            throwCAPIException();
        return contains<CXX>(_self, _key);
    }

    static int sq_contains(Box* _self, Box* _key) noexcept {
        Box* rtn = contains<CAPI>(_self, _key);
        if (!rtn)
            return -1;
        return rtn == True;
    }

    static Box* keys(Box* _self) {
        RELEASE_ASSERT(_self->cls == attrwrapper_cls, "");
        AttrWrapper* self = static_cast<AttrWrapper*>(_self);

        BoxedList* rtn = new BoxedList();

        HCAttrs* attrs = self->b->getHCAttrsPtr();
        RELEASE_ASSERT(attrs->hcls->type == HiddenClass::NORMAL || attrs->hcls->type == HiddenClass::SINGLETON, "");
        for (const auto& p : attrs->hcls->getStrAttrOffsets()) {
            listAppend(rtn, p.first);
        }
        return rtn;
    }

    static Box* values(Box* _self) {
        RELEASE_ASSERT(_self->cls == attrwrapper_cls, "");
        AttrWrapper* self = static_cast<AttrWrapper*>(_self);

        BoxedList* rtn = new BoxedList();

        HCAttrs* attrs = self->b->getHCAttrsPtr();
        RELEASE_ASSERT(attrs->hcls->type == HiddenClass::NORMAL || attrs->hcls->type == HiddenClass::SINGLETON, "");
        for (const auto& p : attrs->hcls->getStrAttrOffsets()) {
            listAppend(rtn, attrs->attr_list->attrs[p.second]);
        }
        return rtn;
    }

    static Box* items(Box* _self) {
        RELEASE_ASSERT(_self->cls == attrwrapper_cls, "");
        AttrWrapper* self = static_cast<AttrWrapper*>(_self);

        BoxedList* rtn = new BoxedList();

        HCAttrs* attrs = self->b->getHCAttrsPtr();
        RELEASE_ASSERT(attrs->hcls->type == HiddenClass::NORMAL || attrs->hcls->type == HiddenClass::SINGLETON, "");
        for (const auto& p : attrs->hcls->getStrAttrOffsets()) {
            BoxedTuple* t = BoxedTuple::create({ p.first, attrs->attr_list->attrs[p.second] });
            listAppend(rtn, t);
        }
        return rtn;
    }

    static Box* iterkeys(Box* _self) {
        Box* r = AttrWrapper::keys(_self);
        return getiter(r);
    }

    static Box* itervalues(Box* _self) {
        Box* r = AttrWrapper::values(_self);
        return getiter(r);
    }

    static Box* iteritems(Box* _self) {
        Box* r = AttrWrapper::items(_self);
        return getiter(r);
    }

    static Box* copy(Box* _self) {
        RELEASE_ASSERT(_self->cls == attrwrapper_cls, "");
        AttrWrapper* self = static_cast<AttrWrapper*>(_self);

        BoxedDict* rtn = new BoxedDict();

        HCAttrs* attrs = self->b->getHCAttrsPtr();
        RELEASE_ASSERT(attrs->hcls->type == HiddenClass::NORMAL || attrs->hcls->type == HiddenClass::SINGLETON, "");
        for (const auto& p : attrs->hcls->getStrAttrOffsets()) {
            rtn->d[p.first] = attrs->attr_list->attrs[p.second];
        }
        return rtn;
    }

    static void _clear(Box* _self) {
        RELEASE_ASSERT(_self->cls == attrwrapper_cls, "");
        AttrWrapper* self = static_cast<AttrWrapper*>(_self);

        HCAttrs* attrs = self->b->getHCAttrsPtr();
        RELEASE_ASSERT(attrs->hcls->type == HiddenClass::NORMAL || attrs->hcls->type == HiddenClass::SINGLETON, "");
        attrs->clear();

        // Add the existing attrwrapper object (ie self) back as the attrwrapper:
        self->b->appendNewHCAttr(self, NULL);
        attrs->hcls = attrs->hcls->getAttrwrapperChild();
    }

    static Box* clear(Box* _self) {
        RELEASE_ASSERT(_self->cls == attrwrapper_cls, "");
        _clear(_self);

        Py_RETURN_NONE;
    }

    static Box* len(Box* _self) {
        RELEASE_ASSERT(_self->cls == attrwrapper_cls, "");
        AttrWrapper* self = static_cast<AttrWrapper*>(_self);

        HCAttrs* attrs = self->b->getHCAttrsPtr();
        RELEASE_ASSERT(attrs->hcls->type == HiddenClass::NORMAL || attrs->hcls->type == HiddenClass::SINGLETON, "");
        return boxInt(attrs->hcls->getStrAttrOffsets().size());
    }

    static Box* update(Box* _self, BoxedTuple* args, BoxedDict* kwargs) {
        RELEASE_ASSERT(_self->cls == attrwrapper_cls, "");
        AttrWrapper* self = static_cast<AttrWrapper*>(_self);

        assert(args->cls == tuple_cls);
        assert(!kwargs || kwargs->cls == dict_cls);

        RELEASE_ASSERT(args->size() <= 1, ""); // should throw a TypeError

        auto handle = [&](Box* _container) {
            if (_container->cls == attrwrapper_cls) {
                AttrWrapper* container = static_cast<AttrWrapper*>(_container);
                HCAttrs* attrs = container->b->getHCAttrsPtr();

                RELEASE_ASSERT(attrs->hcls->type == HiddenClass::NORMAL || attrs->hcls->type == HiddenClass::SINGLETON,
                               "");
                for (const auto& p : attrs->hcls->getStrAttrOffsets()) {
                    self->b->setattr(p.first, attrs->attr_list->attrs[p.second], NULL);
                }
            } else {
                // The update rules are too complicated to be worth duplicating here;
                // just create a new dict object and defer to dictUpdate.
                // Hopefully this does not happen very often.
                if (!PyDict_Check(_container)) {
                    BoxedDict* new_container = new BoxedDict();
                    dictUpdate(new_container, BoxedTuple::create({ _container }), new BoxedDict());
                    _container = new_container;
                }
                assert(PyDict_Check(_container));
                BoxedDict* container = static_cast<BoxedDict*>(_container);

                for (const auto& p : *container) {
                    AttrWrapper::setitem(self, p.first, p.second);
                }
            }
        };

        for (auto e : *args) {
            handle(e);
        }
        if (kwargs)
            handle(kwargs);

        return None;
    }

    static Box* iter(Box* _self) noexcept {
        RELEASE_ASSERT(_self->cls == attrwrapper_cls, "");
        AttrWrapper* self = static_cast<AttrWrapper*>(_self);

        if (self->isDictBacked()) {
            static BoxedString* iter_str = getStaticString("__iter__");
            return callattrInternal<CXX, NOT_REWRITABLE>(self->getDictBacking(), iter_str, LookupScope::CLASS_ONLY,
                                                         NULL, ArgPassSpec(0), NULL, NULL, NULL, NULL, NULL);
        }

        return new AttrWrapperIter(self);
    }

    static Box* eq(Box* _self, Box* _other) {
        RELEASE_ASSERT(_self->cls == attrwrapper_cls, "");
        AttrWrapper* self = static_cast<AttrWrapper*>(_self);

        // In order to not have to reimplement dict cmp: just create a real dict for now and us it.
        BoxedDict* dict = (BoxedDict*)AttrWrapper::copy(_self);
        assert(dict->cls == dict_cls);
        static BoxedString* eq_str = getStaticString("__eq__");
        return callattrInternal<CXX, NOT_REWRITABLE>(dict, eq_str, LookupScope::CLASS_ONLY, NULL, ArgPassSpec(1),
                                                     _other, NULL, NULL, NULL, NULL);
    }

    static Box* ne(Box* _self, Box* _other) { return eq(_self, _other) == True ? False : True; }

    friend class AttrWrapperIter;
};

AttrWrapperIter::AttrWrapperIter(AttrWrapper* aw) {
    hcls = aw->b->getHCAttrsPtr()->hcls;
    assert(hcls);
    RELEASE_ASSERT(hcls->type == HiddenClass::NORMAL || hcls->type == HiddenClass::SINGLETON, "");
    it = hcls->getStrAttrOffsets().begin();
}

Box* AttrWrapperIter::hasnext(Box* _self) {
    RELEASE_ASSERT(_self->cls == attrwrapperiter_cls, "");
    AttrWrapperIter* self = static_cast<AttrWrapperIter*>(_self);
    RELEASE_ASSERT(self->hcls->type == HiddenClass::NORMAL || self->hcls->type == HiddenClass::SINGLETON, "");

    return boxBool(self->it != self->hcls->getStrAttrOffsets().end());
}

Box* AttrWrapperIter::next(Box* _self) {
    RELEASE_ASSERT(_self->cls == attrwrapperiter_cls, "");
    AttrWrapperIter* self = static_cast<AttrWrapperIter*>(_self);
    RELEASE_ASSERT(self->hcls->type == HiddenClass::NORMAL || self->hcls->type == HiddenClass::SINGLETON, "");

    assert(self->it != self->hcls->getStrAttrOffsets().end());
    Box* r = self->it->first;
    ++self->it;
    return r;
}

Box* AttrWrapperIter::next_capi(Box* _self) noexcept {
    RELEASE_ASSERT(_self->cls == attrwrapperiter_cls, "");
    AttrWrapperIter* self = static_cast<AttrWrapperIter*>(_self);
    RELEASE_ASSERT(self->hcls->type == HiddenClass::NORMAL || self->hcls->type == HiddenClass::SINGLETON, "");

    if (self->it == self->hcls->getStrAttrOffsets().end())
        return NULL;
    Box* r = self->it->first;
    ++self->it;
    return r;
}

void Box::giveAttrDescriptor(const char* attr, Box* (*get)(Box*, void*), void (*set)(Box*, Box*, void*)) {
    BoxedString* bstr = internStringMortal(attr);
    giveAttr(bstr, new (pyston_getset_cls) BoxedGetsetDescriptor(bstr, get, set, NULL));
}

Box* Box::getAttrWrapper() {
    assert(cls->instancesHaveHCAttrs());
    HCAttrs* attrs = getHCAttrsPtr();
    HiddenClass* hcls = attrs->hcls;

    if (hcls->type == HiddenClass::DICT_BACKED) {
        return incref(attrs->attr_list->attrs[0]);
    }

    int offset = hcls->getAttrwrapperOffset();
    if (offset == -1) {
        Box* aw = new AttrWrapper(this);
        if (hcls->type == HiddenClass::NORMAL) {
            auto new_hcls = hcls->getAttrwrapperChild();
            appendNewHCAttr(aw, NULL);
            attrs->hcls = new_hcls;
            return aw;
        } else {
            assert(hcls->type == HiddenClass::SINGLETON);
            appendNewHCAttr(aw, NULL);
            hcls->appendAttrwrapper();
            return aw;
        }
    }
    return incref(attrs->attr_list->attrs[offset]);
}

extern "C" PyObject* PyObject_GetAttrWrapper(PyObject* obj) noexcept {
    return obj->getAttrWrapper();
}

Box* unwrapAttrWrapper(Box* b) {
    assert(b->cls == attrwrapper_cls);
    return static_cast<AttrWrapper*>(b)->getUnderlying();
}

Box* attrwrapperKeys(Box* b) {
    return AttrWrapper::keys(b);
}

void attrwrapperDel(Box* b, llvm::StringRef attr) {
    AttrWrapper::delitem(b, boxString(attr));
}

void attrwrapperClear(Box* aw) {
    AttrWrapper::_clear(aw);
}

BoxedDict* attrwrapperToDict(Box* b) {
    assert(b->cls == attrwrapper_cls);
    Box* d = AttrWrapper::copy(static_cast<AttrWrapper*>(b));
    assert(d->cls == dict_cls);
    return static_cast<BoxedDict*>(d);
}

static int excess_args(PyObject* args, PyObject* kwds) noexcept {
    return PyTuple_GET_SIZE(args) || (kwds && PyDict_Check(kwds) && PyDict_Size(kwds));
}

static PyObject* object_new(PyTypeObject* type, PyObject* args, PyObject* kwds) noexcept;

static int object_init(PyObject* self, PyObject* args, PyObject* kwds) noexcept {
    int err = 0;
    if (excess_args(args, kwds)) {
        PyTypeObject* type = Py_TYPE(self);
        if (type->tp_init != object_init && type->tp_new != object_new) {
            err = PyErr_WarnEx(PyExc_DeprecationWarning, "object.__init__() takes no parameters", 1);
        } else if (type->tp_init != object_init || type->tp_new == object_new) {
            PyErr_SetString(PyExc_TypeError, "object.__init__() takes no parameters");
            err = -1;
        }
    }
    return err;
}

static PyObject* object_new(PyTypeObject* type, PyObject* args, PyObject* kwds) noexcept {
    int err = 0;
    if (excess_args(args, kwds)) {
        if (type->tp_new != object_new && type->tp_init != object_init) {
            err = PyErr_WarnEx(PyExc_DeprecationWarning, "object() takes no parameters", 1);
        } else if (type->tp_new != object_new || type->tp_init == object_init) {
            PyErr_SetString(PyExc_TypeError, "object() takes no parameters");
            err = -1;
        }
    }
    if (err < 0)
        return NULL;

    if (type->tp_flags & Py_TPFLAGS_IS_ABSTRACT) {
        // I don't know what this is or when it happens, but
        // CPython does something special with it
        Py_FatalError("unimplemented");
    }
    return type->tp_alloc(type, 0);
}

static Box* typeName(Box* b, void*);
Box* objectRepr(Box* self) {
    BoxedClass* type = self->cls;
    DecrefHandle<Box, true> mod(NULL);
    try {
        mod = typeModule(type, NULL);
        if (!PyString_Check(mod))
            mod = NULL;
    } catch (ExcInfo) {
    }

    DecrefHandle<Box> name(typeName(type, NULL));
    if (mod != NULL && strcmp(PyString_AS_STRING(mod), "__builtin__"))
        return PyString_FromFormat("<%s.%s object at %p>", PyString_AS_STRING(mod), PyString_AS_STRING(name), self);
    return PyString_FromFormat("<%s object at %p>", type->tp_name, self);
}

static Box* object_str(Box* obj) noexcept {
    try {
        return obj->reprIC();
    } catch (ExcInfo e) {
        setCAPIException(e);
        return NULL;
    }
}

Box* objectHash(Box* obj) {
    return boxInt(_Py_HashPointer(obj));
}

Box* objectSetattr(Box* obj, Box* attr, Box* value) {
    attr = coerceUnicodeToStr<CXX>(attr);
    if (attr->cls != str_cls) {
        raiseExcHelper(TypeError, "attribute name must be string, not '%s'", attr->cls->tp_name);
    }

    BoxedString* attr_str = static_cast<BoxedString*>(attr);
    setattrGeneric<NOT_REWRITABLE>(obj, attr_str, value, NULL);
    return None;
}

Box* objectSubclasshook(Box* cls, Box* a) {
    return incref(NotImplemented);
}

static PyObject* import_copyreg(void) noexcept {
    static PyObject* copyreg_str;

    if (!copyreg_str) {
        // this is interned in cpython:
        copyreg_str = PyString_FromString("copy_reg");
        if (copyreg_str == NULL)
            return NULL;
    }

    return PyImport_Import(copyreg_str);
}

static PyObject* slotnames(PyObject* cls) noexcept {
    PyObject* clsdict;
    PyObject* copyreg;
    PyObject* slotnames;

    if (!PyType_Check(cls)) {
        Py_INCREF(Py_None);
        return Py_None;
    }

    clsdict = ((PyTypeObject*)cls)->tp_dict;
    slotnames = PyDict_GetItemString(clsdict, "__slotnames__");
    if (slotnames != NULL && PyList_Check(slotnames)) {
        Py_INCREF(slotnames);
        return slotnames;
    }

    copyreg = import_copyreg();
    if (copyreg == NULL)
        return NULL;

    slotnames = PyObject_CallMethod(copyreg, "_slotnames", "O", cls);
    Py_DECREF(copyreg);
    if (slotnames != NULL && slotnames != Py_None && !PyList_Check(slotnames)) {
        PyErr_SetString(PyExc_TypeError, "copy_reg._slotnames didn't return a list or None");
        Py_DECREF(slotnames);
        slotnames = NULL;
    }

    return slotnames;
}

static PyObject* reduce_2(PyObject* obj) noexcept {
    PyObject* cls, *getnewargs;
    PyObject* args = NULL, * args2 = NULL;
    PyObject* getstate = NULL, * state = NULL, * names = NULL;
    PyObject* slots = NULL, * listitems = NULL, * dictitems = NULL;
    PyObject* copyreg = NULL, * newobj = NULL, * res = NULL;
    Py_ssize_t i, n;

    cls = PyObject_GetAttrString(obj, "__class__");
    if (cls == NULL)
        return NULL;

    getnewargs = PyObject_GetAttrString(obj, "__getnewargs__");
    if (getnewargs != NULL) {
        args = PyObject_CallObject(getnewargs, NULL);
        Py_DECREF(getnewargs);
        if (args != NULL && !PyTuple_Check(args)) {
            PyErr_Format(PyExc_TypeError, "__getnewargs__ should return a tuple, "
                                          "not '%.200s'",
                         Py_TYPE(args)->tp_name);
            goto end;
        }
    } else {
        PyErr_Clear();
        args = PyTuple_New(0);
    }
    if (args == NULL)
        goto end;

    getstate = PyObject_GetAttrString(obj, "__getstate__");
    if (getstate != NULL) {
        state = PyObject_CallObject(getstate, NULL);
        Py_DECREF(getstate);
        if (state == NULL)
            goto end;
    } else {
        PyErr_Clear();
        state = PyObject_GetAttrString(obj, "__dict__");
        if (state == NULL) {
            PyErr_Clear();
            state = Py_None;
            Py_INCREF(state);
        } else {
            // Pyston change: convert attrwrapper to a real dict
            if (state->cls == attrwrapper_cls) {
                PyObject* real_dict = PyDict_New();
                PyDict_Update(real_dict, state);
                state = real_dict;
            }
        }
        names = slotnames(cls);
        if (names == NULL)
            goto end;
        if (names != Py_None) {
            assert(PyList_Check(names));
            slots = PyDict_New();
            if (slots == NULL)
                goto end;
            n = 0;
            /* Can't pre-compute the list size; the list
               is stored on the class so accessible to other
               threads, which may be run by DECREF */
            for (i = 0; i < PyList_GET_SIZE(names); i++) {
                PyObject* name, *value;
                name = PyList_GET_ITEM(names, i);
                value = PyObject_GetAttr(obj, name);
                if (value == NULL)
                    PyErr_Clear();
                else {
                    int err = PyDict_SetItem(slots, name, value);
                    Py_DECREF(value);
                    if (err)
                        goto end;
                    n++;
                }
            }
            if (n) {
                state = Py_BuildValue("(NO)", state, slots);
                if (state == NULL)
                    goto end;
            }
        }
    }

    if (!PyList_Check(obj)) {
        listitems = Py_None;
        Py_INCREF(listitems);
    } else {
        listitems = PyObject_GetIter(obj);
        if (listitems == NULL)
            goto end;
    }

    if (!PyDict_Check(obj)) {
        dictitems = Py_None;
        Py_INCREF(dictitems);
    } else {
        dictitems = PyObject_CallMethod(obj, "iteritems", "");
        if (dictitems == NULL)
            goto end;
    }

    copyreg = import_copyreg();
    if (copyreg == NULL)
        goto end;
    newobj = PyObject_GetAttrString(copyreg, "__newobj__");
    if (newobj == NULL)
        goto end;

    n = PyTuple_GET_SIZE(args);
    args2 = PyTuple_New(n + 1);
    if (args2 == NULL)
        goto end;
    PyTuple_SET_ITEM(args2, 0, cls);
    cls = NULL;
    for (i = 0; i < n; i++) {
        PyObject* v = PyTuple_GET_ITEM(args, i);
        Py_INCREF(v);
        PyTuple_SET_ITEM(args2, i + 1, v);
    }

    res = PyTuple_Pack(5, newobj, args2, state, listitems, dictitems);

end:
    Py_XDECREF(cls);
    Py_XDECREF(args);
    Py_XDECREF(args2);
    Py_XDECREF(slots);
    Py_XDECREF(state);
    Py_XDECREF(names);
    Py_XDECREF(listitems);
    Py_XDECREF(dictitems);
    Py_XDECREF(copyreg);
    Py_XDECREF(newobj);
    return res;
}

static PyObject* _common_reduce(PyObject* self, int proto) noexcept {
    PyObject* copyreg, *res;

    if (proto >= 2)
        return reduce_2(self);

    copyreg = import_copyreg();
    if (!copyreg)
        return NULL;

    res = PyEval_CallMethod(copyreg, "_reduce_ex", "(Oi)", self, proto);
    Py_DECREF(copyreg);

    return res;
}

static PyObject* object_reduce(PyObject* self, PyObject* args) noexcept {
    int proto = 0;

    if (!PyArg_ParseTuple(args, "|i:__reduce__", &proto))
        return NULL;

    return _common_reduce(self, proto);
}

static PyObject* object_reduce_ex(PyObject* self, PyObject* args) noexcept {
    PyObject* reduce, *res;
    int proto = 0;

    if (!PyArg_ParseTuple(args, "|i:__reduce_ex__", &proto))
        return NULL;

    reduce = PyObject_GetAttrString(self, "__reduce__");
    if (reduce == NULL)
        PyErr_Clear();
    else {
        PyObject* cls, *clsreduce, *objreduce;
        int override;
        cls = PyObject_GetAttrString(self, "__class__");
        if (cls == NULL) {
            Py_DECREF(reduce);
            return NULL;
        }
        clsreduce = PyObject_GetAttrString(cls, "__reduce__");
        Py_DECREF(cls);
        if (clsreduce == NULL) {
            Py_DECREF(reduce);
            return NULL;
        }
        objreduce = PyDict_GetItemString(PyBaseObject_Type.tp_dict, "__reduce__");
        override = (clsreduce != objreduce);
        Py_DECREF(clsreduce);
        if (override) {
            res = PyObject_CallObject(reduce, NULL);
            Py_DECREF(reduce);
            return res;
        } else
            Py_DECREF(reduce);
    }

    return _common_reduce(self, proto);
}

/*
   from PEP 3101, this code implements:

   class object:
       def __format__(self, format_spec):
       if isinstance(format_spec, str):
           return format(str(self), format_spec)
       elif isinstance(format_spec, unicode):
           return format(unicode(self), format_spec)
*/
static PyObject* object_format(PyObject* self, PyObject* args) noexcept {
    PyObject* format_spec;
    PyObject* self_as_str = NULL;
    PyObject* result = NULL;
    Py_ssize_t format_len;

    if (!PyArg_ParseTuple(args, "O:__format__", &format_spec))
        return NULL;
#ifdef Py_USING_UNICODE
    if (PyUnicode_Check(format_spec)) {
        format_len = PyUnicode_GET_SIZE(format_spec);
        self_as_str = PyObject_Unicode(self);
    } else if (PyString_Check(format_spec)) {
#else
    if (PyString_Check(format_spec)) {
#endif
        format_len = PyString_GET_SIZE(format_spec);
        self_as_str = PyObject_Str(self);
    } else {
        PyErr_SetString(PyExc_TypeError, "argument to __format__ must be unicode or str");
        return NULL;
    }

    if (self_as_str != NULL) {
        /* Issue 7994: If we're converting to a string, we
           should reject format specifications */
        if (format_len > 0) {
            if (PyErr_WarnEx(PyExc_PendingDeprecationWarning, "object.__format__ with a non-empty format "
                                                              "string is deprecated",
                             1) < 0) {
                goto done;
            }
            /* Eventually this will become an error:
            PyErr_Format(PyExc_TypeError,
               "non-empty format string passed to object.__format__");
            goto done;
            */
        }
        result = PyObject_Format(self_as_str, format_spec);
    }

done:
    Py_XDECREF(self_as_str);

    return result;
}

static Box* objectClass(Box* obj, void* context) {
    assert(obj->cls != instance_cls); // should override __class__ in classobj
    return obj->cls;
}

static void objectSetClass(Box* obj, Box* val, void* context) {
    if (!PyType_Check(val))
        raiseExcHelper(TypeError, "__class__ must be set to new-style class, not '%s' object", val->cls->tp_name);

    auto new_cls = static_cast<BoxedClass*>(val);

    // Conservative Pyston checks: make sure that both classes are derived only from Pyston types,
    // and that they don't define any extra C-level fields
    RELEASE_ASSERT(val->cls == type_cls, "");
    RELEASE_ASSERT(obj->cls->cls == type_cls, "");
    for (auto b : *static_cast<BoxedTuple*>(obj->cls->tp_mro)) {
        BoxedClass* base = static_cast<BoxedClass*>(b);
        RELEASE_ASSERT(base->is_pyston_class, "");
    }
    for (auto b : *static_cast<BoxedTuple*>(new_cls->tp_mro)) {
        BoxedClass* base = static_cast<BoxedClass*>(b);
        RELEASE_ASSERT(base->is_pyston_class, "");
    }

    RELEASE_ASSERT(obj->cls->tp_basicsize == object_cls->tp_basicsize + sizeof(HCAttrs) + sizeof(Box**), "");
    RELEASE_ASSERT(new_cls->tp_basicsize == object_cls->tp_basicsize + sizeof(HCAttrs) + sizeof(Box**), "");
    RELEASE_ASSERT(obj->cls->attrs_offset != 0, "");
    RELEASE_ASSERT(new_cls->attrs_offset != 0, "");
    RELEASE_ASSERT(obj->cls->tp_weaklistoffset != 0, "");
    RELEASE_ASSERT(new_cls->tp_weaklistoffset != 0, "");

    // Normal Python checks.
    // TODO there are more checks to add here, and they should throw errors not asserts
    RELEASE_ASSERT(obj->cls->tp_basicsize == new_cls->tp_basicsize, "");
    RELEASE_ASSERT(obj->cls->tp_dictoffset == new_cls->tp_dictoffset, "");
    RELEASE_ASSERT(obj->cls->tp_weaklistoffset == new_cls->tp_weaklistoffset, "");
    RELEASE_ASSERT(obj->cls->attrs_offset == new_cls->attrs_offset, "");

    obj->cls = new_cls;
}

static PyMethodDef object_methods[] = {
    { "__reduce_ex__", object_reduce_ex, METH_VARARGS, NULL }, //
    { "__reduce__", object_reduce, METH_VARARGS, NULL },       //
    { "__format__", object_format, METH_VARARGS, PyDoc_STR("default object formatter") },
};

static Box* typeName(Box* b, void*) {
    RELEASE_ASSERT(PyType_Check(b), "");
    BoxedClass* type = static_cast<BoxedClass*>(b);

    if (type->tp_flags & Py_TPFLAGS_HEAPTYPE) {
        BoxedHeapClass* et = static_cast<BoxedHeapClass*>(type);
        return incref(et->ht_name);
    } else {
        const char* s = strrchr(type->tp_name, '.');
        if (s == NULL)
            s = type->tp_name;
        else
            s++;
        return PyString_FromString(s);
    }
}

static void typeSetName(Box* b, Box* v, void*) {
    assert(PyType_Check(b));
    BoxedClass* type = static_cast<BoxedClass*>(b);

    // Awkward... in CPython you can only set __name__ for heaptype classes
    // (those with ht_name) but in Pyston right now we have some heaptype classes that
    // aren't heaptype in CPython, and we have to restrict those too.

    // TODO is this predicate right?
    bool is_heaptype = (type->tp_flags & Py_TPFLAGS_HEAPTYPE);
    if (!(is_heaptype && type->is_user_defined)) {
        raiseExcHelper(TypeError, "can't set %s.__name__", type->tp_name);
    }
    if (!v) {
        raiseExcHelper(TypeError, "can't delete %s.__name__", type->tp_name);
    }
    if (!PyString_Check(v)) {
        raiseExcHelper(TypeError, "can only assign string to %s.__name__, not '%s'", type->tp_name, getTypeName(v));
    }

    BoxedString* s = static_cast<BoxedString*>(v);
    if (strlen(s->data()) != s->size()) {
        raiseExcHelper(ValueError, "__name__ must not contain null bytes");
    }

    BoxedHeapClass* ht = static_cast<BoxedHeapClass*>(type);
    ht->ht_name = s;
    ht->tp_name = s->data();
}

static Box* typeBases(Box* b, void*) {
    RELEASE_ASSERT(PyType_Check(b), "");
    BoxedClass* type = static_cast<BoxedClass*>(b);

    assert(type->tp_bases);
    return type->tp_bases;
}

static void typeSetBases(Box* b, Box* v, void* c) {
    RELEASE_ASSERT(PyType_Check(b), "");
    BoxedClass* type = static_cast<BoxedClass*>(b);
    if (type_set_bases(type, v, c) == -1)
        throwCAPIException();
}

// cls should be obj->cls.
// Added as parameter because it should typically be available
inline void initUserAttrs(Box* obj, BoxedClass* cls) {
    assert(obj->cls == cls);
    if (cls->instancesHaveHCAttrs()) {
        HCAttrs* attrs = obj->getHCAttrsPtr();
        attrs = new ((void*)attrs) HCAttrs();
    }
}

extern "C" void PyObject_InitHcAttrs(HCAttrs* attrs) noexcept {
    new ((void*)attrs) HCAttrs();
}

extern "C" PyObject* PyObject_GetHcAttrString(PyObject* obj, const char* attr) PYSTON_NOEXCEPT {
    return obj->getattr(internStringMortal(attr));
}

extern "C" int PyObject_SetHcAttrString(PyObject* obj, const char* attr, PyObject* val) PYSTON_NOEXCEPT {
    obj->setattr(internStringMortal(attr), val, NULL);
    return 0;
}

extern "C" int PyObject_DelHcAttrString(PyObject* obj, const char* attr) PYSTON_NOEXCEPT {
    BoxedString* attr_str = internStringMortal(attr);
    bool has = obj->hasattr(attr_str);
    if (!has)
        return -1;
    obj->delattr(attr_str, NULL);
    return 0;
}

extern "C" int PyObject_ClearHcAttrs(HCAttrs* attrs) noexcept {
    attrs->clear();
    return 0;
}

extern "C" int PyObject_TraverseHcAttrs(HCAttrs* attrs, visitproc visit, void* arg) noexcept {
    return attrs->traverse(visit, arg);
}

extern "C" PyVarObject* PyObject_InitVar(PyVarObject* op, PyTypeObject* tp, Py_ssize_t size) noexcept {
    assert(op);
    assert(tp);

    Py_TYPE(op) = tp;
    op->ob_size = size;
    _Py_NewReference(op);

    return op;
}

extern "C" PyObject* PyObject_Init(PyObject* op, PyTypeObject* tp) noexcept {
    if (op == NULL)
        return PyErr_NoMemory();

    assert(tp);

    Py_TYPE(op) = tp;
    _Py_NewReference(op);

    if (PyType_SUPPORTS_WEAKREFS(tp)) {
        *PyObject_GET_WEAKREFS_LISTPTR(op) = NULL;
    }

    // I think CPython defers the dict creation (equivalent of our initUserAttrs) to the
    // first time that an attribute gets set.
    // Our HCAttrs object already includes this optimization of no-allocation-if-empty,
    // but it's nice to initialize the hcls here so we don't have to check it on every getattr/setattr.
    // TODO It does mean that anything not defering to this function will have to call
    // initUserAttrs themselves, though.
    //initUserAttrs(op, tp);

#ifndef NDEBUG
    if (tp->tp_flags & Py_TPFLAGS_HEAPTYPE) {
        BoxedHeapClass* heap_cls = static_cast<BoxedHeapClass*>(tp);
        if (heap_cls->nslots() > 0) {
            BoxedHeapClass::SlotOffset* slotOffsets = heap_cls->slotOffsets();
            for (int i = 0; i < heap_cls->nslots(); i++) {
                // This should be set to 0 on allocation:
                // (If it wasn't, we would need to initialize it to 0 here.)
                assert(*(Box**)((char*)op + slotOffsets[i]) == NULL);
            }
        }
    }
#endif

    return op;
}

Box* decodeUTF8StringPtr(llvm::StringRef s) {
    Box* rtn = PyUnicode_DecodeUTF8(s.data(), s.size(), "strict");
    if (!rtn)
        throwCAPIException();
    assert(rtn);
    return rtn;
}

static PyObject* type_richcompare(PyObject* v, PyObject* w, int op) noexcept {
    PyObject* result;
    Py_uintptr_t vv, ww;
    int c;

    /* Make sure both arguments are types. */
    if (!PyType_Check(v) || !PyType_Check(w) ||
        /* If there is a __cmp__ method defined, let it be called instead
           of our dumb function designed merely to warn.  See bug
           #7491. */
        Py_TYPE(v)->tp_compare || Py_TYPE(w)->tp_compare) {
        result = Py_NotImplemented;
        goto out;
    }

    /* Py3K warning if comparison isn't == or !=  */
    if (Py_Py3kWarningFlag && op != Py_EQ && op != Py_NE
        && PyErr_WarnEx(PyExc_DeprecationWarning, "type inequality comparisons not supported "
                                                  "in 3.x",
                        1) < 0) {
        return NULL;
    }

    /* Compare addresses */
    vv = (Py_uintptr_t)v;
    ww = (Py_uintptr_t)w;
    switch (op) {
        case Py_LT:
            c = vv < ww;
            break;
        case Py_LE:
            c = vv <= ww;
            break;
        case Py_EQ:
            c = vv == ww;
            break;
        case Py_NE:
            c = vv != ww;
            break;
        case Py_GT:
            c = vv > ww;
            break;
        case Py_GE:
            c = vv >= ww;
            break;
        default:
            result = Py_NotImplemented;
            goto out;
    }
    result = c ? Py_True : Py_False;

/* incref and return */
out:
    Py_INCREF(result);
    return result;
}

extern "C" PyUnicodeObject* unicode_empty;
extern "C" PyUnicodeObject* _PyUnicode_New(Py_ssize_t length) noexcept {
    PyUnicodeObject* unicode;

    /* Optimization for empty strings */
    if (length == 0 && unicode_empty != NULL) {
        Py_INCREF(unicode_empty);
        return unicode_empty;
    }

    /* Ensure we won't overflow the size. */
    if (length > ((PY_SSIZE_T_MAX / sizeof(Py_UNICODE)) - 1)) {
        return (PyUnicodeObject*)PyErr_NoMemory();
    }

    // Pyston change: allocate ->str first, so that if this allocation
    // causes a collection, we don't see a half-created unicode object:
    size_t new_size = sizeof(Py_UNICODE) * ((size_t)length + 1);
    unicode = PyObject_New(PyUnicodeObject, &PyUnicode_Type);
    if (unicode == NULL)
        return NULL;
    unicode->str = (Py_UNICODE*)PyObject_MALLOC(new_size);
    if (!unicode->str) {
        Py_DECREF(unicode);
        return (PyUnicodeObject*)PyErr_NoMemory();
    }

#if STAT_ALLOCATIONS
    {
        size_t size = sizeof(PyUnicodeObject);
        ALLOC_STATS(unicode_cls);
    }
#endif

    /* Initialize the first element to guard against cases where
     * the caller fails before initializing str -- unicode_resize()
     * reads str[0], and the Keep-Alive optimization can keep memory
     * allocated for str alive across a call to unicode_dealloc(unicode).
     * We don't want unicode_resize to read uninitialized memory in
     * that case.
     */
    unicode->str[0] = 0;
    unicode->str[length] = 0;
    unicode->length = length;
    unicode->hash = -1;
    unicode->defenc = NULL;
    return unicode;
}

void dealloc_null(Box* box) {
    assert(box->cls->tp_del == NULL);
}

static Box* getsetGet(Box* self, Box* obj, Box* type) {
    // TODO: should call the full descr_check instead
    if (obj == NULL || obj == None)
        return self;

    BoxedGetsetDescriptor* getset_descr = static_cast<BoxedGetsetDescriptor*>(self);

    assert(getset_descr->get != NULL);

    if (isSubclass(self->cls, pyston_getset_cls)) {
        return getset_descr->get(obj, getset_descr->closure);
    } else {
        RELEASE_ASSERT(isSubclass(self->cls, capi_getset_cls), "");
        Box* r = getset_descr->get(obj, getset_descr->closure);
        if (!r)
            throwCAPIException();
        return r;
    }
}

static Box* getsetSet(Box* self, Box* obj, Box* val) {
    assert(obj != NULL && obj != None);

    BoxedGetsetDescriptor* getset_descr = static_cast<BoxedGetsetDescriptor*>(self);

    if (getset_descr->set == NULL) {
        raiseExcHelper(AttributeError, "attribute '%s' of '%s' objects is not writable", getset_descr->name->data(),
                       obj->cls->tp_name);
    }

    if (isSubclass(self->cls, pyston_getset_cls)) {
        getset_descr->set(obj, val, getset_descr->closure);
        return None;
    } else {
        RELEASE_ASSERT(isSubclass(self->cls, capi_getset_cls), "");
        getset_descr->set(obj, val, getset_descr->closure);
        checkAndThrowCAPIException();
        return None;
    }
}

static Box* getsetDelete(Box* self, Box* obj) {
    return getsetSet(self, obj, NULL);
}

void Box::clearAttrs() {
    if (cls->instancesHaveHCAttrs()) {
        HCAttrs* attrs = getHCAttrsPtr();
        attrs->clear();
        return;
    }

    if (cls->instancesHaveDictAttrs()) {
        BoxedDict* d = getDict();
        PyDict_Clear(d);
        return;
    }
}

void HiddenClass::dump() noexcept {
    if (type == SINGLETON || type == NORMAL) {
        if (type == SINGLETON)
            printf("Singleton hcls:\n");
        else
            printf("Normal hcls:\n");
        printf("Attrwrapper offset: %d\n", attrwrapper_offset);
        for (auto p : attr_offsets) {
            //printf("%d: %s\n", p.second, p.first->c_str());
            printf("%d: %p\n", p.second, p.first);
        }
    }
}

void HCAttrs::clear() noexcept {
    HiddenClass* hcls = this->hcls;

    if (!hcls)
        return;

    if (unlikely(hcls->type == HiddenClass::DICT_BACKED)) {
        Box* d = this->attr_list->attrs[0];
        Py_DECREF(d);
        return;
    }

    assert(hcls->type == HiddenClass::NORMAL || hcls->type == HiddenClass::SINGLETON);

    // TODO: should swap in the new HCAttrs before doing any decrefs.
    for (int i = 0; i < hcls->attributeArraySize(); i++) {
        Py_DECREF(this->attr_list->attrs[i]);
    }

    if (this->attr_list)
        PyMem_FREE(this->attr_list);
    new ((void*)this) HCAttrs(root_hcls);
}

static void tupledealloc(PyTupleObject* op) noexcept {
    Py_ssize_t i;
    Py_ssize_t len = Py_SIZE(op);
    PyObject_GC_UnTrack(op);
    Py_TRASHCAN_SAFE_BEGIN(op) if (len > 0) {
        i = len;
        while (--i >= 0)
            Py_XDECREF(op->ob_item[i]);
#if PyTuple_MAXSAVESIZE > 0
        if (len < PyTuple_MAXSAVESIZE && numfree[len] < PyTuple_MAXFREELIST && Py_TYPE(op) == &PyTuple_Type) {
            op->ob_item[0] = (PyObject*)free_list[len];
            numfree[len]++;
            free_list[len] = op;
            goto done; /* return */
        }
#endif
    }
    op->ob_type->tp_free((PyObject*)op);
done:
    Py_TRASHCAN_SAFE_END(op)
}

static int
tupletraverse(PyTupleObject *o, visitproc visit, void *arg)
{
    Py_ssize_t i;

    for (i = Py_SIZE(o); --i >= 0; )
        Py_VISIT(o->ob_item[i]);
    return 0;
}

void BoxedModule::dealloc(Box* b) noexcept {
    BoxedModule* self = static_cast<BoxedModule*>(b);

    BoxedModule::clear(b);

    b->cls->tp_free(b);
}

int BoxedModule::traverse(Box* _m, visitproc visit, void* arg) noexcept {
    BoxedModule* m = static_cast<BoxedModule*>(_m);
    Py_VISIT_HCATTRS(m->attrs);
    return 0;
}

template <typename CM>
void clearContiguousMap(CM& cm) {
    for (auto&& p : cm) {
        Py_DECREF(cm.getMapped(p.second));
    }
    cm.~ContiguousMap();
}

int BoxedModule::clear(Box* b) noexcept {
    BoxedModule* self = static_cast<BoxedModule*>(b);
    self->clearAttrs();

    clearContiguousMap(self->str_constants);
    clearContiguousMap(self->unicode_constants);
    clearContiguousMap(self->int_constants);
    clearContiguousMap(self->float_constants);
    clearContiguousMap(self->imaginary_constants);
    clearContiguousMap(self->long_constants);
    assert(!self->keep_alive.size());

    return 0;
}

void BoxedSlice::dealloc(Box* b) noexcept {
    BoxedSlice* self = static_cast<BoxedSlice*>(b);

    Py_DECREF(self->step);
    Py_DECREF(self->start);
    Py_DECREF(self->stop);

    PyObject_Del(b);
}

void BoxedInstanceMethod::dealloc(Box* b) noexcept {
    BoxedInstanceMethod* im = static_cast<BoxedInstanceMethod*>(b);

    im->clearAttrs();

    _PyObject_GC_UNTRACK(im);
    if (im->im_weakreflist != NULL)
        PyObject_ClearWeakRefs((PyObject *)im);
    Py_DECREF(im->func);
    Py_XDECREF(im->obj);
    Py_XDECREF(im->im_class);

#if 0
    if (numfree < PyMethod_MAXFREELIST) {
        im->obj = (PyObject *)free_list;
        free_list = im;
        numfree++;
    }
    else {
#endif
        PyObject_GC_Del(im);
#if 0
    }
#endif
}

int BoxedInstanceMethod::traverse(Box* _im, visitproc visit, void* arg) noexcept {
    BoxedInstanceMethod* im = static_cast<BoxedInstanceMethod*>(_im);
    Py_VISIT(im->func);
    Py_VISIT(im->obj);
    Py_VISIT(im->im_class);
    return 0;
}

bool IN_SHUTDOWN = false;
void BoxedClass::dealloc(Box* b) noexcept {
    BoxedClass* type = static_cast<BoxedClass*>(b);

    if (PyObject_IS_GC(type))
        _PyObject_GC_UNTRACK(type);
    type->clearAttrs();

    Py_XDECREF(type->tp_dict);
    Py_XDECREF(type->tp_bases);
    Py_XDECREF(type->tp_subclasses);
    Py_XDECREF(type->tp_mro);
    Py_XDECREF(type->tp_base);

    // During shutdown, don't free class objects since that would make
    // debugging very hard.
    if (!IN_SHUTDOWN)
        Py_TYPE(type)->tp_free(type);

    // Copied in the CPython implementation for reference:
#if 0
    /* Assert this is a heap-allocated type object */
    assert(type->tp_flags & Py_TPFLAGS_HEAPTYPE);
    _PyObject_GC_UNTRACK(type);
    PyObject_ClearWeakRefs((PyObject *)type);
    BoxedHeapClass* et = (BoxedHeapClass *)type;
    Py_XDECREF(type->tp_base);
    Py_XDECREF(type->tp_dict);
    Py_XDECREF(type->tp_bases);
    Py_XDECREF(type->tp_mro);
    Py_XDECREF(type->tp_cache);
    Py_XDECREF(type->tp_subclasses);
    /* A type's tp_doc is heap allocated, unlike the tp_doc slots
     * of most other objects.  It's okay to cast it to char *.
     */
    PyObject_Free((char *)type->tp_doc);
    Py_XDECREF(et->ht_name);
    Py_XDECREF(et->ht_slots);
    Py_TYPE(type)->tp_free((PyObject *)type);
#endif
}

static void object_dealloc(PyObject* self) {
    Py_TYPE(self)->tp_free(self);
}

static int type_is_gc(BoxedClass* type) {
    return type->is_pyston_class || (type->tp_flags & Py_TPFLAGS_HEAPTYPE);
}

static int
type_traverse(PyTypeObject *type, visitproc visit, void *arg)
{
    /* Because of type_is_gc(), the collector only calls this
       for heaptypes. */
    // Pyston change: HEAPTYPE is not about whether it is in GC or not
    // assert(type->tp_flags & Py_TPFLAGS_HEAPTYPE);

    Py_VISIT_HCATTRS(type->attrs);

    Py_VISIT(type->tp_dict);
    Py_VISIT(type->tp_cache);
    Py_VISIT(type->tp_mro);
    Py_VISIT(type->tp_bases);
    Py_VISIT(type->tp_base);

    /* There's no need to visit type->tp_subclasses or
       ((PyHeapTypeObject *)type)->ht_slots, because they can't be involved
       in cycles; tp_subclasses is a list of weak references,
       and slots is a tuple of strings. */

    return 0;
}

static int
type_clear(PyTypeObject *type)
{
    /* Because of type_is_gc(), the collector only calls this
       for heaptypes. */
    // Pyston change: HEAPTYPE is not about whether it is in GC or not
    // assert(type->tp_flags & Py_TPFLAGS_HEAPTYPE);

    /* We need to invalidate the method cache carefully before clearing
       the dict, so that other objects caught in a reference cycle
       don't start calling destroyed methods.

       Otherwise, the only field we need to clear is tp_mro, which is
       part of a hard cycle (its first element is the class itself) that
       won't be broken otherwise (it's a tuple and tuples don't have a
       tp_clear handler).  None of the other fields need to be
       cleared, and here's why:

       tp_cache:
           Not used; if it were, it would be a dict.

       tp_bases, tp_base:
           If these are involved in a cycle, there must be at least
           one other, mutable object in the cycle, e.g. a base
           class's dict; the cycle will be broken that way.

       tp_subclasses:
           A list of weak references can't be part of a cycle; and
           lists have their own tp_clear.

       slots (in PyHeapTypeObject):
           A tuple of strings can't be part of a cycle.
    */

    PyType_Modified(type);
    if (type->tp_dict)
        PyDict_Clear(type->tp_dict);
    type->attrs.clear();
    Py_CLEAR(type->tp_dict);
    Py_CLEAR(type->tp_mro);

    return 0;
}

int HCAttrs::traverse(visitproc visit, void* arg) noexcept {
    int nattrs = hcls->attributeArraySize();
    for (int i = 0; i < nattrs; i++) {
        Py_VISIT(attr_list->attrs[i]);
    }
    return 0;
}

void AttrWrapperIter::dealloc(Box* _o) noexcept {
    AttrWrapperIter* o = (AttrWrapperIter*)_o;

    Py_FatalError("unimplemented?");

    o->cls->tp_free(o);
}

int AttrWrapperIter::traverse(Box* _o, visitproc visit, void* arg) noexcept {
    AttrWrapperIter* o = (AttrWrapperIter*)_o;

    Py_FatalError("unimplemented?");

    return 0;
}

void BoxedClosure::dealloc(Box* _o) noexcept {
    BoxedClosure* o = (BoxedClosure*)_o;

    for (int i = 0; i < o->nelts; i++) {
        Py_XDECREF(o->elts[i]);
    }

    o->cls->tp_free(o);
}

int BoxedClosure::traverse(Box* _o, visitproc visit, void* arg) noexcept {
    BoxedClosure* o = (BoxedClosure*)_o;

    for (int i = 0; i < o->nelts; i++) {
        Py_XDECREF(o->elts[i]);
    }

    return 0;
}

int BoxedClosure::clear(Box* _o) noexcept {
    BoxedClosure* o = (BoxedClosure*)_o;

    for (int i = 0; i < o->nelts; i++) {
        Py_CLEAR(o->elts[i]);
    }

    return 0;
}

void BoxedGetsetDescriptor::dealloc(Box* _o) noexcept {
    BoxedGetsetDescriptor* o = (BoxedGetsetDescriptor*)_o;

    Py_XDECREF(o->name);

    o->cls->tp_free(o);
}

#ifndef Py_REF_DEBUG
#define PRINT_TOTAL_REFS()
#else /* Py_REF_DEBUG */
#define PRINT_TOTAL_REFS() fprintf(stderr, "[%" PY_FORMAT_SIZE_T "d refs]\n", _Py_GetRefTotal())
#endif

std::vector<Box*> constants;
extern "C" PyObject* PyGC_RegisterStaticConstant(Box* b) noexcept {
    constants.push_back(b);
    return b;
}

extern "C" void _PyUnicode_Fini(void);

bool TRACK_ALLOCATIONS = false;
void setupRuntime() {
    root_hcls = HiddenClass::makeRoot();
    HiddenClass::dict_backed = HiddenClass::makeDictBacked();

    // We have to do a little dance to get object_cls and type_cls set up, since the normal
    // object-creation routines look at the class to see the allocation size.
    object_cls = static_cast<BoxedClass*>(_PyObject_GC_Malloc(sizeof(BoxedClass)));
    type_cls = static_cast<BoxedClass*>(_PyObject_GC_Malloc(sizeof(BoxedClass)));
    PyObject_INIT(object_cls, type_cls);
    PyObject_INIT(type_cls, type_cls);
    ::new (object_cls) BoxedClass(NULL, 0, 0, sizeof(Box), false, "object", object_dealloc, PyObject_Del, /* is_gc */ false);
    ::new (type_cls) BoxedClass(object_cls, offsetof(BoxedClass, attrs), offsetof(BoxedClass, tp_weaklist),
                                sizeof(BoxedHeapClass), false, "type", BoxedClass::dealloc, PyObject_GC_Del, true,
                                (traverseproc)type_traverse, (inquiry)type_clear);
    _PyObject_GC_TRACK(object_cls);
    _PyObject_GC_TRACK(type_cls);
    type_cls->tp_is_gc = (inquiry)type_is_gc;

    type_cls->has_safe_tp_dealloc = false;
    type_cls->tp_flags |= Py_TPFLAGS_TYPE_SUBCLASS;
    type_cls->tp_itemsize = sizeof(BoxedHeapClass::SlotOffset);

    // XXX silly that we have to set this again
    new (&object_cls->attrs) HCAttrs(HiddenClass::makeSingleton());
    new (&type_cls->attrs) HCAttrs(HiddenClass::makeSingleton());
    object_cls->instances_are_nonzero = true;
    object_cls->tp_getattro = PyObject_GenericGetAttr;
    object_cls->tp_setattro = PyObject_GenericSetAttr;
    object_cls->tp_init = object_init;
    object_cls->tp_new = object_new;
    type_cls->tp_getattro = type_getattro;

    none_cls = new (0) BoxedClass(object_cls, 0, 0, sizeof(Box), false, "NoneType", NULL, NULL, /* is_gc */ false);
    None = new (none_cls) Box();
    constants.push_back(None);
    assert(None->cls);

    // You can't actually have an instance of basestring
    basestring_cls = new (0) BoxedClass(object_cls, 0, 0, sizeof(Box), false, "basestring", NULL, NULL, false);

    // We add 1 to the tp_basicsize of the BoxedString in order to hold the null byte at the end.
    // We use offsetof(BoxedString, s_data) as opposed to sizeof(BoxedString) so that we can
    // use the extra padding bytes at the end of the BoxedString.
    str_cls = new (0) BoxedClass(basestring_cls, 0, 0, offsetof(BoxedString, s_data) + 1, false, "str", NULL, NULL, false);
    str_cls->tp_flags |= Py_TPFLAGS_STRING_SUBCLASS;
    str_cls->tp_itemsize = sizeof(char);

    // It wasn't safe to add __base__ attributes until object+type+str are set up, so do that now:
    Py_INCREF(object_cls);
    type_cls->giveAttr("__base__", object_cls);
    Py_INCREF(object_cls);
    basestring_cls->giveAttr("__base__", object_cls);
    Py_INCREF(basestring_cls);
    str_cls->giveAttr("__base__", basestring_cls);
    Py_INCREF(object_cls);
    none_cls->giveAttr("__base__", object_cls);
    Py_INCREF(None);
    object_cls->giveAttr("__base__", None);

    // Not sure why CPython defines sizeof(PyTupleObject) to include one element,
    // but we copy that, which means we have to subtract that extra pointer to get the tp_basicsize:
    tuple_cls = new (0) BoxedClass(object_cls, 0, 0, sizeof(BoxedTuple) - sizeof(Box*), false, "tuple",
                                   (destructor)tupledealloc, NULL, true, (traverseproc)tupletraverse, NOCLEAR);

    tuple_cls->tp_flags |= Py_TPFLAGS_TUPLE_SUBCLASS;
    tuple_cls->tp_itemsize = sizeof(Box*);
    tuple_cls->tp_mro = BoxedTuple::create({ tuple_cls, object_cls });
    EmptyTuple = BoxedTuple::create({});
    constants.push_back(EmptyTuple);
    list_cls = new (0) BoxedClass(object_cls, 0, 0, sizeof(BoxedList), false, "list", BoxedList::dealloc, NULL, true,
                                  BoxedList::traverse, BoxedList::clear);
    list_cls->tp_flags |= Py_TPFLAGS_LIST_SUBCLASS;
    pyston_getset_cls = new (0) BoxedClass(object_cls, 0, 0, sizeof(BoxedGetsetDescriptor), false, "getset_descriptor",
                                           BoxedGetsetDescriptor::dealloc, NULL, false);
    attrwrapper_cls = new (0)
        BoxedClass(object_cls, 0, 0, sizeof(AttrWrapper), false, "attrwrapper", NULL, NULL, false);
    dict_cls = new (0) BoxedClass(object_cls, 0, 0, sizeof(BoxedDict), false, "dict", BoxedDict::dealloc, NULL, true,
                                  BoxedDict::traverse, BoxedDict::clear);
    dict_cls->tp_flags |= Py_TPFLAGS_DICT_SUBCLASS;
    file_cls = new (0) BoxedClass(object_cls, 0, offsetof(BoxedFile, weakreflist),
                                  sizeof(BoxedFile), false, "file", file_dealloc, NULL, false);
    int_cls = new (0) BoxedClass(object_cls, 0, 0, sizeof(BoxedInt), false, "int", BoxedInt::tp_dealloc, /*BoxedInt::tp_free*/NULL, false);
    int_cls->tp_flags |= Py_TPFLAGS_INT_SUBCLASS;
    bool_cls = new (0) BoxedClass(int_cls, 0, 0, sizeof(BoxedBool), false, "bool", NULL, NULL, false);
    complex_cls = new (0) BoxedClass(object_cls, 0, 0, sizeof(BoxedComplex), false, "complex", NULL, NULL, false);
    long_cls = new (0) BoxedClass(object_cls, 0, 0, sizeof(BoxedLong), false, "long", NULL, NULL, false);
    long_cls->tp_flags |= Py_TPFLAGS_LONG_SUBCLASS;
    float_cls = new (0) BoxedClass(object_cls, 0, 0, sizeof(BoxedFloat), false, "float", NULL, NULL, false);
    function_cls = new (0)
        BoxedClass(object_cls, offsetof(BoxedFunction, attrs), offsetof(BoxedFunction, weakreflist),
                   sizeof(BoxedFunction), false, "function", functionDtor, NULL, true, (traverseproc)func_traverse, NOCLEAR);
    builtin_function_or_method_cls = new (0) BoxedClass(
        object_cls, 0, offsetof(BoxedBuiltinFunctionOrMethod, weakreflist), sizeof(BoxedBuiltinFunctionOrMethod), false,
        "builtin_function_or_method", functionDtor, NULL, true, (traverseproc)builtin_func_traverse, NOCLEAR);
    function_cls->has_safe_tp_dealloc = builtin_function_or_method_cls->has_safe_tp_dealloc = true;

    module_cls = new (0) BoxedClass(object_cls, offsetof(BoxedModule, attrs), 0, sizeof(BoxedModule), false, "module",
                                    BoxedModule::dealloc, NULL, true, BoxedModule::traverse, BoxedModule::clear);
    member_descriptor_cls = new (0)
        BoxedClass(object_cls, 0, 0, sizeof(BoxedMemberDescriptor), false, "member_descriptor", NULL, NULL, false);
    capifunc_cls = new (0)
        BoxedClass(object_cls, 0, 0, sizeof(BoxedCApiFunction), false, "capifunc", BoxedCApiFunction::dealloc, NULL,
                   true, BoxedCApiFunction::traverse, BoxedCApiFunction::clear);
    method_cls = new (0)
        BoxedClass(object_cls, 0, 0, sizeof(BoxedMethodDescriptor), false, "method_descriptor",
                   BoxedMethodDescriptor::dealloc, NULL, true, BoxedMethodDescriptor::traverse, NOCLEAR);
    wrapperobject_cls = new (0)
        BoxedClass(object_cls, 0, 0, sizeof(BoxedWrapperObject), false, "method-wrapper", BoxedWrapperObject::dealloc,
                   NULL, true, BoxedWrapperObject::traverse, NOCLEAR);
    wrapperdescr_cls = new (0) BoxedClass(object_cls, 0, 0,
                                          sizeof(BoxedWrapperDescriptor), false, "wrapper_descriptor", NULL, NULL, false);

    EmptyString = new (0) BoxedString("");
    constants.push_back(EmptyString);
    // Call InternInPlace rather than InternFromString since that will
    // probably try to return EmptyString
    PyString_InternInPlace((Box**)&EmptyString);
    for (int i = 0; i <= UCHAR_MAX; i++) {
        char c = (char)i;
        BoxedString* s = new (1) BoxedString(llvm::StringRef(&c, 1));
        PyString_InternInPlace((Box**)&s);
        characters[i] = s;
        constants.push_back(s);
    }

    // Kind of hacky, but it's easier to manually construct the mro for a couple key classes
    // than try to make the MRO construction code be safe against say, tuple_cls not having
    // an mro (since the mro is stored as a tuple).
    object_cls->tp_mro = BoxedTuple::create({ object_cls });
    list_cls->tp_mro = BoxedTuple::create({ list_cls, object_cls });
    type_cls->tp_mro = BoxedTuple::create({ type_cls, object_cls });
    pyston_getset_cls->tp_mro = BoxedTuple::create({ pyston_getset_cls, object_cls });
    attrwrapper_cls->tp_mro = BoxedTuple::create({ attrwrapper_cls, object_cls });
    dict_cls->tp_mro = BoxedTuple::create({ dict_cls, object_cls });
    file_cls->tp_mro = BoxedTuple::create({ file_cls, object_cls });
    int_cls->tp_mro = BoxedTuple::create({ int_cls, object_cls });
    bool_cls->tp_mro = BoxedTuple::create({ bool_cls, object_cls });
    complex_cls->tp_mro = BoxedTuple::create({ complex_cls, object_cls });
    long_cls->tp_mro = BoxedTuple::create({ long_cls, object_cls });
    float_cls->tp_mro = BoxedTuple::create({ float_cls, object_cls });
    function_cls->tp_mro = BoxedTuple::create({ function_cls, object_cls });
    builtin_function_or_method_cls->tp_mro = BoxedTuple::create({ builtin_function_or_method_cls, object_cls });
    member_descriptor_cls->tp_mro = BoxedTuple::create({ member_descriptor_cls, object_cls });
    capifunc_cls->tp_mro = BoxedTuple::create({ capifunc_cls, object_cls });
    module_cls->tp_mro = BoxedTuple::create({ module_cls, object_cls });
    method_cls->tp_mro = BoxedTuple::create({ method_cls, object_cls });
    wrapperobject_cls->tp_mro = BoxedTuple::create({ wrapperobject_cls, object_cls });
    wrapperdescr_cls->tp_mro = BoxedTuple::create({ wrapperdescr_cls, object_cls });

    object_cls->tp_hash = (hashfunc)_Py_HashPointer;

    STR = typeFromClass(str_cls);
    BOXED_INT = typeFromClass(int_cls);
    BOXED_FLOAT = typeFromClass(float_cls);
    BOXED_BOOL = typeFromClass(bool_cls);
    NONE = typeFromClass(none_cls);
    LIST = typeFromClass(list_cls);
    MODULE = typeFromClass(module_cls);
    DICT = typeFromClass(dict_cls);
    BOXED_TUPLE = typeFromClass(tuple_cls);
    LONG = typeFromClass(long_cls);
    BOXED_COMPLEX = typeFromClass(complex_cls);

    True = new BoxedBool(true);
    False = new BoxedBool(false);
    constants.push_back(True);
    constants.push_back(False);

    // Need to initialize interned_ints early:
    setupInt();
    for (auto b : interned_ints)
        constants.push_back(b);



    // sys is the first module that needs to be set up, due to modules
    // being tracked in sys.modules:
    setupSys();

    // Weakrefs are used for tp_subclasses:
    init_weakref();

    add_operators(object_cls);

    object_cls->finishInitialization();
    type_cls->finishInitialization();
    basestring_cls->finishInitialization();
    str_cls->finishInitialization();
    none_cls->finishInitialization();
    tuple_cls->finishInitialization();
    list_cls->finishInitialization();
    pyston_getset_cls->finishInitialization();
    attrwrapper_cls->finishInitialization();
    dict_cls->finishInitialization();
    file_cls->finishInitialization();
    int_cls->finishInitialization();
    bool_cls->finishInitialization();
    complex_cls->finishInitialization();
    long_cls->finishInitialization();
    float_cls->finishInitialization();
    function_cls->finishInitialization();
    builtin_function_or_method_cls->finishInitialization();
    member_descriptor_cls->finishInitialization();
    module_cls->finishInitialization();
    capifunc_cls->finishInitialization();
    method_cls->finishInitialization();
    wrapperobject_cls->finishInitialization();
    wrapperdescr_cls->finishInitialization();

    str_cls->tp_flags |= Py_TPFLAGS_HAVE_NEWBUFFER;

    dict_descr = new (pyston_getset_cls)
        BoxedGetsetDescriptor(getStaticString("__dict__"), typeSubDict, typeSubSetDict, NULL);
    constants.push_back(dict_descr);
    type_cls->giveAttrDescriptor("__dict__", typeDict, NULL);


    instancemethod_cls = BoxedClass::create(type_cls, object_cls, 0, offsetof(BoxedInstanceMethod, im_weakreflist),
                                            sizeof(BoxedInstanceMethod), false, "instancemethod",
                                            BoxedInstanceMethod::dealloc, NULL, true, BoxedInstanceMethod::traverse, NOCLEAR);

    slice_cls
        = BoxedClass::create(type_cls, object_cls, 0, 0, sizeof(BoxedSlice), false, "slice", BoxedSlice::dealloc, NULL, false);
    set_cls = BoxedClass::create(type_cls, object_cls, 0, offsetof(BoxedSet, weakreflist), sizeof(BoxedSet), false,
                                 "set", BoxedSet::dealloc, NULL, true, BoxedSet::traverse, BoxedSet::clear);
    frozenset_cls
        = BoxedClass::create(type_cls, object_cls, 0, offsetof(BoxedSet, weakreflist), sizeof(BoxedSet), false,
                             "frozenset", BoxedSet::dealloc, NULL, true, BoxedSet::traverse, BoxedSet::clear);
    capi_getset_cls = BoxedClass::create(type_cls, object_cls, 0, 0, sizeof(BoxedGetsetDescriptor), false, "getset",
                                         BoxedGetsetDescriptor::dealloc, NULL, false);
    closure_cls = BoxedClass::create(type_cls, object_cls, 0, 0, sizeof(BoxedClosure), false,
                                     "closure", BoxedClosure::dealloc, NULL, true, BoxedClosure::traverse, BoxedClosure::clear);
    property_cls = BoxedClass::create(type_cls, object_cls, 0, 0, sizeof(BoxedProperty),
                                      false, "property", BoxedProperty::dealloc, NULL, true, BoxedProperty::traverse, NOCLEAR);
    staticmethod_cls = BoxedClass::create(type_cls, object_cls, 0, 0, sizeof(BoxedStaticmethod), false, "staticmethod",
                                          BoxedStaticmethod::dealloc, NULL, true, BoxedStaticmethod::traverse,
                                          BoxedStaticmethod::clear);
    classmethod_cls = BoxedClass::create(type_cls, object_cls, 0, 0, sizeof(BoxedClassmethod), false, "classmethod",
                                         BoxedClassmethod::dealloc, NULL, true, BoxedClassmethod::traverse,
                                         BoxedClassmethod::clear);
    attrwrapperiter_cls
        = BoxedClass::create(type_cls, object_cls, 0, 0, sizeof(AttrWrapperIter), false, "attrwrapperiter",
                             AttrWrapperIter::dealloc, NULL, true, AttrWrapperIter::traverse, NOCLEAR);

    pyston_getset_cls->giveAttr("__get__",
                                new BoxedFunction(FunctionMetadata::create((void*)getsetGet, UNKNOWN, 3), { None }));
    capi_getset_cls->giveAttr("__get__",
                              new BoxedFunction(FunctionMetadata::create((void*)getsetGet, UNKNOWN, 3), { None }));
    pyston_getset_cls->giveAttr("__set__", new BoxedFunction(FunctionMetadata::create((void*)getsetSet, UNKNOWN, 3)));
    capi_getset_cls->giveAttr("__set__", new BoxedFunction(FunctionMetadata::create((void*)getsetSet, UNKNOWN, 3)));
    pyston_getset_cls->giveAttr("__delete__",
                                new BoxedFunction(FunctionMetadata::create((void*)getsetDelete, UNKNOWN, 2)));
    capi_getset_cls->giveAttr("__delete__",
                              new BoxedFunction(FunctionMetadata::create((void*)getsetDelete, UNKNOWN, 2)));
    pyston_getset_cls->freeze();
    capi_getset_cls->freeze();

    SLICE = typeFromClass(slice_cls);
    SET = typeFromClass(set_cls);
    FROZENSET = typeFromClass(frozenset_cls);

    object_cls->giveAttr("__repr__",
                         new BoxedFunction(FunctionMetadata::create((void*)objectRepr, UNKNOWN, 1, false, false)));
    object_cls->giveAttr("__subclasshook__", boxInstanceMethod(object_cls, autoDecref(new BoxedFunction(FunctionMetadata::create(
                                                                               (void*)objectSubclasshook, UNKNOWN, 2))),
                                                               object_cls));
    // __setattr__ was already set to a WrapperDescriptor; it'd be nice to set this to a faster BoxedFunction
    // object_cls->setattr("__setattr__", new BoxedFunction(FunctionMetadata::create((void*)objectSetattr, UNKNOWN, 3)),
    // NULL);
    // but unfortunately that will set tp_setattro to slot_tp_setattro on object_cls and all already-made subclasses!
    // Punting on that until needed; hopefully by then we will have better Pyston slots support.

    auto typeCallObj = FunctionMetadata::create((void*)typeCall, UNKNOWN, 1, true, true);
    typeCallObj->internal_callable.cxx_val = &typeCallInternal;

    type_cls->giveAttrDescriptor("__name__", typeName, typeSetName);
    type_cls->giveAttrDescriptor("__bases__", typeBases, typeSetBases);
    type_cls->giveAttr("__call__", new BoxedFunction(typeCallObj));

    type_cls->giveAttr(
        "__new__",
        new BoxedFunction(FunctionMetadata::create((void*)typeNewGeneric, UNKNOWN, 4, false, false), { NULL, NULL }));
    type_cls->giveAttr("__repr__", new BoxedFunction(FunctionMetadata::create((void*)typeRepr, STR, 1)));
    type_cls->tp_hash = (hashfunc)_Py_HashPointer;
    type_cls->giveAttrDescriptor("__module__", typeModule, typeSetModule);
    type_cls->giveAttr("__mro__",
                       new BoxedMemberDescriptor(BoxedMemberDescriptor::OBJECT, offsetof(BoxedClass, tp_mro)));
    type_cls->giveAttr("__flags__",
                       new BoxedMemberDescriptor(BoxedMemberDescriptor::LONG, offsetof(BoxedClass, tp_flags)));
    type_cls->giveAttr("__subclasses__",
                       new BoxedFunction(FunctionMetadata::create((void*)typeSubclasses, UNKNOWN, 1)));
    type_cls->giveAttr("mro", new BoxedFunction(FunctionMetadata::create((void*)typeMro, UNKNOWN, 1)));
    type_cls->tp_richcompare = type_richcompare;
    add_operators(type_cls);
    type_cls->freeze();

    type_cls->tp_new = type_new;
    type_cls->tpp_call.capi_val = &typeTppCall<CAPI>;
    type_cls->tpp_call.cxx_val = &typeTppCall<CXX>;

    none_cls->giveAttr("__repr__", new BoxedFunction(FunctionMetadata::create((void*)none_repr, STR, 1)));
    none_cls->giveAttr("__nonzero__", new BoxedFunction(FunctionMetadata::create((void*)noneNonzero, BOXED_BOOL, 1)));
    none_cls->giveAttrBorrowed("__doc__", None);
    none_cls->tp_hash = (hashfunc)_Py_HashPointer;
    none_cls->tp_new = NULL; // don't allow creating instances
    none_cls->freeze();
    none_cls->tp_repr = none_repr;

    module_cls->giveAttr(
        "__init__", new BoxedFunction(FunctionMetadata::create((void*)moduleInit, UNKNOWN, 3, false, false), { NULL }));
    module_cls->giveAttr("__repr__", new BoxedFunction(FunctionMetadata::create((void*)moduleRepr, STR, 1)));
    module_cls->giveAttrBorrowed("__dict__", dict_descr);
    module_cls->freeze();

    closure_cls->freeze();

    setupUnwinding();
    setupCAPI();

    // Can't set up object methods until we set up CAPI support:
    for (auto& md : object_methods) {
        object_cls->giveAttr(md.ml_name, new BoxedMethodDescriptor(&md, object_cls));
    }
    object_cls->giveAttrDescriptor("__class__", objectClass, objectSetClass);

    object_cls->tp_str = object_str;
    add_operators(object_cls);

    object_cls->freeze();

    assert(object_cls->tp_init == object_init);
    assert(object_cls->tp_new == object_new);
    assert(object_cls->tp_str == object_str);

    setupBool();
    setupLong();
    setupFloat();
    setupComplex();
    setupStr();
    setupList();
    setupDict();
    setupSet();
    setupTuple();
    setupFile();
    setupGenerator();
    setupIter();
    setupClassobj();
    setupSuper();
    _PyUnicode_Init();
    unicode_cls->is_constant = true;
    unicode_cls->is_user_defined = false;
    _PyWarnings_Init();
    _string_init();
    setupDescr();
    setupTraceback();
    setupCode();
    setupFrame();

    function_cls->giveAttrBorrowed("__dict__", dict_descr);
    function_cls->giveAttrDescriptor("__name__", funcName, funcSetName);
    function_cls->giveAttr("__repr__", new BoxedFunction(FunctionMetadata::create((void*)functionRepr, STR, 1)));
    function_cls->giveAttr("__module__", new BoxedMemberDescriptor(BoxedMemberDescriptor::OBJECT,
                                                                   offsetof(BoxedFunction, modname), false));
    function_cls->giveAttr(
        "__doc__", new BoxedMemberDescriptor(BoxedMemberDescriptor::OBJECT, offsetof(BoxedFunction, doc), false));
    function_cls->giveAttrBorrowed("func_doc", function_cls->getattr(getStaticString("__doc__")));
    function_cls->giveAttrDescriptor("__globals__", functionGlobals, NULL);
    function_cls->giveAttr("__get__", new BoxedFunction(FunctionMetadata::create((void*)functionGet, UNKNOWN, 3)));
    function_cls->giveAttr("__call__",
                           new BoxedFunction(FunctionMetadata::create((void*)functionCall, UNKNOWN, 1, true, true)));
    function_cls->giveAttr("__nonzero__",
                           new BoxedFunction(FunctionMetadata::create((void*)functionNonzero, BOXED_BOOL, 1)));
    function_cls->giveAttrDescriptor("func_code", functionCode, functionSetCode);
    function_cls->giveAttrBorrowed("__code__", function_cls->getattr(getStaticString("func_code")));
    function_cls->giveAttrBorrowed("func_name", function_cls->getattr(getStaticString("__name__")));
    function_cls->giveAttrDescriptor("func_defaults", functionDefaults, functionSetDefaults);
    function_cls->giveAttrBorrowed("__defaults__", function_cls->getattr(getStaticString("func_defaults")));
    function_cls->giveAttrBorrowed("func_globals", function_cls->getattr(getStaticString("__globals__")));
    function_cls->freeze();
    function_cls->tp_descr_get = function_descr_get;

    builtin_function_or_method_cls->giveAttr(
        "__module__",
        new BoxedMemberDescriptor(BoxedMemberDescriptor::OBJECT, offsetof(BoxedBuiltinFunctionOrMethod, modname)));
    builtin_function_or_method_cls->giveAttr(
        "__call__",
        new BoxedFunction(FunctionMetadata::create((void*)builtinFunctionOrMethodCall, UNKNOWN, 1, true, true)));

    builtin_function_or_method_cls->giveAttr(
        "__repr__", new BoxedFunction(FunctionMetadata::create((void*)builtinFunctionOrMethodRepr, STR, 1)));
    builtin_function_or_method_cls->giveAttrDescriptor("__name__", builtinFunctionOrMethodName, NULL);
    builtin_function_or_method_cls->giveAttr(
        "__doc__",
        new BoxedMemberDescriptor(BoxedMemberDescriptor::OBJECT, offsetof(BoxedBuiltinFunctionOrMethod, doc), false));
    builtin_function_or_method_cls->freeze();

    instancemethod_cls->giveAttr(
        "__new__",
        new BoxedFunction(FunctionMetadata::create((void*)instancemethodNew, UNKNOWN, 4, false, false), { NULL }));
    instancemethod_cls->giveAttr("__repr__",
                                 new BoxedFunction(FunctionMetadata::create((void*)instancemethodRepr, STR, 1)));
    instancemethod_cls->giveAttr("__eq__",
                                 new BoxedFunction(FunctionMetadata::create((void*)instancemethodEq, UNKNOWN, 2)));
    instancemethod_cls->giveAttr(
        "__get__", new BoxedFunction(FunctionMetadata::create((void*)instancemethodGet, UNKNOWN, 3, false, false)));
    instancemethod_cls->giveAttr(
        "__call__", new BoxedFunction(FunctionMetadata::create((void*)instancemethodCall, UNKNOWN, 1, true, true)));
    instancemethod_cls->giveAttr(
        "im_func", new BoxedMemberDescriptor(BoxedMemberDescriptor::OBJECT, offsetof(BoxedInstanceMethod, func)));
    instancemethod_cls->giveAttrBorrowed("__func__", instancemethod_cls->getattr(getStaticString("im_func")));
    instancemethod_cls->giveAttr(
        "im_self", new BoxedMemberDescriptor(BoxedMemberDescriptor::OBJECT, offsetof(BoxedInstanceMethod, obj)));
    instancemethod_cls->giveAttrBorrowed("__self__", instancemethod_cls->getattr(getStaticString("im_self")));
    instancemethod_cls->freeze();

    instancemethod_cls->giveAttr("im_class", new BoxedMemberDescriptor(BoxedMemberDescriptor::OBJECT,
                                                                       offsetof(BoxedInstanceMethod, im_class), true));

    slice_cls->giveAttr(
        "__new__",
        new BoxedFunction(FunctionMetadata::create((void*)sliceNew, UNKNOWN, 4, false, false), { NULL, None }));
    slice_cls->giveAttr("__repr__", new BoxedFunction(FunctionMetadata::create((void*)sliceRepr, STR, 1)));
    slice_cls->giveAttr("__hash__", new BoxedFunction(FunctionMetadata::create((void*)sliceHash, UNKNOWN, 1)));
    slice_cls->giveAttr("indices", new BoxedFunction(FunctionMetadata::create((void*)sliceIndices, BOXED_TUPLE, 2)));
    slice_cls->giveAttr("__reduce__", new BoxedFunction(FunctionMetadata::create((void*)sliceReduce, BOXED_TUPLE, 1)));
    slice_cls->giveAttr("start", new BoxedMemberDescriptor(BoxedMemberDescriptor::OBJECT, offsetof(BoxedSlice, start)));
    slice_cls->giveAttr("stop", new BoxedMemberDescriptor(BoxedMemberDescriptor::OBJECT, offsetof(BoxedSlice, stop)));
    slice_cls->giveAttr("step", new BoxedMemberDescriptor(BoxedMemberDescriptor::OBJECT, offsetof(BoxedSlice, step)));
    slice_cls->freeze();
    slice_cls->tp_compare = (cmpfunc)slice_compare;
    slice_cls->tp_flags &= ~Py_TPFLAGS_BASETYPE;

    static PyMappingMethods attrwrapper_as_mapping;
    attrwrapper_cls->tp_as_mapping = &attrwrapper_as_mapping;
    static PySequenceMethods attrwrapper_as_sequence;
    attrwrapper_cls->tp_as_sequence = &attrwrapper_as_sequence;
    attrwrapper_cls->giveAttr("__setitem__",
                              new BoxedFunction(FunctionMetadata::create((void*)AttrWrapper::setitem, UNKNOWN, 3)));
    attrwrapper_cls->giveAttr(
        "pop",
        new BoxedFunction(FunctionMetadata::create((void*)AttrWrapper::pop, UNKNOWN, 3, false, false), { NULL }));
    attrwrapper_cls->giveAttr(
        "__getitem__", new BoxedFunction(FunctionMetadata::create((void*)AttrWrapper::getitem<CXX>, UNKNOWN, 2)));
    attrwrapper_cls->giveAttr("__delitem__",
                              new BoxedFunction(FunctionMetadata::create((void*)AttrWrapper::delitem, UNKNOWN, 2)));
    attrwrapper_cls->giveAttr("setdefault",
                              new BoxedFunction(FunctionMetadata::create((void*)AttrWrapper::setdefault, UNKNOWN, 3)));
    attrwrapper_cls->giveAttr(
        "get",
        new BoxedFunction(FunctionMetadata::create((void*)AttrWrapper::get, UNKNOWN, 3, false, false), { None }));
    attrwrapper_cls->giveAttr("__str__",
                              new BoxedFunction(FunctionMetadata::create((void*)AttrWrapper::str, UNKNOWN, 1)));
    attrwrapper_cls->giveAttr(
        "__contains__", new BoxedFunction(FunctionMetadata::create((void*)AttrWrapper::contains<CXX>, BOXED_BOOL, 2)));
    attrwrapper_cls->giveAttr("has_key",
                              new BoxedFunction(FunctionMetadata::create((void*)AttrWrapper::hasKey, BOXED_BOOL, 2)));
    attrwrapper_cls->giveAttr("__eq__",
                              new BoxedFunction(FunctionMetadata::create((void*)AttrWrapper::eq, UNKNOWN, 2)));
    attrwrapper_cls->giveAttr("__ne__",
                              new BoxedFunction(FunctionMetadata::create((void*)AttrWrapper::ne, UNKNOWN, 2)));
    attrwrapper_cls->giveAttr("keys", new BoxedFunction(FunctionMetadata::create((void*)AttrWrapper::keys, LIST, 1)));
    attrwrapper_cls->giveAttr("values",
                              new BoxedFunction(FunctionMetadata::create((void*)AttrWrapper::values, LIST, 1)));
    attrwrapper_cls->giveAttr("items", new BoxedFunction(FunctionMetadata::create((void*)AttrWrapper::items, LIST, 1)));
    attrwrapper_cls->giveAttr("iterkeys",
                              new BoxedFunction(FunctionMetadata::create((void*)AttrWrapper::iterkeys, UNKNOWN, 1)));
    attrwrapper_cls->giveAttr("itervalues",
                              new BoxedFunction(FunctionMetadata::create((void*)AttrWrapper::itervalues, UNKNOWN, 1)));
    attrwrapper_cls->giveAttr("iteritems",
                              new BoxedFunction(FunctionMetadata::create((void*)AttrWrapper::iteritems, UNKNOWN, 1)));
    attrwrapper_cls->giveAttr("copy",
                              new BoxedFunction(FunctionMetadata::create((void*)AttrWrapper::copy, UNKNOWN, 1)));
    attrwrapper_cls->giveAttr("clear", new BoxedFunction(FunctionMetadata::create((void*)AttrWrapper::clear, NONE, 1)));
    attrwrapper_cls->giveAttr("__len__",
                              new BoxedFunction(FunctionMetadata::create((void*)AttrWrapper::len, BOXED_INT, 1)));
    attrwrapper_cls->giveAttr("__iter__",
                              new BoxedFunction(FunctionMetadata::create((void*)AttrWrapper::iter, UNKNOWN, 1)));
    attrwrapper_cls->giveAttr(
        "update", new BoxedFunction(FunctionMetadata::create((void*)AttrWrapper::update, NONE, 1, true, true)));
    attrwrapper_cls->freeze();
    attrwrapper_cls->tp_iter = AttrWrapper::iter;
    attrwrapper_cls->tp_as_mapping->mp_subscript = (binaryfunc)AttrWrapper::getitem<CAPI>;
    attrwrapper_cls->tp_as_mapping->mp_ass_subscript = (objobjargproc)AttrWrapper::ass_sub;
    attrwrapper_cls->tp_as_sequence->sq_contains = (objobjproc)AttrWrapper::sq_contains;

    attrwrapperiter_cls->giveAttr(
        "__hasnext__", new BoxedFunction(FunctionMetadata::create((void*)AttrWrapperIter::hasnext, UNKNOWN, 1)));
    attrwrapperiter_cls->giveAttr(
        "next", new BoxedFunction(FunctionMetadata::create((void*)AttrWrapperIter::next, UNKNOWN, 1)));
    attrwrapperiter_cls->freeze();
    attrwrapperiter_cls->tp_iter = PyObject_SelfIter;
    attrwrapperiter_cls->tp_iternext = AttrWrapperIter::next_capi;

    setupBuiltins();
    _PyExc_Init();
    setupThread();
    setupImport();
    initgc();
    setupPyston();

    PyType_Ready(&PyByteArrayIter_Type);
    PyType_Ready(&PyCapsule_Type);

    PyCallIter_Type.tpp_hasnext = calliterHasnextUnboxed;
    PyType_Ready(&PyCallIter_Type);

    PyType_Ready(&PyCObject_Type);
    PyType_Ready(&PyDictProxy_Type);

    initerrno();
    init_sha();
    init_sha256();
    init_sha512();
    init_md5();
    init_random();
    init_sre();
    initmath();
    initoperator();
    initbinascii();
    initpwd();
    initposix();
    init_struct();
    initdatetime();
    init_functools();
    init_collections();
    inititertools();
    initresource();
    initsignal();
    initselect();
    initfcntl();
    inittime();
    initarray();
    initzlib();
    init_codecs();
    init_socket();
    initunicodedata();
    initcStringIO();
    init_io();
    initzipimport();
    init_csv();
    init_ssl();
    init_sqlite3();
    PyMarshal_Init();
    initstrop();
    init_ast();

    assert(object_cls->tp_setattro == PyObject_GenericSetAttr);
    assert(none_cls->tp_setattro == PyObject_GenericSetAttr);

    assert(object_cls->tp_hash == (hashfunc)_Py_HashPointer);
    assert(none_cls->tp_hash == (hashfunc)_Py_HashPointer);
    assert(type_cls->tp_hash == (hashfunc)_Py_HashPointer);

    setupSysEnd();

    TRACK_ALLOCATIONS = true;

#if 0
    Box* l = NULL;
    for (int i = 0; i < 1000000000; i++) {
        //if (i % 10000 == 0) {
            //Py_XDECREF(l);
            //l = PyList_New(0);
        //}
        //PyList_Append(l, autoDecref(boxInt(i)));
        autoDecref(boxInt(i));
    }
    Py_XDECREF(l);

    // XXX
    PyGC_Collect(); // To make sure it creates any static objects
    IN_SHUTDOWN = true;
    PyType_ClearCache();
    PyOS_FiniInterrupts();
    _PyUnicode_Fini();
    for (auto b : constants) {
        Py_DECREF(b);
    }
    // May need to run multiple collections to collect everything:
    while (PyGC_Collect())
        ;
    _Py_ReleaseInternedStrings();
    for (auto b : classes) {
        if (!PyObject_IS_GC(b)) {
            b->clearAttrs();
            Py_CLEAR(b->tp_mro);
        }
        Py_DECREF(b);
    }
    // May need to run multiple collections to collect everything:
    while (PyGC_Collect())
        ;
    PRINT_TOTAL_REFS();
    exit(0);
    // XXX
#endif
}

BoxedModule* createModule(BoxedString* name, const char* fn, const char* doc) noexcept {
    assert((!fn || strlen(fn)) && "probably wanted to set the fn to <stdin>?");

    BoxedDict* d = getSysModulesDict();

    BoxedModule* module = NULL;

    // Surprisingly, there are times that we need to return the existing module if
    // one exists:
    Box* existing = d->getOrNull(name);
    if (existing && PyModule_Check(existing)) {
        module = static_cast<BoxedModule*>(existing);
    } else {
        module = new BoxedModule();
        moduleInit(module, name, boxString(doc ? doc : ""));
        d->d[name] = module;
    }

<<<<<<< HEAD
    BoxedModule* module = new BoxedModule();
    autoDecref(moduleInit(module, name, autoDecref(boxString(doc ? doc : ""))));

=======
>>>>>>> 02bd71a8
    if (fn)
        module->setattr(internStringMortal("__file__"), boxString(fn), NULL);

<<<<<<< HEAD
    Py_XDECREF(existing);
    d->d[incref(name)] = module;

    if (name->s() == "__main__")
        module->giveAttrBorrowed("__builtins__", builtins_module);
=======
    if (name->s() == "__main__")
        module->setattr(internStringMortal("__builtins__"), builtins_module, NULL);
>>>>>>> 02bd71a8
    return module;
}

static void call_sys_exitfunc(void) {
    PyObject* exitfunc = PySys_GetObject("exitfunc");

    if (exitfunc) {
        PyObject* res;
        Py_INCREF(exitfunc);
        PySys_SetObject("exitfunc", (PyObject*)NULL);
        res = PyEval_CallObject(exitfunc, (PyObject*)NULL);
        if (res == NULL) {
            if (!PyErr_ExceptionMatches(PyExc_SystemExit)) {
                PySys_WriteStderr("Error in sys.exitfunc:\n");
            }
            PyErr_Print();
        }
        Py_DECREF(exitfunc);
    }

    if (Py_FlushLine())
        PyErr_Clear();
}

extern "C" void Py_Finalize() noexcept {
    // In the future this will have to wait for non-daemon
    // threads to finish

    // wait_for_thread_shutdown();

    if (PROFILE)
        g.func_addr_registry.dumpPerfMap();

    call_sys_exitfunc();
    // initialized = 0;

#ifdef Py_REF_DEBUG
    PyGC_Collect(); // To make sure it creates any static objects
    IN_SHUTDOWN = true;
    PyOS_FiniInterrupts();
    PyType_ClearCache();
    _PyUnicode_Fini();
    PyThreadState_Clear(NULL);
    for (auto b : constants) {
        Py_DECREF(b);
    }
    // May need to run multiple collections to collect everything:
    while (PyGC_Collect())
        ;
    _Py_ReleaseInternedStrings();
    for (auto b : classes) {
        if (!PyObject_IS_GC(b)) {
            b->clearAttrs();
            Py_CLEAR(b->tp_mro);
        }
        Py_DECREF(b);
    }
    // May need to run multiple collections to collect everything:
    while (PyGC_Collect())
        ;
#endif

// PyGC_Collect());

// PyImport_Cleanup();
// _PyImport_Fini();

// _PyExc_Fini();

// _PyGILState_Fini();

#if 0
    /* Delete current thread */
    PyThreadState_Swap(NULL);
    PyInterpreterState_Delete(interp);

    /* Sundry finalizers */
    PyMethod_Fini();
    PyFrame_Fini();
    PyCFunction_Fini();
    PyTuple_Fini();
    PyList_Fini();
    PySet_Fini();
    PyString_Fini();
    PyByteArray_Fini();
    PyInt_Fini();
    PyFloat_Fini();
    PyDict_Fini();

#ifdef Py_USING_UNICODE
    /* Cleanup Unicode implementation */
    _PyUnicode_Fini();
#endif

    /* XXX Still allocated:
     * - various static ad-hoc pointers to interned strings
     * - int and float free list blocks
     * - whatever various modules and libraries allocate
     * */

    PyGrammar_RemoveAccelerators(&_PyParser_Grammar);

#ifdef Py_TRACE_REFS
    /* Display addresses (& refcnts) of all objects still alive.
     * * An address can be used to find the repr of the object, printed
     * * above by _Py_PrintReferences.
     * */
    if (Py_GETENV("PYTHONDUMPREFS"))
        _Py_PrintReferenceAddresses(stderr);
#endif /* Py_TRACE_REFS */
#ifdef PYMALLOC_DEBUG
    if (Py_GETENV("PYTHONMALLOCSTATS"))
        _PyObject_DebugMallocStats();
#endif
#endif

    teardownCodegen();

    if (VERBOSITY())
        PRINT_TOTAL_REFS();
#ifdef Py_REF_DEBUG
    RELEASE_ASSERT(_Py_RefTotal == 0, "%ld refs remaining!", _Py_RefTotal);
#endif
}
}<|MERGE_RESOLUTION|>--- conflicted
+++ resolved
@@ -4353,31 +4353,18 @@
     Box* existing = d->getOrNull(name);
     if (existing && PyModule_Check(existing)) {
         module = static_cast<BoxedModule*>(existing);
+        Py_INCREF(module);
     } else {
         module = new BoxedModule();
-        moduleInit(module, name, boxString(doc ? doc : ""));
-        d->d[name] = module;
-    }
-
-<<<<<<< HEAD
-    BoxedModule* module = new BoxedModule();
-    autoDecref(moduleInit(module, name, autoDecref(boxString(doc ? doc : ""))));
-
-=======
->>>>>>> 02bd71a8
+        autoDecref(moduleInit(module, name, autoDecref(boxString(doc ? doc : ""))));
+        d->d[incref(name)] = module;
+    }
+
     if (fn)
-        module->setattr(internStringMortal("__file__"), boxString(fn), NULL);
-
-<<<<<<< HEAD
-    Py_XDECREF(existing);
-    d->d[incref(name)] = module;
+        module->setattr(autoDecref(internStringMortal("__file__")), autoDecref(boxString(fn)), NULL);
 
     if (name->s() == "__main__")
-        module->giveAttrBorrowed("__builtins__", builtins_module);
-=======
-    if (name->s() == "__main__")
-        module->setattr(internStringMortal("__builtins__"), builtins_module, NULL);
->>>>>>> 02bd71a8
+        module->setattr(autoDecref(internStringMortal("__builtins__")), builtins_module, NULL);
     return module;
 }
 
