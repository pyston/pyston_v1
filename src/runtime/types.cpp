--- conflicted
+++ resolved
@@ -1371,100 +1371,6 @@
 
 Box* dict_descr = NULL;
 
-<<<<<<< HEAD
-=======
-void BoxedInstanceMethod::gcHandler(GCVisitor* v, Box* b) {
-    Box::gcHandler(v, b);
-
-    BoxedInstanceMethod* im = (BoxedInstanceMethod*)b;
-
-    v->visit(&im->obj);
-    v->visit(&im->func);
-    v->visit(&im->im_class);
-}
-
-void BoxedGetsetDescriptor::gcHandler(GCVisitor* v, Box* b) {
-    assert(isSubclass(b->cls, pyston_getset_cls) || isSubclass(b->cls, capi_getset_cls));
-    BoxedGetsetDescriptor* descr = static_cast<BoxedGetsetDescriptor*>(b);
-    v->visit(&descr->name);
-}
-
-void BoxedProperty::gcHandler(GCVisitor* v, Box* b) {
-    Box::gcHandler(v, b);
-
-    BoxedProperty* prop = (BoxedProperty*)b;
-
-    if (prop->prop_get)
-        v->visit(&prop->prop_get);
-    if (prop->prop_set)
-        v->visit(&prop->prop_set);
-    if (prop->prop_del)
-        v->visit(&prop->prop_del);
-    if (prop->prop_doc)
-        v->visit(&prop->prop_doc);
-}
-
-void BoxedStaticmethod::gcHandler(GCVisitor* v, Box* b) {
-    Box::gcHandler(v, b);
-
-    BoxedStaticmethod* sm = (BoxedStaticmethod*)b;
-
-    if (sm->sm_callable)
-        v->visit(&sm->sm_callable);
-}
-
-void BoxedClassmethod::gcHandler(GCVisitor* v, Box* b) {
-    Box::gcHandler(v, b);
-
-    BoxedClassmethod* cm = (BoxedClassmethod*)b;
-
-    if (cm->cm_callable)
-        v->visit(&cm->cm_callable);
-}
-
-void BoxedSlice::gcHandler(GCVisitor* v, Box* b) {
-    assert(b->cls == slice_cls);
-
-    Box::gcHandler(v, b);
-
-    BoxedSlice* sl = static_cast<BoxedSlice*>(b);
-
-    v->visit(&sl->start);
-    v->visit(&sl->stop);
-    v->visit(&sl->step);
-}
-
-static int call_gc_visit(PyObject* val, void* arg) {
-    if (val) {
-        GCVisitor* v = static_cast<GCVisitor*>(arg);
-        v->visit(&val);
-    }
-    return 0;
-}
-
-static void proxy_to_tp_traverse(GCVisitor* v, Box* b) {
-    Box::gcHandler(v, b);
-
-    assert(b->cls->tp_traverse);
-    b->cls->tp_traverse(b, call_gc_visit, v);
-}
-
-void BoxedClosure::gcHandler(GCVisitor* v, Box* b) {
-    assert(isSubclass(b->cls, closure_cls));
-
-    Box::gcHandler(v, b);
-
-    BoxedClosure* c = (BoxedClosure*)b;
-    if (c->parent)
-        v->visit(&c->parent);
-
-    for (int i = 0; i < c->nelts; i++) {
-        if (c->elts[i])
-            v->visit(&c->elts[i]);
-    }
-}
-
->>>>>>> ad0315d4
 extern "C" {
 BoxedClass* object_cls, *type_cls, *none_cls, *bool_cls, *int_cls, *float_cls,
     * str_cls = NULL, *function_cls, *instancemethod_cls, *list_cls, *slice_cls, *module_cls, *dict_cls, *tuple_cls,
@@ -3814,6 +3720,14 @@
     return 0;
 }
 
+void BoxedGetsetDescriptor::dealloc(Box* _o) noexcept {
+    BoxedGetsetDescriptor* o = (BoxedGetsetDescriptor*)_o;
+
+    Py_XDECREF(o->name);
+
+    o->cls->tp_free(o);
+}
+
 #ifndef Py_REF_DEBUG
 #define PRINT_TOTAL_REFS()
 #else /* Py_REF_DEBUG */
@@ -3901,13 +3815,8 @@
     list_cls = new (0) BoxedClass(object_cls, 0, 0, sizeof(BoxedList), false, "list", BoxedList::dealloc, NULL, true,
                                   BoxedList::traverse, BoxedList::clear);
     list_cls->tp_flags |= Py_TPFLAGS_LIST_SUBCLASS;
-<<<<<<< HEAD
     pyston_getset_cls = new (0) BoxedClass(object_cls, 0, 0, sizeof(BoxedGetsetDescriptor), false, "getset_descriptor",
-                                           NULL, NULL, false);
-=======
-    pyston_getset_cls = new (0) BoxedClass(object_cls, &BoxedGetsetDescriptor::gcHandler, 0, 0,
-                                           sizeof(BoxedGetsetDescriptor), false, "getset_descriptor");
->>>>>>> ad0315d4
+                                           BoxedGetsetDescriptor::dealloc, NULL, false);
     attrwrapper_cls = new (0)
         BoxedClass(object_cls, 0, 0, sizeof(AttrWrapper), false, "attrwrapper", NULL, NULL, false);
     dict_cls = new (0) BoxedClass(object_cls, 0, 0, sizeof(BoxedDict), false, "dict", BoxedDict::dealloc, NULL, true,
@@ -4045,16 +3954,10 @@
 
     str_cls->tp_flags |= Py_TPFLAGS_HAVE_NEWBUFFER;
 
-<<<<<<< HEAD
-    dict_descr = new (pyston_getset_cls) BoxedGetsetDescriptor(typeSubDict, typeSubSetDict, NULL);
+    dict_descr = new (pyston_getset_cls)
+        BoxedGetsetDescriptor(getStaticString("__dict__"), typeSubDict, typeSubSetDict, NULL);
     constants.push_back(dict_descr);
-    type_cls->giveAttr("__dict__", new (pyston_getset_cls) BoxedGetsetDescriptor(typeDict, NULL, NULL));
-=======
-    dict_descr = new (pyston_getset_cls)
-        BoxedGetsetDescriptor(internStringMortal("__dict__"), typeSubDict, typeSubSetDict, NULL);
-    gc::registerPermanentRoot(dict_descr);
     type_cls->giveAttrDescriptor("__dict__", typeDict, NULL);
->>>>>>> ad0315d4
 
 
     instancemethod_cls = BoxedClass::create(type_cls, object_cls, 0, offsetof(BoxedInstanceMethod, im_weakreflist),
@@ -4062,7 +3965,6 @@
                                             BoxedInstanceMethod::dealloc, NULL, true, BoxedInstanceMethod::traverse, NOCLEAR);
 
     slice_cls
-<<<<<<< HEAD
         = BoxedClass::create(type_cls, object_cls, 0, 0, sizeof(BoxedSlice), false, "slice", BoxedSlice::dealloc, NULL, false);
     set_cls = BoxedClass::create(type_cls, object_cls, 0, offsetof(BoxedSet, weakreflist), sizeof(BoxedSet), false,
                                  "set", BoxedSet::dealloc, NULL, true, BoxedSet::traverse, BoxedSet::clear);
@@ -4070,7 +3972,7 @@
         = BoxedClass::create(type_cls, object_cls, 0, offsetof(BoxedSet, weakreflist), sizeof(BoxedSet), false,
                              "frozenset", BoxedSet::dealloc, NULL, true, BoxedSet::traverse, BoxedSet::clear);
     capi_getset_cls = BoxedClass::create(type_cls, object_cls, 0, 0, sizeof(BoxedGetsetDescriptor), false, "getset",
-                                         NULL, NULL, false);
+                                         BoxedGetsetDescriptor::dealloc, NULL, false);
     closure_cls = BoxedClass::create(type_cls, object_cls, 0, 0, sizeof(BoxedClosure), false,
                                      "closure", BoxedClosure::dealloc, NULL, true, BoxedClosure::traverse, BoxedClosure::clear);
     property_cls = BoxedClass::create(type_cls, object_cls, 0, 0, sizeof(BoxedProperty),
@@ -4084,25 +3986,6 @@
     attrwrapperiter_cls
         = BoxedClass::create(type_cls, object_cls, 0, 0, sizeof(AttrWrapperIter), false, "attrwrapperiter",
                              AttrWrapperIter::dealloc, NULL, true, AttrWrapperIter::traverse, NOCLEAR);
-=======
-        = BoxedClass::create(type_cls, object_cls, &BoxedSlice::gcHandler, 0, 0, sizeof(BoxedSlice), false, "slice");
-    set_cls = BoxedClass::create(type_cls, object_cls, &BoxedSet::gcHandler, 0, offsetof(BoxedSet, weakreflist),
-                                 sizeof(BoxedSet), false, "set");
-    frozenset_cls = BoxedClass::create(type_cls, object_cls, &BoxedSet::gcHandler, 0, offsetof(BoxedSet, weakreflist),
-                                       sizeof(BoxedSet), false, "frozenset");
-    capi_getset_cls = BoxedClass::create(type_cls, object_cls, &BoxedGetsetDescriptor::gcHandler, 0, 0,
-                                         sizeof(BoxedGetsetDescriptor), false, "getset");
-    closure_cls = BoxedClass::create(type_cls, object_cls, &BoxedClosure::gcHandler, 0, 0, sizeof(BoxedClosure), false,
-                                     "closure");
-    property_cls = BoxedClass::create(type_cls, object_cls, &BoxedProperty::gcHandler, 0, 0, sizeof(BoxedProperty),
-                                      false, "property");
-    staticmethod_cls = BoxedClass::create(type_cls, object_cls, &BoxedStaticmethod::gcHandler, 0, 0,
-                                          sizeof(BoxedStaticmethod), false, "staticmethod");
-    classmethod_cls = BoxedClass::create(type_cls, object_cls, &BoxedClassmethod::gcHandler, 0, 0,
-                                         sizeof(BoxedClassmethod), false, "classmethod");
-    attrwrapperiter_cls = BoxedClass::create(type_cls, object_cls, &AttrWrapperIter::gcHandler, 0, 0,
-                                             sizeof(AttrWrapperIter), false, "attrwrapperiter");
->>>>>>> ad0315d4
 
     pyston_getset_cls->giveAttr("__get__",
                                 new BoxedFunction(FunctionMetadata::create((void*)getsetGet, UNKNOWN, 3), { None }));
@@ -4217,47 +4100,26 @@
     setupCode();
     setupFrame();
 
-<<<<<<< HEAD
     function_cls->giveAttrBorrowed("__dict__", dict_descr);
-    function_cls->giveAttr("__name__", new (pyston_getset_cls) BoxedGetsetDescriptor(funcName, funcSetName, NULL));
-=======
-    function_cls->giveAttr("__dict__", dict_descr);
     function_cls->giveAttrDescriptor("__name__", funcName, funcSetName);
->>>>>>> ad0315d4
     function_cls->giveAttr("__repr__", new BoxedFunction(FunctionMetadata::create((void*)functionRepr, STR, 1)));
     function_cls->giveAttr("__module__", new BoxedMemberDescriptor(BoxedMemberDescriptor::OBJECT,
                                                                    offsetof(BoxedFunction, modname), false));
     function_cls->giveAttr(
         "__doc__", new BoxedMemberDescriptor(BoxedMemberDescriptor::OBJECT, offsetof(BoxedFunction, doc), false));
-<<<<<<< HEAD
     function_cls->giveAttrBorrowed("func_doc", function_cls->getattr(getStaticString("__doc__")));
-    function_cls->giveAttr("__globals__", new (pyston_getset_cls) BoxedGetsetDescriptor(functionGlobals, NULL, NULL));
-=======
-    function_cls->giveAttr("func_doc", function_cls->getattr(internStringMortal("__doc__")));
     function_cls->giveAttrDescriptor("__globals__", functionGlobals, NULL);
->>>>>>> ad0315d4
     function_cls->giveAttr("__get__", new BoxedFunction(FunctionMetadata::create((void*)functionGet, UNKNOWN, 3)));
     function_cls->giveAttr("__call__",
                            new BoxedFunction(FunctionMetadata::create((void*)functionCall, UNKNOWN, 1, true, true)));
     function_cls->giveAttr("__nonzero__",
                            new BoxedFunction(FunctionMetadata::create((void*)functionNonzero, BOXED_BOOL, 1)));
-<<<<<<< HEAD
-    function_cls->giveAttr("func_code",
-                           new (pyston_getset_cls) BoxedGetsetDescriptor(functionCode, functionSetCode, NULL));
+    function_cls->giveAttrDescriptor("func_code", functionCode, functionSetCode);
     function_cls->giveAttrBorrowed("__code__", function_cls->getattr(getStaticString("func_code")));
     function_cls->giveAttrBorrowed("func_name", function_cls->getattr(getStaticString("__name__")));
-    function_cls->giveAttr("func_defaults",
-                           new (pyston_getset_cls) BoxedGetsetDescriptor(functionDefaults, functionSetDefaults, NULL));
+    function_cls->giveAttrDescriptor("func_defaults", functionDefaults, functionSetDefaults);
     function_cls->giveAttrBorrowed("__defaults__", function_cls->getattr(getStaticString("func_defaults")));
     function_cls->giveAttrBorrowed("func_globals", function_cls->getattr(getStaticString("__globals__")));
-=======
-    function_cls->giveAttrDescriptor("func_code", functionCode, functionSetCode);
-    function_cls->giveAttr("__code__", function_cls->getattr(internStringMortal("func_code")));
-    function_cls->giveAttr("func_name", function_cls->getattr(internStringMortal("__name__")));
-    function_cls->giveAttrDescriptor("func_defaults", functionDefaults, functionSetDefaults);
-    function_cls->giveAttr("__defaults__", function_cls->getattr(internStringMortal("func_defaults")));
-    function_cls->giveAttr("func_globals", function_cls->getattr(internStringMortal("__globals__")));
->>>>>>> ad0315d4
     function_cls->freeze();
     function_cls->tp_descr_get = function_descr_get;
 
