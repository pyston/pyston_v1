// Copyright (c) 2014-2015 Dropbox, Inc.
//
// Licensed under the Apache License, Version 2.0 (the "License");
// you may not use this file except in compliance with the License.  // You may obtain a copy of the License at
//
//    http://www.apache.org/licenses/LICENSE-2.0
//
// Unless required by applicable law or agreed to in writing, software
// distributed under the License is distributed on an "AS IS" BASIS,
// WITHOUT WARRANTIES OR CONDITIONS OF ANY KIND, either express or implied.
// See the License for the specific language governing permissions and
// limitations under the License.

#define PY_SSIZE_T_CLEAN

#include "runtime/types.h"

#include <cassert>
#include <cstddef>
#include <cstdio>
#include <cstdlib>
#include <cstring>
#include <stdint.h>

#include "llvm/Support/raw_ostream.h"

#include "analysis/scoping_analysis.h"
#include "capi/typeobject.h"
#include "capi/types.h"
#include "codegen/ast_interpreter.h"
#include "codegen/entry.h"
#include "codegen/unwinding.h"
#include "core/ast.h"
#include "core/options.h"
#include "core/stats.h"
#include "core/types.h"
#include "runtime/classobj.h"
#include "runtime/code.h"
#include "runtime/complex.h"
#include "runtime/dict.h"
#include "runtime/hiddenclass.h"
#include "runtime/ics.h"
#include "runtime/iterobject.h"
#include "runtime/list.h"
#include "runtime/long.h"
#include "runtime/objmodel.h"
#include "runtime/rewrite_args.h"
#include "runtime/set.h"
#include "runtime/super.h"
#include "runtime/util.h"

extern "C" void initerrno();
extern "C" void init_sha();
extern "C" void init_sha256();
extern "C" void init_sha512();
extern "C" void init_md5();
extern "C" void init_random();
extern "C" void init_sre();
extern "C" void initmath();
extern "C" void initoperator();
extern "C" void initbinascii();
extern "C" void initpwd();
extern "C" void initposix();
extern "C" void init_struct();
extern "C" void initdatetime();
extern "C" void init_functools();
extern "C" void init_collections();
extern "C" void inititertools();
extern "C" void initresource();
extern "C" void initsignal();
extern "C" void initselect();
extern "C" void initfcntl();
extern "C" void inittime();
extern "C" void initarray();
extern "C" void initzlib();
extern "C" void init_codecs();
extern "C" void init_socket();
extern "C" void _PyUnicode_Init();
extern "C" void _PyWarnings_Init() noexcept;
extern "C" void _string_init();
extern "C" void initunicodedata();
extern "C" void init_weakref();
extern "C" void initcStringIO();
extern "C" void init_io();
extern "C" void initzipimport();
extern "C" void init_csv();
extern "C" void init_ssl();
extern "C" void init_sqlite3();
extern "C" void PyMarshal_Init();
extern "C" void initstrop();
extern "C" void initgc();
extern "C" void init_ast();
extern "C" void initimp();

namespace pyston {

std::vector<BoxedClass*> exception_types;

extern "C" PyObject* PyType_GenericAlloc(PyTypeObject* type, Py_ssize_t nitems) noexcept {
    PyObject* obj;
    const size_t size = _PyObject_VAR_SIZE(type, nitems + 1);
    // I don't understand why there is a +1 in this method; _PyObject_NewVar doesn't do that.
    // CPython has the following comment:
    /* note that we need to add one, for the sentinel */
    // I think that regardless of the reasoning behind them having it, we should do what they do?

    if (PyType_IS_GC(type))
        obj = _PyObject_GC_Malloc(size);
    else
        obj = (PyObject*)PyObject_MALLOC(size);

    if (obj == NULL)
        return PyErr_NoMemory();

    memset(obj, '\0', size);

    if (type->tp_flags & Py_TPFLAGS_HEAPTYPE)
        Py_INCREF(type);

    if (type->tp_itemsize == 0)
        PyObject_INIT(obj, type);
    else
        (void)PyObject_INIT_VAR((PyVarObject*)obj, type, nitems);

    if (PyType_IS_GC(type))
        _PyObject_GC_TRACK(obj);
    return obj;
}

extern "C" PyObject* _PyObject_New(PyTypeObject* tp) noexcept {
    PyObject* op;
    op = (PyObject*)PyObject_MALLOC(_PyObject_SIZE(tp));
    if (op == NULL)
        return PyErr_NoMemory();
    return PyObject_INIT(op, tp);
}

// Analogue of PyType_GenericNew
void* BoxVar::operator new(size_t size, BoxedClass* cls, size_t nitems) {
    ALLOC_STATS_VAR(cls);

    assert(cls);
    // See definition of BoxedTuple for some notes on why we need this special case:
    ASSERT(cls->tp_basicsize >= size || isSubclass(cls, tuple_cls), "%s", cls->tp_name);
    assert(cls->tp_itemsize > 0);
    assert(cls->tp_alloc);

    void* mem = cls->tp_alloc(cls, nitems);
    RELEASE_ASSERT(mem, "");
    return mem;
}

void* Box::operator new(size_t size, BoxedClass* cls) {
    ALLOC_STATS(cls);

    assert(cls);
    ASSERT(cls->tp_basicsize >= size, "%s", cls->tp_name);
    assert(cls->tp_itemsize == 0);
    assert(cls->tp_alloc);

    void* mem = cls->tp_alloc(cls, 0);
    RELEASE_ASSERT(mem, "");
    return mem;
}

Box* BoxedClass::callHasnextIC(Box* obj, bool null_on_nonexistent) {
    assert(obj->cls == this);

    auto ic = hasnext_ic.get();
    if (!ic) {
        ic = new CallattrIC();
        hasnext_ic.reset(ic);
    }

    static BoxedString* hasnext_str = getStaticString("__hasnext__");
    CallattrFlags callattr_flags
        = {.cls_only = true, .null_on_nonexistent = null_on_nonexistent, .argspec = ArgPassSpec(0) };
    return ic->call(obj, hasnext_str, callattr_flags, nullptr, nullptr, nullptr, nullptr, nullptr);
}

extern "C" PyObject* PyIter_Next(PyObject* iter) noexcept {
    Box* result = NULL;
    if (iter->cls->tp_iternext != slot_tp_iternext)
        result = (*iter->cls->tp_iternext)(iter);
    else {
        try {
            Box* hasnext = iter->hasnextOrNullIC();
            if (hasnext && !hasnext->nonzeroIC())
                return NULL;
        } catch (ExcInfo e) {
            setCAPIException(e);
            return NULL;
        }
        result = iter->cls->call_nextIC(iter);
    }

    if (result == NULL && PyErr_Occurred() && PyErr_ExceptionMatches(PyExc_StopIteration))
        PyErr_Clear();
    return result;
}

Box* BoxedClass::call_nextIC(Box* obj) noexcept {
    assert(obj->cls == this);

    // This would work, but it would have been better to just call tp_iternext
    assert(this->tp_iternext == slot_tp_iternext);

    auto ic = next_ic.get();
    if (!ic) {
        ic = new CallattrCapiIC();
        next_ic.reset(ic);
    }

    static BoxedString* next_str = getStaticString("next");
    CallattrFlags callattr_flags{.cls_only = true, .null_on_nonexistent = false, .argspec = ArgPassSpec(0) };
    return ic->call(obj, next_str, callattr_flags, nullptr, nullptr, nullptr, nullptr, nullptr);
}

Box* BoxedClass::callReprIC(Box* obj) {
    assert(obj->cls == this);

    auto ic = repr_ic.get();
    if (!ic) {
        ic = new CallattrIC();
        repr_ic.reset(ic);
    }

    static BoxedString* repr_str = getStaticString("__repr__");
    CallattrFlags callattr_flags{.cls_only = true, .null_on_nonexistent = false, .argspec = ArgPassSpec(0) };
    return ic->call(obj, repr_str, callattr_flags, nullptr, nullptr, nullptr, nullptr, nullptr);
}

Box* BoxedClass::callIterIC(Box* obj) {
    assert(obj->cls == this);

    auto ic = iter_ic.get();
    if (!ic) {
        ic = new CallattrIC();
        iter_ic.reset(ic);
    }

    static BoxedString* iter_str = getStaticString("__iter__");
    CallattrFlags callattr_flags{.cls_only = true, .null_on_nonexistent = true, .argspec = ArgPassSpec(0) };
    return ic->call(obj, iter_str, callattr_flags, nullptr, nullptr, nullptr, nullptr, nullptr);
}

bool BoxedClass::callNonzeroIC(Box* obj) {
    assert(obj->cls == this);

    auto ic = nonzero_ic.get();
    if (!ic) {
        ic = new NonzeroIC();
        nonzero_ic.reset(ic);
    }

    return ic->call(obj);
}

Box* Box::reprIC() {
    return this->cls->callReprIC(this);
}

BoxedString* Box::reprICAsString() {
    Box* r = this->reprIC();

    if (isSubclass(r->cls, unicode_cls)) {
        r = PyUnicode_AsASCIIString(autoDecref(r));
        checkAndThrowCAPIException();
    }
    if (r->cls != str_cls) {
        raiseExcHelper(TypeError, "__repr__ did not return a string!");
    }
    return static_cast<BoxedString*>(r);
}

bool Box::nonzeroIC() {
    return this->cls->callNonzeroIC(this);
}

Box* Box::hasnextOrNullIC() {
    return this->cls->callHasnextIC(this, true);
}

extern "C" BoxedFunctionBase::BoxedFunctionBase(FunctionMetadata* md)
    : weakreflist(NULL),
      md(md),
      closure(NULL),
      defaults(NULL),
      can_change_defaults(false),
      modname(NULL),
      name(NULL),
      doc(NULL) {

    if (md->source) {
        assert(md->source->scoping->areGlobalsFromModule());
        Box* globals_for_name = md->source->parent_module;

        assert(0 && "check the refcounting here");
        static BoxedString* name_str = getStaticString("__name__");
        this->modname = globals_for_name->getattr(name_str);
        this->doc = md->source->getDocString();
    } else {
        this->modname = PyString_InternFromString("__builtin__");
        Py_INCREF(None);
        this->doc = None;
    }
}

extern "C" BoxedFunctionBase::BoxedFunctionBase(FunctionMetadata* md, std::initializer_list<Box*> defaults,
                                                BoxedClosure* closure, Box* globals, bool can_change_defaults)
    : weakreflist(NULL),
      md(md),
      closure(closure),
      globals(globals),
      defaults(NULL),
      can_change_defaults(can_change_defaults),
      modname(NULL),
      name(NULL),
      doc(NULL) {
    assert((!globals) == (!md->source || md->source->scoping->areGlobalsFromModule()));

    Py_XINCREF(closure);
    Py_XINCREF(globals);

    if (defaults.size()) {
        // HAX copy+modify the BoxedTuple constructor so that we can put NULLs into the tuple.
        // We are going to separately be careful to make sure that those NULLs don't escape
        // to the user (see functionDefaults)
        this->defaults = BoxedTuple::create(defaults.size());
        int i = 0;
        for (auto e : defaults) {
            Py_XINCREF(e);
            this->defaults->elts[i] = e;
            ++i;
        }
    }

    if (md->source) {
        Box* globals_for_name = globals;
        if (!globals_for_name) {
            assert(md->source->scoping->areGlobalsFromModule());
            globals_for_name = md->source->parent_module;
        }

        static BoxedString* name_str = getStaticString("__name__");
        if (globals_for_name->cls == module_cls) {
            this->modname = incref(globals_for_name->getattr(name_str));
        } else {
            this->modname = incref(PyDict_GetItem(globals_for_name, name_str));
        }
        // It's ok for modname to be NULL

        this->doc = md->source->getDocString();
    } else {
        this->modname = PyString_InternFromString("__builtin__");
        this->doc = incref(None);
    }
}

BoxedFunction::BoxedFunction(FunctionMetadata* md) : BoxedFunction(md, {}) {
}

BoxedFunction::BoxedFunction(FunctionMetadata* md, std::initializer_list<Box*> defaults, BoxedClosure* closure,
                             Box* globals, bool can_change_defaults)
    : BoxedFunctionBase(md, defaults, closure, globals, can_change_defaults) {

    // TODO eventually we want this to assert(f->source), I think, but there are still
    // some builtin functions that are BoxedFunctions but really ought to be a type that
    // we don't have yet.
    if (md->source) {
        assert(!this->name);
        this->name = incref(static_cast<BoxedString*>(md->source->getName()));
    }
}

BoxedBuiltinFunctionOrMethod::BoxedBuiltinFunctionOrMethod(FunctionMetadata* md, const char* name, const char* doc)
    : BoxedBuiltinFunctionOrMethod(md, name, {}) {

    Py_DECREF(this->doc);
    this->doc = doc ? boxString(doc) : incref(None);
}

BoxedBuiltinFunctionOrMethod::BoxedBuiltinFunctionOrMethod(FunctionMetadata* md, const char* name,
                                                           std::initializer_list<Box*> defaults, BoxedClosure* closure,
                                                           const char* doc)
    : BoxedFunctionBase(md, defaults, closure) {

    assert(name);
    assert(!this->name);
    this->name = static_cast<BoxedString*>(boxString(name));
    Py_DECREF(this->doc);
    this->doc = doc ? boxString(doc) : incref(None);
}

static void functionDtor(Box* b) {
    assert(isSubclass(b->cls, function_cls) || isSubclass(b->cls, builtin_function_or_method_cls));

    BoxedFunctionBase* self = static_cast<BoxedFunctionBase*>(b);
    PyObject_GC_UnTrack(self);
    self->dependent_ics.invalidateAll();
    self->dependent_ics.~ICInvalidator();

    self->clearAttrs();

    Py_DECREF(self->doc);
    Py_DECREF(self->modname);
    Py_XDECREF(self->name);
    Py_XDECREF(self->closure);
    Py_XDECREF(self->globals);
    Py_XDECREF(self->defaults);

    self->cls->tp_free(self);
}

static int func_traverse(BoxedFunction* f, visitproc visit, void* arg) noexcept {
    //Py_VISIT(f->func_code);
    Py_VISIT(f->globals);
    Py_VISIT(f->modname);
    Py_VISIT(f->defaults);
    Py_VISIT(f->doc);
    Py_VISIT(f->name);
    Py_VISIT(f->closure);

    //Py_VISIT(f->func_dict);
    Py_VISIT_HCATTRS(f->attrs);
    return 0;
}

static int builtin_func_traverse(BoxedBuiltinFunctionOrMethod* f, visitproc visit, void* arg) noexcept {
    //Py_VISIT(f->func_code);
    Py_VISIT(f->globals);
    Py_VISIT(f->modname);
    Py_VISIT(f->defaults);
    Py_VISIT(f->doc);
    Py_VISIT(f->name);
    Py_VISIT(f->closure);

    return 0;
}

std::string BoxedModule::name() {
    static BoxedString* name_str = getStaticString("__name__");
    Box* name = this->getattr(name_str);
    if (!name || name->cls != str_cls) {
        return "?";
    } else {
        BoxedString* sname = static_cast<BoxedString*>(name);
        return sname->s();
    }
}

BORROWED(BoxedString*) BoxedModule::getStringConstant(llvm::StringRef ast_str, bool intern) {
    BoxedString*& r = str_constants[ast_str];
    if (intern) {
        // If we had previously created a box for this string, we have to create a new
        // string (or at least, be prepared to return a different value that we had already
        // interned).  This is fine, except we have to be careful because we promised
        // that we would keep the previously-created string alive.
        // So, make sure to put it onto the keep_alive list.
        if (r && !PyString_CHECK_INTERNED(r)) {
            keep_alive.push_back(r);
            r = NULL;
        }
        if (!r)
            r = internStringMortal(ast_str);
    } else if (!r)
        r = boxString(ast_str);
    return r;
}

BORROWED(Box*) BoxedModule::getUnicodeConstant(llvm::StringRef ast_str) {
    Box*& r = unicode_constants[ast_str];
    if (!r)
        r = decodeUTF8StringPtr(ast_str);
    return r;
}

BORROWED(BoxedInt*) BoxedModule::getIntConstant(int64_t n) {
    BoxedInt*& r = int_constants[n];
    if (!r)
        r = (BoxedInt*)boxInt(n);
    return r;
}

static int64_t getDoubleBits(double d) {
    int64_t rtn;
    static_assert(sizeof(rtn) == sizeof(d), "");
    memcpy(&rtn, &d, sizeof(d));
    return rtn;
}

BORROWED(BoxedFloat*) BoxedModule::getFloatConstant(double d) {
    BoxedFloat*& r = float_constants[getDoubleBits(d)];
    if (!r)
        r = static_cast<BoxedFloat*>(boxFloat(d));
    return r;
}

BORROWED(Box*) BoxedModule::getPureImaginaryConstant(double d) {
    Box*& r = imaginary_constants[getDoubleBits(d)];
    if (!r)
        r = createPureImaginary(d);
    return r;
}

BORROWED(Box*) BoxedModule::getLongConstant(llvm::StringRef ast_str) {
    Box*& r = long_constants[ast_str];
    if (!r)
        r = createLong(ast_str);
    return r;
}

// This mustn't throw; our IR generator generates calls to it without "invoke" even when there are exception handlers /
// finally-blocks in scope.
extern "C" Box* createFunctionFromMetadata(FunctionMetadata* md, BoxedClosure* closure, Box* globals,
                                           std::initializer_list<Box*> defaults) noexcept {
    STAT_TIMER(t0, "us_timer_createfunctionfrommetadata", 10);

    if (closure)
        assert(closure->cls == closure_cls);

    return new BoxedFunction(md, defaults, closure, globals, /* can_change_defaults = */ true);
}

extern "C" FunctionMetadata* getFunctionMetadata(Box* b) {
    assert(isSubclass(b->cls, function_cls) || isSubclass(b->cls, builtin_function_or_method_cls));
    return static_cast<BoxedFunction*>(b)->md;
}

static PyObject* cpython_type_call(PyTypeObject* type, PyObject* args, PyObject* kwds) noexcept {
    PyObject* obj;

    if (type->tp_new == NULL) {
        PyErr_Format(PyExc_TypeError, "cannot create '%.100s' instances", type->tp_name);
        return NULL;
    }

    obj = type->tp_new(type, args, kwds);
    if (obj != NULL) {
        /* Ugly exception: when the call was type(something),
         *            don't call tp_init on the result. */
        if (type == &PyType_Type && PyTuple_Check(args) && PyTuple_GET_SIZE(args) == 1
            && (kwds == NULL || (PyDict_Check(kwds) && PyDict_Size(kwds) == 0)))
            return obj;
        /* If the returned object is not an instance of type,
         *            it won't be initialized. */
        if (!PyType_IsSubtype(obj->cls, type))
            return obj;
        type = obj->cls;
        if (PyType_HasFeature(type, Py_TPFLAGS_HAVE_CLASS) && type->tp_init != NULL
            && type->tp_init(obj, args, kwds) < 0) {
            Py_DECREF(obj);
            obj = NULL;
        }
    }
    return obj;
}

template <ExceptionStyle S>
static Box* typeCallInner(CallRewriteArgs* rewrite_args, ArgPassSpec argspec, Box* arg1, Box* arg2, Box* arg3,
                          Box** args, const std::vector<BoxedString*>* keyword_names) noexcept(S == CAPI);

template <ExceptionStyle S>
static Box* typeTppCall(Box* self, CallRewriteArgs* rewrite_args, ArgPassSpec argspec, Box* arg1, Box* arg2, Box* arg3,
                        Box** args, const std::vector<BoxedString*>* keyword_names) noexcept(S == CAPI) {
    int npassed_args = argspec.totalPassed();

    // Common CAPI path call this function with *args, **kw.
    if (argspec == ArgPassSpec(0, 0, true, false) || argspec == ArgPassSpec(0, 0, true, true)) {
        // Wouldn't be able to rewrite anyway:
        assert(!rewrite_args || !rewrite_args->out_success);

        arg1 = PySequence_Tuple(arg1);
        if (!arg1) {
            if (S == CAPI)
                return NULL;
            else
                throwCAPIException();
        }

        Box* r = cpython_type_call(static_cast<BoxedClass*>(self), arg1, argspec.has_kwargs ? arg2 : NULL);
        Py_DECREF(arg1);
        if (S == CXX && !r)
            throwCAPIException();
        return r;
    }

    if (argspec.has_starargs || argspec.has_kwargs) {
        // This would fail in typeCallInner
        rewrite_args = NULL;
    }

    Box** new_args = NULL;
    if (npassed_args >= 3) {
        new_args = (Box**)alloca(sizeof(Box*) * (npassed_args + 1 - 3));
    }

    RewriterVar* r_bind_obj = NULL;
    if (rewrite_args) {
        r_bind_obj = rewrite_args->obj;
        rewrite_args->obj = NULL;
    }

    ArgPassSpec new_argspec
        = bindObjIntoArgs(self, r_bind_obj, rewrite_args, argspec, arg1, arg2, arg3, args, new_args);

    return typeCallInner<S>(rewrite_args, new_argspec, arg1, arg2, arg3, new_args, keyword_names);
}

static Box* typeCallInternal(BoxedFunctionBase* f, CallRewriteArgs* rewrite_args, ArgPassSpec argspec, Box* arg1,
                             Box* arg2, Box* arg3, Box** args, const std::vector<BoxedString*>* keyword_names) {
    if (rewrite_args)
        assert(rewrite_args->func_guarded);

    static StatCounter slowpath_typecall("slowpath_typecall");
    slowpath_typecall.log();

    if (argspec.has_starargs || argspec.num_args == 0) {
        // Get callFunc to expand the arguments.
        // TODO: update this to use rearrangeArguments instead.
        return callFunc<CXX>(f, rewrite_args, argspec, arg1, arg2, arg3, args, keyword_names);
    }

    return typeCallInner<CXX>(rewrite_args, argspec, arg1, arg2, arg3, args, keyword_names);
}

// For use on __init__ return values
static void assertInitNone(Box* obj) {
    if (obj != None) {
        raiseExcHelper(TypeError, "__init__() should return None, not '%s'", getTypeName(obj));
    }
}

static PyObject* cpythonTypeCall(BoxedClass* type, PyObject* args, PyObject* kwds) {
    Box* r = cpython_type_call(type, args, kwds);
    if (!r)
        throwCAPIException();
    return r;
}

static Box* unicodeNewHelper(BoxedClass* type, Box* string, Box* encoding_obj, Box** _args) {
    Box* errors_obj = _args[0];

    assert(isSubclass(type, unicode_cls));
    assert(type->tp_new == unicode_cls->tp_new);

    char* encoding = NULL;
    char* errors = NULL;
    if (encoding_obj)
        if (!PyArg_ParseSingle(encoding_obj, 1, "unicode", "s", &encoding))
            throwCAPIException();
    if (errors_obj)
        if (!PyArg_ParseSingle(errors_obj, 1, "unicode", "s", &errors))
            throwCAPIException();

    Box* r = unicode_new_inner(type, string, encoding, errors);
    if (!r)
        throwCAPIException();

    if (type == unicode_cls) {
        if (r->cls == unicode_cls) // no init
            return r;
        if (!PyUnicode_Check(r)) // skip init
            return r;
    } else {
        if (!isSubclass(r->cls, type)) // skip init
            return r;
    }

    // Call tp_init:

    if (r->cls->tp_init == object_cls->tp_init)
        return r;

    if (!string)
        assert(!encoding_obj);
    if (!encoding_obj)
        assert(!errors_obj);

    Box* args;
    if (!string)
        args = EmptyTuple;
    else if (!encoding_obj)
        args = BoxedTuple::create1(string);
    else if (!errors_obj)
        args = BoxedTuple::create2(string, encoding_obj);
    else
        args = BoxedTuple::create3(string, encoding_obj, errors_obj);

    int init_code = r->cls->tp_init(r, args, NULL);
    if (init_code == -1)
        throwCAPIException();

    return r;
}

static Box* objectNewNoArgs(BoxedClass* cls) noexcept {
    assert(PyType_Check(cls));
#ifndef NDEBUG
    static BoxedString* new_str = getStaticString("__new__");
    static BoxedString* init_str = getStaticString("__init__");
    assert(typeLookup(cls, new_str) == typeLookup(object_cls, new_str)
           && typeLookup(cls, init_str) != typeLookup(object_cls, init_str));
#endif
    return new (cls) Box();
}

template <ExceptionStyle S>
static Box* typeCallInner(CallRewriteArgs* rewrite_args, ArgPassSpec argspec, Box* arg1, Box* arg2, Box* arg3,
                          Box** args, const std::vector<BoxedString*>* keyword_names) noexcept(S == CAPI) {
    int npassed_args = argspec.totalPassed();
    int npositional = argspec.num_args;

    // We need to know what the class is.  We could potentially call rearrangeArguments here
    assert(argspec.num_args >= 1);
    Box* _cls = arg1;

    if (!PyType_Check(_cls)) {
        if (S == CAPI)
            PyErr_Format(TypeError, "descriptor '__call__' requires a 'type' object but received an '%s'",
                         getTypeName(_cls));
        else
            raiseExcHelper(TypeError, "descriptor '__call__' requires a 'type' object but received an '%s'",
                           getTypeName(_cls));
    }

    BoxedClass* cls = static_cast<BoxedClass*>(_cls);

    // Special-case unicode for now, maybe there's something about this that can eventually be generalized:
    if (cls->tp_new == unicode_cls->tp_new) {
        // TODO: implement
        if (S == CAPI) {
            try {
                return typeCallInner<CXX>(NULL, argspec, arg1, arg2, arg3, args, keyword_names);
            } catch (ExcInfo e) {
                setCAPIException(e);
                return NULL;
            }
        }

        assert(S == CXX && "implement me");

        if (rewrite_args) {
            rewrite_args->arg1->addGuard((intptr_t)cls);
        }

        ParamReceiveSpec paramspec(4, 3, false, false);
        bool rewrite_success = false;
        static ParamNames param_names({ "", "string", "encoding", "errors" }, "", "");
        static Box* defaults[3] = { NULL, NULL, NULL };
        Box* oargs[1];

        rearrangeArguments(paramspec, &param_names, "unicode", defaults, rewrite_args, rewrite_success, argspec, arg1,
                           arg2, arg3, args, oargs, keyword_names);
        assert(arg1 == cls);

        if (!rewrite_success)
            rewrite_args = NULL;

        if (rewrite_args) {
            rewrite_args->out_rtn
                = rewrite_args->rewriter->call(true, (void*)unicodeNewHelper, rewrite_args->arg1, rewrite_args->arg2,
                                               rewrite_args->arg3, rewrite_args->args);
            rewrite_args->out_success = true;
        }

        return unicodeNewHelper(cls, arg2, arg3, oargs);
    }

    if (cls->tp_new != object_cls->tp_new && cls->tp_new != slot_tp_new && cls->tp_new != BaseException->tp_new
        && cls->tp_new != type_cls->tp_new && S == CXX) {
        // Looks like we're calling an extension class and we're not going to be able to
        // separately rewrite the new + init calls.  But we can rewrite the fact that we
        // should just call the cpython version, which will end up working pretty well.

        assert(S == CXX && "implement me");

        ParamReceiveSpec paramspec(1, false, true, true);
        bool rewrite_success = false;
        Box** oargs = NULL;
        rearrangeArguments(paramspec, NULL, "", NULL, rewrite_args, rewrite_success, argspec, arg1, arg2, arg3, args,
                           oargs, keyword_names);
        assert(arg1 == cls);

        if (!rewrite_success)
            rewrite_args = NULL;

        if (rewrite_args) {
            rewrite_args->out_rtn = rewrite_args->rewriter->call(true, (void*)cpythonTypeCall, rewrite_args->arg1,
                                                                 rewrite_args->arg2, rewrite_args->arg3);
            rewrite_args->out_success = true;
        }

        return cpythonTypeCall(cls, arg2, arg3);
    }

    if (argspec.has_starargs || argspec.has_kwargs)
        rewrite_args = NULL;

    RewriterVar* r_ccls = NULL;
    RewriterVar* r_new = NULL;
    RewriterVar* r_init = NULL;
    // TODO: is this ok?  what if new causes init to get freed?
    BORROWED(Box*) init_attr = NULL;
    if (rewrite_args) {
        assert(!argspec.has_starargs);
        assert(!argspec.has_kwargs);
        assert(argspec.num_args > 0);

        r_ccls = rewrite_args->arg1;
        // Guard on the requested class.  We could potentially support multiple classes in a rewrite,
        // but there are parts of this function's rewrite that currently take advantage of the fact
        // that the requested class is fixed.
        r_ccls->addGuard((intptr_t)arg1 /* = _cls */);


        if (!rewrite_args->args_guarded) {
            // TODO should know which args don't need to be guarded, ex if we're guaranteed that they
            // already fit, either since the type inferencer could determine that,
            // or because they only need to fit into an UNKNOWN slot.

            if (npassed_args >= 1)
                rewrite_args->arg1->addAttrGuard(offsetof(Box, cls), (intptr_t)arg1->cls);
            if (npassed_args >= 2)
                rewrite_args->arg2->addAttrGuard(offsetof(Box, cls), (intptr_t)arg2->cls);
            if (npassed_args >= 3)
                rewrite_args->arg3->addAttrGuard(offsetof(Box, cls), (intptr_t)arg3->cls);
            for (int i = 3; i < npassed_args; i++) {
                RewriterVar* v = rewrite_args->args->getAttr((i - 3) * sizeof(Box*), Location::any());
                v->addAttrGuard(offsetof(Box, cls), (intptr_t)args[i - 3]->cls);
            }
            rewrite_args->args_guarded = true;
        }
    }

    DecrefHandle<Box, true> new_attr(nullptr);
    static BoxedString* new_str = getStaticString("__new__");
    if (rewrite_args) {
        GetattrRewriteArgs grewrite_args(rewrite_args->rewriter, r_ccls, rewrite_args->destination);
        // TODO: if tp_new != Py_CallPythonNew, call that instead?
        new_attr = incref(typeLookup(cls, new_str, &grewrite_args));
        assert(new_attr);

        if (!grewrite_args.isSuccessful())
            rewrite_args = NULL;
        else {
            r_new = grewrite_args.getReturn(ReturnConvention::HAS_RETURN);
            r_new->addGuard((intptr_t)new_attr);
        }

        // Special-case functions to allow them to still rewrite:
        if (new_attr->cls != function_cls) {
            try {
                Box* descr_r = processDescriptorOrNull(new_attr, None, cls);
                // TODO do we need to guard here on the class of new_attr (or that it's a class that can't change classes?)
                if (descr_r) {
                    new_attr = descr_r;
                    rewrite_args = NULL;
                }
            } catch (ExcInfo e) {
                if (S == CAPI) {
                    setCAPIException(e);
                    return NULL;
                } else
                    throw e;
            }
        }
    } else {
        new_attr = incref(typeLookup(cls, new_str));
        try {
            if (new_attr->cls != function_cls) // optimization
                new_attr = processDescriptor(new_attr, None, cls);
        } catch (ExcInfo e) {
            if (S == CAPI) {
                setCAPIException(e);
                return NULL;
            } else
                throw e;
        }
    }
    assert(new_attr && "This should always resolve");

    // typeCall is tricky to rewrite since it has complicated behavior: we are supposed to
    // call the __init__ method of the *result of the __new__ call*, not of the original
    // class.  (And only if the result is an instance of the original class (or a subclass),
    // but that's not even the tricky part here.)
    //
    // By the time we know the type of the result of __new__(), it's too late to add traditional
    // guards.  So, instead of doing that, we're going to add a guard that makes sure that __new__
    // has the property that it will always return an instance where we know what __init__ has to be
    // called on it.  There are a couple cases:
    // - Some __new__ functions, such as object.__new__, always return an instance of the requested class.
    //   We can whitelist these __new__ functions.
    // - There are cls+arg pairs such that cls(arg) always returns an instance of cls.  For example,
    //   str() of an int is always a str, but str of arbitrary types does not necessarily return a str
    //   (could return a subtype of str)
    // - There are cls+arg pairs where we know that we don't have to call an __init__, despite the return
    //   value having variable type.  For instance, int(float) can return a long on overflow, but in either
    //   case no __init__ should be called.
    // - There's a final special case that type(obj) does not call __init__ even if type.__new__(type, obj)
    //   happens to return a subclass of type.  This is a special case in cpython's code that we have as well.
    //

    // For debugging, keep track of why we think we can rewrite this:
    enum { UNKNOWN, MAKES_CLS, NO_INIT, TYPE_NEW_SPECIAL_CASE, } which_init = UNKNOWN;

    // These are __new__ functions that have the property that __new__(kls) always returns an instance of kls.
    // These are ok to call regardless of what type was requested.
    //
    // TODO what if an extension type defines a tp_alloc that returns something that's not an instance of that
    // type?  then object.__new__ would not be able to be here:
    //
    // this array is ok with not using StlCompatAllocator since we will manually register these objects with the GC
    static std::vector<Box*> class_making_news;
    if (class_making_news.empty()) {
        for (BoxedClass* allowed_cls : { object_cls, enumerate_cls, xrange_cls, tuple_cls, list_cls, dict_cls }) {
            auto new_obj = typeLookup(allowed_cls, new_str);
            class_making_news.push_back(new_obj);
        }
    }

    if (rewrite_args) {
        for (auto b : class_making_news) {
            if (b == new_attr) {
                which_init = MAKES_CLS;
                break;
            }
        }

        if (cls->tp_new == BaseException->tp_new)
            which_init = MAKES_CLS;

        bool know_first_arg = !argspec.has_starargs && !argspec.has_kwargs && argspec.num_keywords == 0;

        if (know_first_arg) {
            if (argspec.num_args == 1
                && (cls == int_cls || cls == float_cls || cls == long_cls || cls == str_cls || cls == unicode_cls))
                which_init = MAKES_CLS;

            if (argspec.num_args == 2 && (cls == int_cls || cls == float_cls || cls == long_cls)
                && (arg2->cls == int_cls || arg2->cls == str_cls || arg2->cls == float_cls
                    || arg2->cls == unicode_cls)) {
                which_init = NO_INIT;
                rewrite_args->arg2->addAttrGuard(offsetof(Box, cls), (intptr_t)arg2->cls);
            }

            // str(obj) can return str-subtypes, but for builtin types it won't:
            if (argspec.num_args == 2 && cls == str_cls && (arg2->cls == int_cls || arg2->cls == float_cls)) {
                which_init = MAKES_CLS;
                rewrite_args->arg2->addAttrGuard(offsetof(Box, cls), (intptr_t)arg2->cls);
            }

            // int(str, base) can only return int/long
            if (argspec.num_args == 3 && cls == int_cls) {
                which_init = NO_INIT;
            }

#if 0
            if (which_init == NOT_ALLOWED) {
                std::string per_name_stat_name = "zzz_norewrite_" + std::string(cls->tp_name);
                if (argspec.num_args == 1)
                    per_name_stat_name += "_1arg";
                else if (argspec.num_args == 2)
                    per_name_stat_name += "_" + std::string(arg2->cls->tp_name);
                else
                    per_name_stat_name += "_narg";
                uint64_t* counter = Stats::getStatCounter(per_name_stat_name);
                Stats::log(counter);
            }
#endif
        }

        if (cls == type_cls && argspec == ArgPassSpec(2))
            which_init = TYPE_NEW_SPECIAL_CASE;
    }

    static BoxedString* init_str = getStaticString("__init__");
    if (cls->tp_init == slot_tp_init) {
        // If there's a Python-level tp_init, try getting it, since calling it might be faster than calling
        // tp_init if we can manage to rewrite it.
        if (rewrite_args && which_init != UNKNOWN) {
            GetattrRewriteArgs grewrite_args(rewrite_args->rewriter, r_ccls, rewrite_args->destination);
            init_attr = typeLookup(cls, init_str, &grewrite_args);

            if (!grewrite_args.isSuccessful())
                rewrite_args = NULL;
            else {
                if (init_attr) {
                    r_init = grewrite_args.getReturn(ReturnConvention::HAS_RETURN);
                    r_init->addGuard((intptr_t)init_attr);
                } else {
                    grewrite_args.assertReturnConvention(ReturnConvention::NO_RETURN);
                }
            }
        } else {
            init_attr = typeLookup(cls, init_str);
        }
    }

    Box* made;
    RewriterVar* r_made = NULL;

    ArgPassSpec new_argspec = argspec;

    if (S == CAPI && cls->tp_new != object_cls->tp_new && cls->tp_init != object_cls->tp_init) {
        // If there's a custom new and custom init, in CAPI mode we don't have any way of handling
        // any exceptions thrown by the new.
        rewrite_args = NULL;
    }

    if (S == CAPI && cls->tp_init != object_cls->tp_init) {
        // If there's a custom init, in CAPI mode we don't have any way of handling the exception that
        // we assertInitNone might have to throw from the init returning non-None.
        // TODO actually looks we only have to be doing that check for Python-level objects; ie in CPython
        // that check is done in slot_tp_init
        rewrite_args = NULL;
    }

    if (rewrite_args) {
        if (cls->tp_new == object_cls->tp_new && cls->tp_init != object_cls->tp_init) {
            // Fast case: if we are calling object_new, we normally doesn't look at the arguments at all.
            // (Except in the case when init_attr != object_init, in which case object_new looks at the number
            // of arguments and throws an exception.)
            //
            // Another option is to rely on rewriting to make this fast, which would probably require adding
            // a custom internal callable to object.__new__
            made = objectNewNoArgs(cls);
            r_made = rewrite_args->rewriter->call(true, (void*)objectNewNoArgs, r_ccls)->setType(RefType::OWNED);
            assert(made);
        } else {
            CallRewriteArgs srewrite_args(rewrite_args->rewriter, r_new, rewrite_args->destination);
            srewrite_args.args_guarded = rewrite_args->args_guarded;
            srewrite_args.func_guarded = true;

            int new_npassed_args = new_argspec.totalPassed();

            if (new_npassed_args >= 1)
                srewrite_args.arg1 = r_ccls;
            if (new_npassed_args >= 2)
                srewrite_args.arg2 = rewrite_args->arg2;
            if (new_npassed_args >= 3)
                srewrite_args.arg3 = rewrite_args->arg3;
            if (new_npassed_args >= 4)
                srewrite_args.args = rewrite_args->args;

            made = runtimeCallInternal<S, REWRITABLE>(new_attr, &srewrite_args, new_argspec, cls, arg2, arg3, args,
                                                      keyword_names);
            if (!made) {
                assert(S == CAPI);

                if (srewrite_args.out_success && which_init == NO_INIT) {
                    rewrite_args->out_rtn = srewrite_args.out_rtn;
                    rewrite_args->out_success = true;
                }

                return NULL;
            }

            if (!srewrite_args.out_success) {
                rewrite_args = NULL;
            } else {
                r_made = srewrite_args.out_rtn;
            }
        }
    } else {
        if (cls->tp_new == object_cls->tp_new && cls->tp_init != object_cls->tp_init) {
            made = objectNewNoArgs(cls);
            assert(made);
        } else
            made = runtimeCallInternal<S, NOT_REWRITABLE>(new_attr, NULL, new_argspec, cls, arg2, arg3, args,
                                                          keyword_names);

        if (!made) {
            assert(S == CAPI);
            return NULL;
        }
    }

    assert(made);

    // Special-case (also a special case in CPython): if we just called type.__new__(arg), don't call __init__
    if (cls == type_cls && argspec == ArgPassSpec(2)) {
        if (rewrite_args) {
            rewrite_args->out_success = true;
            rewrite_args->out_rtn = r_made;
        }
        return made;
    }

    bool skip_init = false;

    // For __new__ functions that we have no information about, try to rewrite to a helper.
    if (rewrite_args && which_init == UNKNOWN) {
        // TODO this whole block is very similar to the call-tpinit block a bit farther down.
        // The later block is slightly different since it can know what the tp_init function
        // will be, whereas this block can't; I'm not sure how to merge the functionality.  That's
        // probably just evidence of the overall convolutedness of this function.

        // TODO: instead of rewriting to the capi-format, maybe we should do the rearrangearguments
        // inside the helper?
        bool rewrite_success = false;
        try {
            rearrangeArguments(ParamReceiveSpec(1, 0, true, true), NULL, "", NULL, rewrite_args, rewrite_success,
                               argspec, made, arg2, arg3, args, NULL, keyword_names);
        } catch (ExcInfo e) {
            if (S == CAPI) {
                setCAPIException(e);
                return NULL;
            } else
                throw e;
        }

        AUTO_XDECREF(made);
        AUTO_XDECREF(arg2);
        AUTO_XDECREF(arg3);

        if (!rewrite_success)
            rewrite_args = NULL;

        class InitHelper {
        public:
            static Box* call(STOLEN(Box*) made, BoxedClass* cls, Box* args, Box* kwargs) noexcept(S == CAPI) {
                if (!isSubclass(made->cls, cls))
                    return made;

                int err = made->cls->tp_init(made, args, kwargs);
                if (err == -1) {
                    if (S == CAPI)
                        return NULL;
                    else
                        throwCAPIException();
                }
                return made;
            }
        };

        assert(arg2->cls == tuple_cls);
        assert(!arg3 || arg3->cls == dict_cls);

        if (rewrite_args) {
            rewrite_args->out_rtn
                = rewrite_args->rewriter->call(true, (void*)InitHelper::call, r_made, r_ccls, rewrite_args->arg2,
                                               rewrite_args->arg3)->setType(RefType::OWNED);
            r_made->refConsumed();
            rewrite_args->out_success = true;
        }
        return InitHelper::call(made, cls, arg2, arg3);
    }

    // If __new__ returns a subclass, supposed to call that subclass's __init__.
    // If __new__ returns a non-subclass, not supposed to call __init__.
    if (made->cls != cls) {
        assert(which_init != MAKES_CLS);

        if (!isSubclass(made->cls, cls)) {
            skip_init = true;
        } else {
            if (init_attr) {
                // Getting here means the init_attr is wrong; set it to NULL so that we don't use it.
                init_attr = NULL;
            }
        }
    }

    assert(!rewrite_args || !skip_init || (which_init == NO_INIT && made->cls->tp_init == object_cls->tp_init));

    if (!skip_init && made->cls->tp_init != object_cls->tp_init) {
        Box* initrtn;
        // If there's a Python-level __init__ function, try calling it.
        if (init_attr && init_attr->cls == function_cls) {
            if (rewrite_args) {
                // We are going to rewrite as a call to cls.init:
                assert(which_init == MAKES_CLS);
                assert(made->cls == cls);
            }

            // Note: this code path includes the descriptor logic
            if (rewrite_args) {
                CallRewriteArgs srewrite_args(rewrite_args->rewriter, r_init, rewrite_args->destination);
                srewrite_args.arg1 = r_made;
                if (npassed_args >= 2)
                    srewrite_args.arg2 = rewrite_args->arg2;
                if (npassed_args >= 3)
                    srewrite_args.arg3 = rewrite_args->arg3;
                if (npassed_args >= 4)
                    srewrite_args.args = rewrite_args->args;
                srewrite_args.args_guarded = rewrite_args->args_guarded;
                srewrite_args.func_guarded = true;

                initrtn = runtimeCallInternal<S, REWRITABLE>(init_attr, &srewrite_args, argspec, made, arg2, arg3, args,
                                                             keyword_names);

                if (!srewrite_args.out_success) {
                    rewrite_args = NULL;
                } else {
                    assert(S == CXX && "this need to be converted");
                    rewrite_args->rewriter->call(true, (void*)assertInitNone, srewrite_args.out_rtn);
                }
            } else {
                initrtn = runtimeCallInternal<S, NOT_REWRITABLE>(init_attr, NULL, argspec, made, arg2, arg3, args,
                                                                 keyword_names);
            }

            if (!initrtn) {
                assert(S == CAPI);
                return NULL;
            }

            assert(initrtn);

            if (S == CAPI) {
                if (initrtn != None) {
                    PyErr_Format(TypeError, "__init__() should return None, not '%s'", getTypeName(autoDecref(initrtn)));
                    return NULL;
                }
            } else
                assertInitNone(autoDecref(initrtn));
        } else {
            // Otherwise, just call tp_init.  This will work out well for extension classes, and no worse
            // than failing the rewrite for Python non-extension non-functions (when does that happen?).

            initproc tpinit = made->cls->tp_init;

            if (rewrite_args) {
                // This is the only case that should get here:
                assert(which_init == MAKES_CLS && made->cls == cls);
                // We're going to emit a call to cls->tp_init, but really we should be calling made->cls->tp_init,
                // but the MAKES_CLS condition tells us that made->cls is cls so the two tp_inits are the same.
                assert(tpinit == cls->tp_init);
            }

            bool rewrite_success = false;
            try {
                rearrangeArguments(ParamReceiveSpec(1, 0, true, true), NULL, "", NULL, rewrite_args, rewrite_success,
                                   argspec, made, arg2, arg3, args, NULL, keyword_names);
            } catch (ExcInfo e) {
                if (S == CAPI) {
                    setCAPIException(e);
                    return NULL;
                } else
                    throw e;
            }

            if (!rewrite_success)
                rewrite_args = NULL;

            assert(arg2->cls == tuple_cls);
            assert(!arg3 || arg3->cls == dict_cls);

            int err = tpinit(made, arg2, arg3);
            Py_DECREF(made);
            Py_DECREF(arg2);
            Py_XDECREF(arg3);
            if (err == -1) {
                if (S == CAPI)
                    return NULL;
                else
                    throwCAPIException();
            }

            if (rewrite_args) {
                auto r_err
                    = rewrite_args->rewriter->call(true, (void*)tpinit, r_made, rewrite_args->arg2, rewrite_args->arg3);

                assert(S == CXX && "this need to be converted");
                rewrite_args->rewriter->checkAndThrowCAPIException(r_err, -1);
            }
        }
    } else {
        if (new_attr == NULL && npassed_args != 1) {
            // TODO not npassed args, since the starargs or kwargs could be null
            if (S == CAPI) {
                PyErr_SetString(TypeError, objectNewParameterTypeErrorMsg());
                return NULL;
            } else
                raiseExcHelper(TypeError, "%s", objectNewParameterTypeErrorMsg());
        }
    }

    if (rewrite_args) {
        rewrite_args->out_rtn = r_made;
        rewrite_args->out_success = true;
    }

    assert(made);
    return made;
}

Box* typeCall(Box* obj, BoxedTuple* vararg, BoxedDict* kwargs) {
    assert(vararg->cls == tuple_cls);

    bool pass_kwargs = (kwargs && kwargs->d.size());

    int n = vararg->size();
    int args_to_pass = n + 1 + (pass_kwargs ? 1 : 0); // 1 for obj, 1 for kwargs

    Box** args = NULL;
    if (args_to_pass > 3)
        args = (Box**)alloca(sizeof(Box*) * (args_to_pass - 3));

    Box* arg1, *arg2, *arg3;
    arg1 = obj;
    for (int i = 0; i < n; i++) {
        getArg(i + 1, arg1, arg2, arg3, args) = vararg->elts[i];
    }

    if (pass_kwargs)
        getArg(n + 1, arg1, arg2, arg3, args) = kwargs;

    return typeCallInternal(NULL, NULL, ArgPassSpec(n + 1, 0, false, pass_kwargs), arg1, arg2, arg3, args, NULL);
}

static Box* typeDict(Box* obj, void* context) {
    if (obj->cls->instancesHaveHCAttrs())
        return PyDictProxy_New(autoDecref(obj->getAttrWrapper()));
    abort();
}

static Box* typeSubDict(Box* obj, void* context) {
    if (obj->cls->instancesHaveHCAttrs())
        return obj->getAttrWrapper();
    if (obj->cls->instancesHaveDictAttrs())
        return obj->getDict();
    abort();
}

void Box::setDictBacked(STOLEN(Box*) val) {
    assert(this->cls->instancesHaveHCAttrs());

    RELEASE_ASSERT(val->cls == dict_cls || val->cls == attrwrapper_cls, "");

    auto new_attr_list = (HCAttrs::AttrList*)PyMem_MALLOC(sizeof(HCAttrs::AttrList) + sizeof(Box*));
    new_attr_list->attrs[0] = val;

    HCAttrs* hcattrs = this->getHCAttrsPtr();

    hcattrs->hcls = HiddenClass::dict_backed;
    hcattrs->attr_list = new_attr_list;
}

static void typeSubSetDict(Box* obj, Box* val, void* context) {
    if (obj->cls->instancesHaveDictAttrs()) {
        RELEASE_ASSERT(val->cls == dict_cls, "");
        obj->setDict(static_cast<BoxedDict*>(val));
        return;
    }

    if (obj->cls->instancesHaveHCAttrs()) {
        RELEASE_ASSERT(PyDict_Check(val) || val->cls == attrwrapper_cls, "%s", val->cls->tp_name);

        auto new_attr_list
            = (HCAttrs::AttrList*)PyMem_MALLOC(sizeof(HCAttrs::AttrList) + sizeof(Box*));
        new_attr_list->attrs[0] = val;

        HCAttrs* hcattrs = obj->getHCAttrsPtr();

        hcattrs->hcls = HiddenClass::dict_backed;
        hcattrs->attr_list = new_attr_list;
        return;
    }

    // This should have thrown an exception rather than get here:
    abort();
}

extern "C" void PyType_SetDict(PyTypeObject* type, PyObject* dict) noexcept {
    typeSubSetDict(type, dict, NULL);
    type->tp_dict = dict;
}

Box* dict_descr = NULL;

extern "C" {
BoxedClass* object_cls, *type_cls, *none_cls, *bool_cls, *int_cls, *float_cls,
    * str_cls = NULL, *function_cls, *instancemethod_cls, *list_cls, *slice_cls, *module_cls, *dict_cls, *tuple_cls,
      *member_descriptor_cls, *closure_cls, *generator_cls, *complex_cls, *basestring_cls, *property_cls,
      *staticmethod_cls, *classmethod_cls, *attrwrapper_cls, *pyston_getset_cls, *capi_getset_cls,
      *builtin_function_or_method_cls, *attrwrapperiter_cls, *set_cls, *frozenset_cls;

BoxedTuple* EmptyTuple;
}

extern "C" Box* createUserClass(BoxedString* name, Box* _bases, Box* _attr_dict) {
    ASSERT(_attr_dict->cls == dict_cls, "%s", getTypeName(_attr_dict));
    BoxedDict* attr_dict = static_cast<BoxedDict*>(_attr_dict);

    assert(_bases->cls == tuple_cls);
    BoxedTuple* bases = static_cast<BoxedTuple*>(_bases);

    static BoxedString* metaclass_str = getStaticString("__metaclass__");

    Box* metaclass = NULL;
    metaclass = attr_dict->getOrNull(metaclass_str);

    if (metaclass != NULL) {
    } else if (bases->size() > 0) {
        // TODO Apparently this is supposed to look up __class__, and if that throws
        // an error, then look up ob_type (aka cls)
        metaclass = bases->elts[0]->cls;
    } else {
        Box* gl = getGlobalsDict();
        AUTO_DECREF(gl);
        metaclass = PyDict_GetItemString(gl, "__metaclass__");

        if (!metaclass) {
            metaclass = classobj_cls;
        }
    }
    assert(metaclass);

    try {
        Box* r = runtimeCall(metaclass, ArgPassSpec(3), name, _bases, _attr_dict, NULL, NULL);
        RELEASE_ASSERT(r, "");

        // XXX Hack: the classes vector lists all classes that have untracked references to them.
        // This is pretty much any class created in C code, since the C code will tend to hold on
        // to a reference to the created class.  So in the BoxedClass constructor we add the new class to
        // "classes", which will cause the class to get decref'd at the end.
        // But for classes created from Python, we don't have this extra untracked reference.
        // Rather than fix up the plumbing for now, just reach into the other system and remove this
        // class from the list.
        if (isSubclass(r->cls, type_cls)) {
            RELEASE_ASSERT(classes.back() == r, "");
            classes.pop_back();
        }

        return r;
    } catch (ExcInfo e) {
        RELEASE_ASSERT(e.matches(BaseException), "");

        Box* msg = e.value;
        assert(msg);
        // TODO this is an extra Pyston check and I don't think we should have to do it:
        if (isSubclass(e.value->cls, BaseException)) {
            static BoxedString* message_str = getStaticString("message");
            msg = getattr(e.value, message_str);
        }

        if (PyString_Check(msg)) {
            auto newmsg = PyString_FromFormat("Error when calling the metaclass bases\n"
                                              "    %s",
                                              PyString_AS_STRING(msg));
            if (newmsg)
                e.value = newmsg;
        }

        // Go through these routines since they do some normalization:
        PyErr_Restore(e.type, e.value, e.traceback);
        throwCAPIException();
    }
}

extern "C" Box* boxInstanceMethod(Box* obj, Box* func, Box* type) {
    static StatCounter num_ims("num_instancemethods");
    num_ims.log();

    return new BoxedInstanceMethod(obj, func, type);
}

extern "C" Box* boxUnboundInstanceMethod(Box* func, Box* type) {
    return new BoxedInstanceMethod(NULL, func, type);
}

extern "C" Box* none_repr(Box* v) noexcept {
    return boxString("None");
}

extern "C" Box* noneNonzero(Box* v) {
    Py_RETURN_FALSE;
}

extern "C" BoxedString* builtinFunctionOrMethodRepr(BoxedBuiltinFunctionOrMethod* v) {
    if (v->name != NULL)
        return (BoxedString*)PyString_FromFormat("<built-in function %s>", PyString_AsString(v->name));
    RELEASE_ASSERT(false, "builtinFunctionOrMethodRepr not properly implemented");
}

static Box* builtinFunctionOrMethodCall(BoxedBuiltinFunctionOrMethod* self, Box* args, Box* kwargs) {
    return runtimeCallInternal<CXX, NOT_REWRITABLE>(self, NULL, ArgPassSpec(0, 0, true, true), args, kwargs, NULL, NULL,
                                                    NULL);
}

extern "C" BoxedString* functionRepr(BoxedFunction* v) {
    if (!v->name)
        return (BoxedString*)PyString_FromFormat("<function <name_missing?> at %p>", v);
    return (BoxedString*)PyString_FromFormat("<function %s at %p>", PyString_AsString(v->name), v);
}

static Box* functionGet(BoxedFunction* self, Box* inst, Box* owner) {
    RELEASE_ASSERT(self->cls == function_cls, "");

    if (inst == None)
        inst = NULL;
    return new BoxedInstanceMethod(inst, self, owner);
}

static Box* function_descr_get(Box* self, Box* inst, Box* owner) noexcept {
    RELEASE_ASSERT(self->cls == function_cls, "");

    if (inst == None)
        inst = NULL;
    return new BoxedInstanceMethod(inst, self, owner);
}

static Box* functionCall(BoxedFunction* self, Box* args, Box* kwargs) {
    RELEASE_ASSERT(self->cls == function_cls, "%s", getTypeName(self));

    // This won't work if you subclass from function_cls, since runtimeCall will
    // just call back into this function.
    // Fortunately, CPython disallows subclassing FunctionType; we don't currently
    // disallow it but it's good to know.

    assert(args->cls == tuple_cls);
    assert(!kwargs || kwargs->cls == dict_cls);
    return runtimeCall(self, ArgPassSpec(0, 0, true, true), args, kwargs, NULL, NULL, NULL);
}

static Box* funcName(Box* b, void*) {
    assert(b->cls == function_cls);
    BoxedFunction* func = static_cast<BoxedFunction*>(b);
    if (func->name == NULL)
        return boxString("<unknown function name>");
    return incref(func->name);
}

static void funcSetName(Box* b, Box* v, void*) {
    assert(b->cls == function_cls);
    BoxedFunction* func = static_cast<BoxedFunction*>(b);

    if (v == NULL || !PyString_Check(v)) {
        raiseExcHelper(TypeError, "__name__ must be set to a string object");
    }

    func->name = static_cast<BoxedString*>(v);
}

static Box* builtinFunctionOrMethodName(Box* b, void*) {
    // In CPython, these guys just store char*, and it gets wrapped here
    // But we already share the BoxedString* field with BoxedFunctions...
    // so it's more convenient to just use that, which is what we do here.
    // Is there any advantage to using the char* way, here?

    assert(b->cls == builtin_function_or_method_cls);
    BoxedBuiltinFunctionOrMethod* func = static_cast<BoxedBuiltinFunctionOrMethod*>(b);
    assert(func->name);
    return func->name;
}

static Box* functionCode(Box* self, void*) {
    assert(self->cls == function_cls);
    BoxedFunction* func = static_cast<BoxedFunction*>(self);
    return codeForFunction(func);
}

extern "C" PyObject* PyFunction_GetCode(PyObject* func) noexcept {
    try {
        return functionCode((Box*)func, NULL);
    } catch (ExcInfo e) {
        setCAPIException(e);
        return NULL;
    }
}

static void functionSetCode(Box* self, Box* v, void*) {
    assert(self->cls == function_cls);

    if (v == NULL || !PyCode_Check(v))
        raiseExcHelper(TypeError, "__code__ must be set to a code object");

    BoxedFunction* func = static_cast<BoxedFunction*>(self);
    BoxedCode* code = static_cast<BoxedCode*>(v);

    RELEASE_ASSERT(func->md->source && code->f->source, "__code__ can only be set on python functions");

    RELEASE_ASSERT(!func->md->internal_callable.get<CXX>() && !func->md->internal_callable.get<CAPI>(),
                   "this could cause invalidation issues");

    func->md = code->f;
    func->dependent_ics.invalidateAll();
}

static Box* functionDefaults(Box* self, void*) {
    assert(self->cls == function_cls);
    BoxedFunction* func = static_cast<BoxedFunction*>(self);
    if (!func->defaults)
        return None;
    for (auto e : *func->defaults) {
        RELEASE_ASSERT(e, "this function's defaults should not be available");
    }
    return func->defaults;
}

static Box* functionGlobals(Box* self, void*) {
    assert(self->cls == function_cls);
    BoxedFunction* func = static_cast<BoxedFunction*>(self);
    if (func->globals) {
        assert(!func->md->source || !func->md->source->scoping->areGlobalsFromModule());
        return func->globals;
    }
    assert(func->md->source);
    assert(func->md->source->scoping->areGlobalsFromModule());

    static BoxedString* dict_str = getStaticString("__dict__");
    return getattr(func->md->source->parent_module, dict_str);
}

static void functionSetDefaults(Box* b, Box* v, void*) {
    assert(b->cls == function_cls);
    BoxedFunction* func = static_cast<BoxedFunction*>(b);

    // I guess this could happen if the user tried to do something like `min.__defaults__ = ()`.
    // In CPython that would be an AttributeError, but I think we might allow it to get to this point.
    // The better way to handle this would be to not add the __defaults__ descriptor to the
    // builtin_function_or_method_cls so that it would be an AttributeError to try to access it,
    // and leave this assert.
    RELEASE_ASSERT(func->can_change_defaults, "trying to change the defaults on a non-defaults-changable function.");

    if (v == None)
        v = NULL;
    else if (v && !PyTuple_Check(v)) {
        raiseExcHelper(TypeError, "__defaults__ must be set to a tuple object");
    }

    BoxedTuple* t = static_cast<BoxedTuple*>(v);

    func->defaults = t;
    func->dependent_ics.invalidateAll();
}

static Box* functionNonzero(BoxedFunction* self) {
    Py_RETURN_TRUE;
}

extern "C" {
Box* None = NULL;
Box* NotImplemented = NULL;
Box* repr_obj = NULL;
Box* len_obj = NULL;
Box* hash_obj = NULL;
Box* abs_obj = NULL;
Box* min_obj = NULL;
Box* max_obj = NULL;
Box* open_obj = NULL;
Box* id_obj = NULL;
Box* chr_obj = NULL;
Box* ord_obj = NULL;
Box* trap_obj = NULL;
Box* range_obj = NULL;
}

HiddenClass* root_hcls;
HiddenClass* HiddenClass::dict_backed;

extern "C" Box* createSlice(Box* start, Box* stop, Box* step) {
    BoxedSlice* rtn = new BoxedSlice(start, stop, step);
    return rtn;
}

extern "C" BoxedClosure* createClosure(BoxedClosure* parent_closure, size_t n) {
    if (parent_closure)
        assert(parent_closure->cls == closure_cls);
    BoxedClosure* closure = new (n) BoxedClosure(parent_closure);
    assert(closure->cls == closure_cls);
    return closure;
}

extern "C" Box* sliceNew(Box* cls, Box* start, Box* stop, Box** args) {
    RELEASE_ASSERT(cls == slice_cls, "");
    Box* step = args[0];

    if (stop == NULL)
        return createSlice(None, start, None);
    return createSlice(start, stop, step);
}

static Box* instancemethodCall(BoxedInstanceMethod* self, Box* args, Box* kwargs) {
    // Not the most effficient, but it works:
    return runtimeCallInternal<CXX, NOT_REWRITABLE>(self, NULL, ArgPassSpec(0, 0, true, true), args, kwargs, NULL, NULL,
                                                    NULL);
    // TODO add a tpp_call
}

Box* instancemethodGet(BoxedInstanceMethod* self, Box* obj, Box* type) {
    RELEASE_ASSERT(self->cls == instancemethod_cls, "");

    if (self->obj != NULL) {
        return self;
    }

    if (!PyObject_IsSubclass(type, self->im_class)) {
        return self;
    }

    if (obj == None)
        obj = NULL;

    return new BoxedInstanceMethod(obj, self->func, self->im_class);
}

Box* instancemethodNew(BoxedClass* cls, Box* func, Box* self, Box** args) {
    Box* classObj = args[0];

    if (!PyCallable_Check(func)) {
        PyErr_SetString(PyExc_TypeError, "first argument must be callable");
        return NULL;
    }
    if (self == Py_None)
        self = NULL;
    if (self == NULL && classObj == NULL) {
        PyErr_SetString(PyExc_TypeError, "unbound methods must have non-NULL im_class");
        return NULL;
    }

    return new BoxedInstanceMethod(self, func, classObj);
}

// Modified from cpython, Objects/object.c, instancemethod_repr
static Box* instancemethodRepr(Box* b) {
    assert(isSubclass(b->cls, instancemethod_cls));
    BoxedInstanceMethod* a = static_cast<BoxedInstanceMethod*>(b);
    Box* self = a->obj;
    Box* func = a->func;
    Box* klass = a->im_class;
    Box* funcname = NULL, * klassname = NULL, * result = NULL;
    const char* sfuncname = "?", * sklassname = "?";

    static BoxedString* name_str = getStaticString("__name__");
    funcname = getattrInternal<CXX>(func, name_str);

    if (funcname != NULL) {
        if (!PyString_Check(funcname)) {
            funcname = NULL;
        } else
            sfuncname = PyString_AS_STRING(funcname);
    }

    if (klass == NULL) {
        klassname = NULL;
    } else {
        klassname = getattrInternal<CXX>(klass, name_str);
        if (klassname != NULL) {
            if (!PyString_Check(klassname)) {
                klassname = NULL;
            } else {
                sklassname = PyString_AS_STRING(klassname);
            }
        }
    }

    if (self == NULL)
        result = PyString_FromFormat("<unbound method %s.%s>", sklassname, sfuncname);
    else {
        // This was a CPython comment: /* XXX Shouldn't use repr() here! */
        Box* selfrepr = repr(self);
        assert(PyString_Check(selfrepr));
        result = PyString_FromFormat("<bound method %s.%s of %s>", sklassname, sfuncname, PyString_AS_STRING(selfrepr));
    }
    return result;
}

Box* instancemethodEq(BoxedInstanceMethod* self, Box* rhs) {
    if (rhs->cls != instancemethod_cls) {
        return boxBool(false);
    }

    BoxedInstanceMethod* rhs_im = static_cast<BoxedInstanceMethod*>(rhs);
    if (self->func == rhs_im->func) {
        if (self->obj == NULL && rhs_im->obj == NULL) {
            return boxBool(true);
        } else {
            if (self->obj != NULL && rhs_im->obj != NULL) {
                return compareInternal<NOT_REWRITABLE>(self->obj, rhs_im->obj, AST_TYPE::Eq, NULL);
            } else {
                return boxBool(false);
            }
        }
    } else {
        return boxBool(false);
    }
}

Box* sliceRepr(BoxedSlice* self) {
    BoxedString* start = static_cast<BoxedString*>(repr(self->start));
    AUTO_DECREF(start);
    BoxedString* stop = static_cast<BoxedString*>(repr(self->stop));
    AUTO_DECREF(stop);
    BoxedString* step = static_cast<BoxedString*>(repr(self->step));
    AUTO_DECREF(step);
    return boxStringTwine(llvm::Twine("slice(") + start->s() + ", " + stop->s() + ", " + step->s() + ")");
}

Box* sliceHash(BoxedSlice* self) {
    raiseExcHelper(TypeError, "unhashable type");
    return boxLong(-1l);
}

Box* sliceReduce(BoxedSlice* self) {
    return Py_BuildValue("O(OOO)", self->cls, self->start, self->stop, self->step);
}

Box* sliceIndices(BoxedSlice* self, Box* len) {
    Py_ssize_t ilen, start, stop, step, slicelength;

    ilen = PyNumber_AsSsize_t(len, PyExc_OverflowError);

    if (ilen == -1 && PyErr_Occurred()) {
        throwCAPIException();
    }

    if (PySlice_GetIndicesEx((PySliceObject*)self, ilen, &start, &stop, &step, &slicelength) < 0) {
        throwCAPIException();
    }
    return BoxedTuple::create({ boxInt(start), boxInt(stop), boxInt(step) });
}

static int slice_compare(PySliceObject* v, PySliceObject* w) noexcept {
    int result = 0;

    if (v == w)
        return 0;

    if (PyObject_Cmp(v->start, w->start, &result) < 0)
        return -2;
    if (result != 0)
        return result;
    if (PyObject_Cmp(v->stop, w->stop, &result) < 0)
        return -2;
    if (result != 0)
        return result;
    if (PyObject_Cmp(v->step, w->step, &result) < 0)
        return -2;
    return result;
}
extern "C" int PySlice_GetIndices(PySliceObject* r, Py_ssize_t length, Py_ssize_t* start, Py_ssize_t* stop,
                                  Py_ssize_t* step) noexcept {
    /* XXX support long ints */
    if (r->step == Py_None) {
        *step = 1;
    } else {
        if (!PyInt_Check(r->step) && !PyLong_Check(r->step))
            return -1;
        *step = PyInt_AsSsize_t(r->step);
    }
    if (r->start == Py_None) {
        *start = *step < 0 ? length - 1 : 0;
    } else {
        if (!PyInt_Check(r->start) && !PyLong_Check(r->step))
            return -1;
        *start = PyInt_AsSsize_t(r->start);
        if (*start < 0)
            *start += length;
    }
    if (r->stop == Py_None) {
        *stop = *step < 0 ? -1 : length;
    } else {
        if (!PyInt_Check(r->stop) && !PyLong_Check(r->step))
            return -1;
        *stop = PyInt_AsSsize_t(r->stop);
        if (*stop < 0)
            *stop += length;
    }
    if (*stop > length)
        return -1;
    if (*start >= length)
        return -1;
    if (*step == 0)
        return -1;
    return 0;
}

extern "C" int PySlice_GetIndicesEx(PySliceObject* _r, Py_ssize_t length, Py_ssize_t* start, Py_ssize_t* stop,
                                    Py_ssize_t* step, Py_ssize_t* slicelength) noexcept {
    BoxedSlice* r = (BoxedSlice*)_r;
    RELEASE_ASSERT(r->cls == slice_cls, "");

    /* this is harder to get right than you might think */

    Py_ssize_t defstart, defstop;

    if (r->step == Py_None) {
        *step = 1;
    } else {
        if (!_PyEval_SliceIndex(r->step, step))
            return -1;
        if (*step == 0) {
            PyErr_SetString(PyExc_ValueError, "slice step cannot be zero");
            return -1;
        }
    }

    defstart = *step < 0 ? length - 1 : 0;
    defstop = *step < 0 ? -1 : length;

    if (r->start == Py_None) {
        *start = defstart;
    } else {
        if (!_PyEval_SliceIndex(r->start, start))
            return -1;
        if (*start < 0)
            *start += length;
        if (*start < 0)
            *start = (*step < 0) ? -1 : 0;
        if (*start >= length)
            *start = (*step < 0) ? length - 1 : length;
    }

    if (r->stop == Py_None) {
        *stop = defstop;
    } else {
        if (!_PyEval_SliceIndex(r->stop, stop))
            return -1;
        if (*stop < 0)
            *stop += length;
        if (*stop < 0)
            *stop = (*step < 0) ? -1 : 0;
        if (*stop >= length)
            *stop = (*step < 0) ? length - 1 : length;
    }

    if ((*step < 0 && *stop >= *start) || (*step > 0 && *start >= *stop)) {
        *slicelength = 0;
    } else if (*step == 1) { // Pyston change: added this branch to make the common step==1 case avoid the div:
        *slicelength = (*stop - *start - 1) + 1;
    } else if (*step < 0) {
        *slicelength = (*stop - *start + 1) / (*step) + 1;
    } else {
        *slicelength = (*stop - *start - 1) / (*step) + 1;
    }

    return 0;
}

extern "C" PyObject* PySlice_New(PyObject* start, PyObject* stop, PyObject* step) noexcept {
    if (step == NULL)
        step = Py_None;
    if (start == NULL)
        start = Py_None;
    if (stop == NULL)
        stop = Py_None;
    return createSlice(start, stop, step);
}

Box* typeRepr(BoxedClass* self) {
    std::string O("");
    llvm::raw_string_ostream os(O);

    if ((self->tp_flags & Py_TPFLAGS_HEAPTYPE) && self->is_user_defined)
        os << "<class '";
    else
        os << "<type '";

    static BoxedString* module_str = getStaticString("__module__");
    Box* m = self->getattr(module_str);
    if (m && m->cls == str_cls) {
        BoxedString* sm = static_cast<BoxedString*>(m);
        if (sm->s() != "__builtin__")
            os << sm->s() << '.';
    }

    os << self->tp_name;

    os << "'>";

    return boxString(os.str());
}

static PyObject* typeModule(Box* _type, void* context) {
    PyTypeObject* type = static_cast<PyTypeObject*>(_type);

    PyObject* mod;
    const char* s;

    if (type->tp_flags & Py_TPFLAGS_HEAPTYPE && type->is_user_defined) {
        static BoxedString* module_str = getStaticString("__module__");
        mod = type->getattr(module_str);
        if (!mod)
            raiseExcHelper(AttributeError, "__module__");
        return incref(mod);
    } else {
        s = strrchr(type->tp_name, '.');
        if (s != NULL)
            return PyString_FromStringAndSize(type->tp_name, (Py_ssize_t)(s - type->tp_name));
        return PyString_FromString("__builtin__");
    }
}

static void typeSetModule(Box* _type, PyObject* value, void* context) {
    PyTypeObject* type = static_cast<PyTypeObject*>(_type);

    if (!(type->tp_flags & Py_TPFLAGS_HEAPTYPE)) {
        raiseExcHelper(TypeError, "can't set %s.__module__", type->tp_name);
    }
    if (!value) {
        raiseExcHelper(TypeError, "can't delete %s.__module__", type->tp_name);
    }

    PyType_Modified(type);

    static BoxedString* module_str = getStaticString("__module__");
    type->setattr(module_str, value, NULL);
}


Box* typeHash(BoxedClass* self) {
    assert(PyType_Check(self));
    return boxInt(_Py_HashPointer(self));
}

static PyObject* type_subclasses(PyTypeObject* type, PyObject* args_ignored) noexcept {
    PyObject* list, *raw, *ref;
    Py_ssize_t i, n;

    list = PyList_New(0);
    if (list == NULL)
        return NULL;
    raw = type->tp_subclasses;
    if (raw == NULL)
        return list;
    assert(PyList_Check(raw));
    n = PyList_GET_SIZE(raw);
    for (i = 0; i < n; i++) {
        ref = PyList_GET_ITEM(raw, i);
        assert(PyWeakref_CheckRef(ref));
        ref = PyWeakref_GET_OBJECT(ref);
        if (ref != Py_None) {
            if (PyList_Append(list, ref) < 0) {
                Py_DECREF(list);
                return NULL;
            }
        }
    }
    return list;
}

Box* typeSubclasses(BoxedClass* self) {
    assert(PyType_Check(self));
    Box* rtn = type_subclasses(self, 0);
    checkAndThrowCAPIException();
    return rtn;
}

Box* typeMro(BoxedClass* self) {
    assert(PyType_Check(self));

    Box* r = mro_external(self);
    if (!r)
        throwCAPIException();
    return r;
}

Box* moduleInit(BoxedModule* self, Box* name, Box* doc) {
    RELEASE_ASSERT(PyModule_Check(self), "");
    RELEASE_ASSERT(name->cls == str_cls, "");
    RELEASE_ASSERT(!doc || doc->cls == str_cls || doc->cls == unicode_cls, "");

    doc = doc ? doc : None;

    HCAttrs* attrs = self->getHCAttrsPtr();

    if (attrs->hcls->attributeArraySize() == 0) {
        attrs->hcls = HiddenClass::makeSingleton();

        self->giveAttrBorrowed("__name__", name);
        self->giveAttrBorrowed("__doc__", doc);
    } else {
        self->setattr(autoDecref(internStringMortal("__name__")), name, NULL);
        self->setattr(autoDecref(internStringMortal("__doc__")), doc, NULL);
    }

    Py_RETURN_NONE;
}

Box* moduleRepr(BoxedModule* m) {
    RELEASE_ASSERT(PyModule_Check(m), "");

    std::string O("");
    llvm::raw_string_ostream os(O);

    os << "<module '" << m->name() << "' ";

    const char* filename = PyModule_GetFilename((PyObject*)m);
    // TODO(kmod): builtin modules are not supposed to have a __file__ attribute
    if (!filename || !strcmp(filename, "__builtin__")) {
        PyErr_Clear();
        os << "(built-in)>";
    } else {
        os << "from '" << filename << "'>";
    }
    return boxString(os.str());
}

class AttrWrapper;
class AttrWrapperIter : public Box {
private:
    // Iterating over the an attrwrapper (~=dict) just gives the keys, which
    // just depends on the hidden class of the object.  Let's store only that:
    HiddenClass* hcls;
    llvm::DenseMap<BoxedString*, int>::const_iterator it;

public:
    AttrWrapperIter(AttrWrapper* aw);

    DEFAULT_CLASS(attrwrapperiter_cls);

    static Box* hasnext(Box* _self);
    static Box* next(Box* _self);
    static Box* next_capi(Box* _self) noexcept;

    static void dealloc(Box* b) noexcept;
    static int traverse(Box* self, visitproc visit, void *arg) noexcept;
};

// A dictionary-like wrapper around the attributes array.
// Not sure if this will be enough to satisfy users who expect __dict__
// or PyModule_GetDict to return real dicts.
class AttrWrapper : public Box {
private:
    WEAK(Box*) b; // The parent object ('b') will keep the attrwrapper alive (forever)

    void convertToDictBacked() {
        HCAttrs* attrs = this->b->getHCAttrsPtr();
        if (attrs->hcls->type == HiddenClass::DICT_BACKED)
            return;

        BoxedDict* d = new BoxedDict();

        RELEASE_ASSERT(attrs->hcls->type == HiddenClass::NORMAL || attrs->hcls->type == HiddenClass::SINGLETON, "");
        for (const auto& p : attrs->hcls->getStrAttrOffsets()) {
            d->d[p.first] = attrs->attr_list->attrs[p.second];
        }

        b->setDictBacked(d);
    }

    bool isDictBacked() { return b->getHCAttrsPtr()->hcls->type == HiddenClass::DICT_BACKED; }

    Box* getDictBacking() {
        assert(isDictBacked());
        return b->getHCAttrsPtr()->attr_list->attrs[0];
    }

public:
    AttrWrapper(Box* b) : b(b) {
        assert(b->cls->instancesHaveHCAttrs());

        // We currently don't support creating an attrwrapper around a dict-backed object,
        // so try asserting that here.
        // This check doesn't cover all cases, since an attrwrapper could be created around
        // a normal object which then becomes dict-backed, so we RELEASE_ASSERT later
        // that that doesn't happen.
        assert(b->getHCAttrsPtr()->hcls->type == HiddenClass::NORMAL
               || b->getHCAttrsPtr()->hcls->type == HiddenClass::SINGLETON);
    }

    DEFAULT_CLASS(attrwrapper_cls);

    Box* getUnderlying() { return b; }

    static Box* setitem(Box* _self, Box* _key, Box* value) {
        RELEASE_ASSERT(_self->cls == attrwrapper_cls, "");
        AttrWrapper* self = static_cast<AttrWrapper*>(_self);

        if (_key->cls != str_cls)
            self->convertToDictBacked();

        if (self->isDictBacked()) {
            static BoxedString* setitem_str = getStaticString("__setitem__");
            return callattrInternal<CXX, NOT_REWRITABLE>(self->getDictBacking(), setitem_str, LookupScope::CLASS_ONLY,
                                                         NULL, ArgPassSpec(2), _key, value, NULL, NULL, NULL);
        }

        assert(_key->cls == str_cls);
        BoxedString* key = static_cast<BoxedString*>(_key);
        Py_INCREF(key); // TODO should be able to avoid this (if we change the refcount contract around interning)
        internStringMortalInplace(key);
        AUTO_DECREF(key);

        self->b->setattr(key, value, NULL);
        Py_RETURN_NONE;
    }

    static int ass_sub(PyDictObject* mp, PyObject* v, PyObject* w) noexcept {
        try {
            Box* res;
            if (w == NULL) {
                res = AttrWrapper::delitem((Box*)mp, v);
            } else {
                res = AttrWrapper::setitem((Box*)mp, v, w);
            }
            assert(res == None);
            Py_DECREF(res);
        } catch (ExcInfo e) {
            setCAPIException(e);
            return -1;
        }
        return 0;
    }

    static Box* setdefault(Box* _self, Box* _key, Box* value) {
        RELEASE_ASSERT(_self->cls == attrwrapper_cls, "");
        AttrWrapper* self = static_cast<AttrWrapper*>(_self);

        if (_key->cls != str_cls)
            self->convertToDictBacked();

        if (self->isDictBacked()) {
            static BoxedString* setdefault_str = getStaticString("setdefault");
            return callattrInternal<CXX, NOT_REWRITABLE>(self->getDictBacking(), setdefault_str,
                                                         LookupScope::CLASS_ONLY, NULL, ArgPassSpec(2), _key, value,
                                                         NULL, NULL, NULL);
        }

        assert(_key->cls == str_cls);
        BoxedString* key = static_cast<BoxedString*>(_key);
        Py_INCREF(key);
        internStringMortalInplace(key);
        AUTO_DECREF(key);

        Box* cur = self->b->getattr(key);
        if (cur)
            return cur;
        self->b->setattr(key, value, NULL);
        return value;
    }

    static Box* get(Box* _self, Box* _key, Box* def) {
        RELEASE_ASSERT(_self->cls == attrwrapper_cls, "");
        AttrWrapper* self = static_cast<AttrWrapper*>(_self);

        _key = coerceUnicodeToStr<CXX>(_key);

        RELEASE_ASSERT(_key->cls == str_cls, "");
        BoxedString* key = static_cast<BoxedString*>(_key);
        internStringMortalInplace(key);
        AUTO_DECREF(key);

        Box* r = self->b->getattr(key);
        if (!r)
            return def;
        return r;
    }

    template <ExceptionStyle S> static Box* getitem(Box* _self, Box* _key) noexcept(S == CAPI) {
        RELEASE_ASSERT(_self->cls == attrwrapper_cls, "");
        AttrWrapper* self = static_cast<AttrWrapper*>(_self);

        _key = coerceUnicodeToStr<S>(_key);
        if (S == CAPI && !_key)
            return NULL;

        RELEASE_ASSERT(_key->cls == str_cls, "");
        BoxedString* key = static_cast<BoxedString*>(_key);
        internStringMortalInplace(key);
        AUTO_DECREF(key);

        Box* r = self->b->getattr(key);
        if (!r) {
            if (S == CXX)
                raiseExcHelper(KeyError, "'%s'", key->data());
            else
                PyErr_Format(KeyError, "'%s'", key->data());
        }
        return r;
    }

    static Box* pop(Box* _self, Box* _key, Box* default_) {
        RELEASE_ASSERT(_self->cls == attrwrapper_cls, "");
        AttrWrapper* self = static_cast<AttrWrapper*>(_self);

        _key = coerceUnicodeToStr<CXX>(_key);

        RELEASE_ASSERT(_key->cls == str_cls, "");
        BoxedString* key = static_cast<BoxedString*>(_key);
        internStringMortalInplace(key);
        AUTO_DECREF(key);

        Box* r = self->b->getattr(key);
        if (r) {
            self->b->delattr(key, NULL);
            return r;
        } else {
            if (default_)
                return default_;
            raiseExcHelper(KeyError, "'%s'", key->data());
        }
    }

    static Box* delitem(Box* _self, Box* _key) {
        RELEASE_ASSERT(_self->cls == attrwrapper_cls, "");
        AttrWrapper* self = static_cast<AttrWrapper*>(_self);

        _key = coerceUnicodeToStr<CXX>(_key);

        RELEASE_ASSERT(_key->cls == str_cls, "");
        BoxedString* key = static_cast<BoxedString*>(_key);
        internStringMortalInplace(key);
        AUTO_DECREF(key);

        if (self->b->getattr(key))
            self->b->delattr(key, NULL);
        else
            raiseExcHelper(KeyError, "'%s'", key->data());
        Py_RETURN_NONE;
    }

    static Box* str(Box* _self) {
        RELEASE_ASSERT(_self->cls == attrwrapper_cls, "");
        AttrWrapper* self = static_cast<AttrWrapper*>(_self);

        std::string O("");
        llvm::raw_string_ostream os(O);

        os << "attrwrapper({";

        HCAttrs* attrs = self->b->getHCAttrsPtr();
        RELEASE_ASSERT(attrs->hcls->type == HiddenClass::NORMAL || attrs->hcls->type == HiddenClass::SINGLETON, "");
        bool first = true;
        for (const auto& p : attrs->hcls->getStrAttrOffsets()) {
            if (!first)
                os << ", ";
            first = false;

            BoxedString* v = attrs->attr_list->attrs[p.second]->reprICAsString();
            os << p.first->s() << ": " << v->s();
        }
        os << "})";
        return boxString(os.str());
    }

    template <ExceptionStyle S> static Box* contains(Box* _self, Box* _key) noexcept(S == CAPI) {
        RELEASE_ASSERT(_self->cls == attrwrapper_cls, "");
        AttrWrapper* self = static_cast<AttrWrapper*>(_self);

        _key = coerceUnicodeToStr<S>(_key);
        if (S == CAPI && !_key)
            return NULL;

        RELEASE_ASSERT(_key->cls == str_cls, "");
        BoxedString* key = static_cast<BoxedString*>(_key);
        internStringMortalInplace(key);
        AUTO_DECREF(key);

        Box* r = self->b->getattr(key);
        return r ? True : False;
    }

    static Box* hasKey(Box* _self, Box* _key) {
        if (PyErr_WarnPy3k("dict.has_key() not supported in 3.x; use the in operator", 1) < 0)
            throwCAPIException();
        return contains<CXX>(_self, _key);
    }

    static int sq_contains(Box* _self, Box* _key) noexcept {
        Box* rtn = contains<CAPI>(_self, _key);
        if (!rtn)
            return -1;
        return rtn == True;
    }

    static Box* keys(Box* _self) {
        RELEASE_ASSERT(_self->cls == attrwrapper_cls, "");
        AttrWrapper* self = static_cast<AttrWrapper*>(_self);

        BoxedList* rtn = new BoxedList();

        HCAttrs* attrs = self->b->getHCAttrsPtr();
        RELEASE_ASSERT(attrs->hcls->type == HiddenClass::NORMAL || attrs->hcls->type == HiddenClass::SINGLETON, "");
        for (const auto& p : attrs->hcls->getStrAttrOffsets()) {
            listAppend(rtn, p.first);
        }
        return rtn;
    }

    static Box* values(Box* _self) {
        RELEASE_ASSERT(_self->cls == attrwrapper_cls, "");
        AttrWrapper* self = static_cast<AttrWrapper*>(_self);

        BoxedList* rtn = new BoxedList();

        HCAttrs* attrs = self->b->getHCAttrsPtr();
        RELEASE_ASSERT(attrs->hcls->type == HiddenClass::NORMAL || attrs->hcls->type == HiddenClass::SINGLETON, "");
        for (const auto& p : attrs->hcls->getStrAttrOffsets()) {
            listAppend(rtn, attrs->attr_list->attrs[p.second]);
        }
        return rtn;
    }

    static Box* items(Box* _self) {
        RELEASE_ASSERT(_self->cls == attrwrapper_cls, "");
        AttrWrapper* self = static_cast<AttrWrapper*>(_self);

        BoxedList* rtn = new BoxedList();

        HCAttrs* attrs = self->b->getHCAttrsPtr();
        RELEASE_ASSERT(attrs->hcls->type == HiddenClass::NORMAL || attrs->hcls->type == HiddenClass::SINGLETON, "");
        for (const auto& p : attrs->hcls->getStrAttrOffsets()) {
            BoxedTuple* t = BoxedTuple::create({ p.first, attrs->attr_list->attrs[p.second] });
            listAppend(rtn, t);
        }
        return rtn;
    }

    static Box* iterkeys(Box* _self) {
        Box* r = AttrWrapper::keys(_self);
        return getiter(r);
    }

    static Box* itervalues(Box* _self) {
        Box* r = AttrWrapper::values(_self);
        return getiter(r);
    }

    static Box* iteritems(Box* _self) {
        Box* r = AttrWrapper::items(_self);
        return getiter(r);
    }

    static Box* copy(Box* _self) {
        RELEASE_ASSERT(_self->cls == attrwrapper_cls, "");
        AttrWrapper* self = static_cast<AttrWrapper*>(_self);

        BoxedDict* rtn = new BoxedDict();

        HCAttrs* attrs = self->b->getHCAttrsPtr();
        RELEASE_ASSERT(attrs->hcls->type == HiddenClass::NORMAL || attrs->hcls->type == HiddenClass::SINGLETON, "");
        for (const auto& p : attrs->hcls->getStrAttrOffsets()) {
            rtn->d[p.first] = attrs->attr_list->attrs[p.second];
        }
        return rtn;
    }

    static void _clear(Box* _self) {
        RELEASE_ASSERT(_self->cls == attrwrapper_cls, "");
        AttrWrapper* self = static_cast<AttrWrapper*>(_self);

        HCAttrs* attrs = self->b->getHCAttrsPtr();
        RELEASE_ASSERT(attrs->hcls->type == HiddenClass::NORMAL || attrs->hcls->type == HiddenClass::SINGLETON, "");
        attrs->clear();

        // Add the existing attrwrapper object (ie self) back as the attrwrapper:
        self->b->appendNewHCAttr(self, NULL);
        attrs->hcls = attrs->hcls->getAttrwrapperChild();
    }

    static Box* clear(Box* _self) {
        RELEASE_ASSERT(_self->cls == attrwrapper_cls, "");
        _clear(_self);

        Py_RETURN_NONE;
    }

    static Box* len(Box* _self) {
        RELEASE_ASSERT(_self->cls == attrwrapper_cls, "");
        AttrWrapper* self = static_cast<AttrWrapper*>(_self);

        HCAttrs* attrs = self->b->getHCAttrsPtr();
        RELEASE_ASSERT(attrs->hcls->type == HiddenClass::NORMAL || attrs->hcls->type == HiddenClass::SINGLETON, "");
        return boxInt(attrs->hcls->getStrAttrOffsets().size());
    }

    static Box* update(Box* _self, BoxedTuple* args, BoxedDict* kwargs) {
        RELEASE_ASSERT(_self->cls == attrwrapper_cls, "");
        AttrWrapper* self = static_cast<AttrWrapper*>(_self);

        assert(args->cls == tuple_cls);
        assert(!kwargs || kwargs->cls == dict_cls);

        RELEASE_ASSERT(args->size() <= 1, ""); // should throw a TypeError

        auto handle = [&](Box* _container) {
            if (_container->cls == attrwrapper_cls) {
                AttrWrapper* container = static_cast<AttrWrapper*>(_container);
                HCAttrs* attrs = container->b->getHCAttrsPtr();

                RELEASE_ASSERT(attrs->hcls->type == HiddenClass::NORMAL || attrs->hcls->type == HiddenClass::SINGLETON,
                               "");
                for (const auto& p : attrs->hcls->getStrAttrOffsets()) {
                    self->b->setattr(p.first, attrs->attr_list->attrs[p.second], NULL);
                }
            } else {
                // The update rules are too complicated to be worth duplicating here;
                // just create a new dict object and defer to dictUpdate.
                // Hopefully this does not happen very often.
                if (!PyDict_Check(_container)) {
                    BoxedDict* new_container = new BoxedDict();
                    dictUpdate(new_container, BoxedTuple::create({ _container }), new BoxedDict());
                    _container = new_container;
                }
                assert(PyDict_Check(_container));
                BoxedDict* container = static_cast<BoxedDict*>(_container);

                for (const auto& p : *container) {
                    AttrWrapper::setitem(self, p.first, p.second);
                }
            }
        };

        for (auto e : *args) {
            handle(e);
        }
        if (kwargs)
            handle(kwargs);

        return None;
    }

    static Box* iter(Box* _self) noexcept {
        RELEASE_ASSERT(_self->cls == attrwrapper_cls, "");
        AttrWrapper* self = static_cast<AttrWrapper*>(_self);

        if (self->isDictBacked()) {
            static BoxedString* iter_str = getStaticString("__iter__");
            return callattrInternal<CXX, NOT_REWRITABLE>(self->getDictBacking(), iter_str, LookupScope::CLASS_ONLY,
                                                         NULL, ArgPassSpec(0), NULL, NULL, NULL, NULL, NULL);
        }

        return new AttrWrapperIter(self);
    }

    static Box* eq(Box* _self, Box* _other) {
        RELEASE_ASSERT(_self->cls == attrwrapper_cls, "");
        AttrWrapper* self = static_cast<AttrWrapper*>(_self);

        // In order to not have to reimplement dict cmp: just create a real dict for now and us it.
        BoxedDict* dict = (BoxedDict*)AttrWrapper::copy(_self);
        assert(dict->cls == dict_cls);
        static BoxedString* eq_str = getStaticString("__eq__");
        return callattrInternal<CXX, NOT_REWRITABLE>(dict, eq_str, LookupScope::CLASS_ONLY, NULL, ArgPassSpec(1),
                                                     _other, NULL, NULL, NULL, NULL);
    }

    static Box* ne(Box* _self, Box* _other) { return eq(_self, _other) == True ? False : True; }

    friend class AttrWrapperIter;
};

AttrWrapperIter::AttrWrapperIter(AttrWrapper* aw) {
    hcls = aw->b->getHCAttrsPtr()->hcls;
    assert(hcls);
    RELEASE_ASSERT(hcls->type == HiddenClass::NORMAL || hcls->type == HiddenClass::SINGLETON, "");
    it = hcls->getStrAttrOffsets().begin();
}

Box* AttrWrapperIter::hasnext(Box* _self) {
    RELEASE_ASSERT(_self->cls == attrwrapperiter_cls, "");
    AttrWrapperIter* self = static_cast<AttrWrapperIter*>(_self);
    RELEASE_ASSERT(self->hcls->type == HiddenClass::NORMAL || self->hcls->type == HiddenClass::SINGLETON, "");

    return boxBool(self->it != self->hcls->getStrAttrOffsets().end());
}

Box* AttrWrapperIter::next(Box* _self) {
    RELEASE_ASSERT(_self->cls == attrwrapperiter_cls, "");
    AttrWrapperIter* self = static_cast<AttrWrapperIter*>(_self);
    RELEASE_ASSERT(self->hcls->type == HiddenClass::NORMAL || self->hcls->type == HiddenClass::SINGLETON, "");

    assert(self->it != self->hcls->getStrAttrOffsets().end());
    Box* r = self->it->first;
    ++self->it;
    return r;
}

Box* AttrWrapperIter::next_capi(Box* _self) noexcept {
    RELEASE_ASSERT(_self->cls == attrwrapperiter_cls, "");
    AttrWrapperIter* self = static_cast<AttrWrapperIter*>(_self);
    RELEASE_ASSERT(self->hcls->type == HiddenClass::NORMAL || self->hcls->type == HiddenClass::SINGLETON, "");

    if (self->it == self->hcls->getStrAttrOffsets().end())
        return NULL;
    Box* r = self->it->first;
    ++self->it;
    return r;
}

void Box::giveAttrDescriptor(const char* attr, Box* (*get)(Box*, void*), void (*set)(Box*, Box*, void*)) {
    BoxedString* bstr = internStringMortal(attr);
    giveAttr(bstr, new (pyston_getset_cls) BoxedGetsetDescriptor(bstr, get, set, NULL));
}

Box* Box::getAttrWrapper() {
    assert(cls->instancesHaveHCAttrs());
    HCAttrs* attrs = getHCAttrsPtr();
    HiddenClass* hcls = attrs->hcls;

    if (hcls->type == HiddenClass::DICT_BACKED) {
        return incref(attrs->attr_list->attrs[0]);
    }

    int offset = hcls->getAttrwrapperOffset();
    if (offset == -1) {
        Box* aw = new AttrWrapper(this);
        if (hcls->type == HiddenClass::NORMAL) {
            auto new_hcls = hcls->getAttrwrapperChild();
            appendNewHCAttr(aw, NULL);
            attrs->hcls = new_hcls;
            return aw;
        } else {
            assert(hcls->type == HiddenClass::SINGLETON);
            appendNewHCAttr(aw, NULL);
            hcls->appendAttrwrapper();
            return aw;
        }
    }
    return incref(attrs->attr_list->attrs[offset]);
}

extern "C" PyObject* PyObject_GetAttrWrapper(PyObject* obj) noexcept {
    return obj->getAttrWrapper();
}

Box* unwrapAttrWrapper(Box* b) {
    assert(b->cls == attrwrapper_cls);
    return static_cast<AttrWrapper*>(b)->getUnderlying();
}

Box* attrwrapperKeys(Box* b) {
    return AttrWrapper::keys(b);
}

void attrwrapperDel(Box* b, llvm::StringRef attr) {
    AttrWrapper::delitem(b, boxString(attr));
}

void attrwrapperClear(Box* aw) {
    AttrWrapper::_clear(aw);
}

BoxedDict* attrwrapperToDict(Box* b) {
    assert(b->cls == attrwrapper_cls);
    Box* d = AttrWrapper::copy(static_cast<AttrWrapper*>(b));
    assert(d->cls == dict_cls);
    return static_cast<BoxedDict*>(d);
}

static int excess_args(PyObject* args, PyObject* kwds) noexcept {
    return PyTuple_GET_SIZE(args) || (kwds && PyDict_Check(kwds) && PyDict_Size(kwds));
}

static PyObject* object_new(PyTypeObject* type, PyObject* args, PyObject* kwds) noexcept;

static int object_init(PyObject* self, PyObject* args, PyObject* kwds) noexcept {
    int err = 0;
    if (excess_args(args, kwds)) {
        PyTypeObject* type = Py_TYPE(self);
        if (type->tp_init != object_init && type->tp_new != object_new) {
            err = PyErr_WarnEx(PyExc_DeprecationWarning, "object.__init__() takes no parameters", 1);
        } else if (type->tp_init != object_init || type->tp_new == object_new) {
            PyErr_SetString(PyExc_TypeError, "object.__init__() takes no parameters");
            err = -1;
        }
    }
    return err;
}

static PyObject* object_new(PyTypeObject* type, PyObject* args, PyObject* kwds) noexcept {
    int err = 0;
    if (excess_args(args, kwds)) {
        if (type->tp_new != object_new && type->tp_init != object_init) {
            err = PyErr_WarnEx(PyExc_DeprecationWarning, "object() takes no parameters", 1);
        } else if (type->tp_new != object_new || type->tp_init == object_init) {
            PyErr_SetString(PyExc_TypeError, "object() takes no parameters");
            err = -1;
        }
    }
    if (err < 0)
        return NULL;

    if (type->tp_flags & Py_TPFLAGS_IS_ABSTRACT) {
        // I don't know what this is or when it happens, but
        // CPython does something special with it
        Py_FatalError("unimplemented");
    }
    return type->tp_alloc(type, 0);
}

static Box* typeName(Box* b, void*);
Box* objectRepr(Box* self) {
    BoxedClass* type = self->cls;
    DecrefHandle<Box, true> mod(NULL);
    try {
        mod = typeModule(type, NULL);
        if (!PyString_Check(mod))
            mod = NULL;
    } catch (ExcInfo) {
    }

    DecrefHandle<Box> name(typeName(type, NULL));
    if (mod != NULL && strcmp(PyString_AS_STRING(mod), "__builtin__"))
        return PyString_FromFormat("<%s.%s object at %p>", PyString_AS_STRING(mod), PyString_AS_STRING(name), self);
    return PyString_FromFormat("<%s object at %p>", type->tp_name, self);
}

static Box* object_str(Box* obj) noexcept {
    try {
        return obj->reprIC();
    } catch (ExcInfo e) {
        setCAPIException(e);
        return NULL;
    }
}

Box* objectHash(Box* obj) {
    return boxInt(_Py_HashPointer(obj));
}

Box* objectSetattr(Box* obj, Box* attr, Box* value) {
    attr = coerceUnicodeToStr<CXX>(attr);
    if (attr->cls != str_cls) {
        raiseExcHelper(TypeError, "attribute name must be string, not '%s'", attr->cls->tp_name);
    }

    BoxedString* attr_str = static_cast<BoxedString*>(attr);
    setattrGeneric<NOT_REWRITABLE>(obj, attr_str, value, NULL);
    return None;
}

Box* objectSubclasshook(Box* cls, Box* a) {
    return incref(NotImplemented);
}

static PyObject* import_copyreg(void) noexcept {
    static PyObject* copyreg_str;

    if (!copyreg_str) {
        // this is interned in cpython:
        copyreg_str = PyString_FromString("copy_reg");
        if (copyreg_str == NULL)
            return NULL;
    }

    return PyImport_Import(copyreg_str);
}

static PyObject* slotnames(PyObject* cls) noexcept {
    PyObject* clsdict;
    PyObject* copyreg;
    PyObject* slotnames;

    if (!PyType_Check(cls)) {
        Py_INCREF(Py_None);
        return Py_None;
    }

    clsdict = ((PyTypeObject*)cls)->tp_dict;
    slotnames = PyDict_GetItemString(clsdict, "__slotnames__");
    if (slotnames != NULL && PyList_Check(slotnames)) {
        Py_INCREF(slotnames);
        return slotnames;
    }

    copyreg = import_copyreg();
    if (copyreg == NULL)
        return NULL;

    slotnames = PyObject_CallMethod(copyreg, "_slotnames", "O", cls);
    Py_DECREF(copyreg);
    if (slotnames != NULL && slotnames != Py_None && !PyList_Check(slotnames)) {
        PyErr_SetString(PyExc_TypeError, "copy_reg._slotnames didn't return a list or None");
        Py_DECREF(slotnames);
        slotnames = NULL;
    }

    return slotnames;
}

static PyObject* reduce_2(PyObject* obj) noexcept {
    PyObject* cls, *getnewargs;
    PyObject* args = NULL, * args2 = NULL;
    PyObject* getstate = NULL, * state = NULL, * names = NULL;
    PyObject* slots = NULL, * listitems = NULL, * dictitems = NULL;
    PyObject* copyreg = NULL, * newobj = NULL, * res = NULL;
    Py_ssize_t i, n;

    cls = PyObject_GetAttrString(obj, "__class__");
    if (cls == NULL)
        return NULL;

    getnewargs = PyObject_GetAttrString(obj, "__getnewargs__");
    if (getnewargs != NULL) {
        args = PyObject_CallObject(getnewargs, NULL);
        Py_DECREF(getnewargs);
        if (args != NULL && !PyTuple_Check(args)) {
            PyErr_Format(PyExc_TypeError, "__getnewargs__ should return a tuple, "
                                          "not '%.200s'",
                         Py_TYPE(args)->tp_name);
            goto end;
        }
    } else {
        PyErr_Clear();
        args = PyTuple_New(0);
    }
    if (args == NULL)
        goto end;

    getstate = PyObject_GetAttrString(obj, "__getstate__");
    if (getstate != NULL) {
        state = PyObject_CallObject(getstate, NULL);
        Py_DECREF(getstate);
        if (state == NULL)
            goto end;
    } else {
        PyErr_Clear();
        state = PyObject_GetAttrString(obj, "__dict__");
        if (state == NULL) {
            PyErr_Clear();
            state = Py_None;
            Py_INCREF(state);
        } else {
            // Pyston change: convert attrwrapper to a real dict
            if (state->cls == attrwrapper_cls) {
                PyObject* real_dict = PyDict_New();
                PyDict_Update(real_dict, state);
                state = real_dict;
            }
        }
        names = slotnames(cls);
        if (names == NULL)
            goto end;
        if (names != Py_None) {
            assert(PyList_Check(names));
            slots = PyDict_New();
            if (slots == NULL)
                goto end;
            n = 0;
            /* Can't pre-compute the list size; the list
               is stored on the class so accessible to other
               threads, which may be run by DECREF */
            for (i = 0; i < PyList_GET_SIZE(names); i++) {
                PyObject* name, *value;
                name = PyList_GET_ITEM(names, i);
                value = PyObject_GetAttr(obj, name);
                if (value == NULL)
                    PyErr_Clear();
                else {
                    int err = PyDict_SetItem(slots, name, value);
                    Py_DECREF(value);
                    if (err)
                        goto end;
                    n++;
                }
            }
            if (n) {
                state = Py_BuildValue("(NO)", state, slots);
                if (state == NULL)
                    goto end;
            }
        }
    }

    if (!PyList_Check(obj)) {
        listitems = Py_None;
        Py_INCREF(listitems);
    } else {
        listitems = PyObject_GetIter(obj);
        if (listitems == NULL)
            goto end;
    }

    if (!PyDict_Check(obj)) {
        dictitems = Py_None;
        Py_INCREF(dictitems);
    } else {
        dictitems = PyObject_CallMethod(obj, "iteritems", "");
        if (dictitems == NULL)
            goto end;
    }

    copyreg = import_copyreg();
    if (copyreg == NULL)
        goto end;
    newobj = PyObject_GetAttrString(copyreg, "__newobj__");
    if (newobj == NULL)
        goto end;

    n = PyTuple_GET_SIZE(args);
    args2 = PyTuple_New(n + 1);
    if (args2 == NULL)
        goto end;
    PyTuple_SET_ITEM(args2, 0, cls);
    cls = NULL;
    for (i = 0; i < n; i++) {
        PyObject* v = PyTuple_GET_ITEM(args, i);
        Py_INCREF(v);
        PyTuple_SET_ITEM(args2, i + 1, v);
    }

    res = PyTuple_Pack(5, newobj, args2, state, listitems, dictitems);

end:
    Py_XDECREF(cls);
    Py_XDECREF(args);
    Py_XDECREF(args2);
    Py_XDECREF(slots);
    Py_XDECREF(state);
    Py_XDECREF(names);
    Py_XDECREF(listitems);
    Py_XDECREF(dictitems);
    Py_XDECREF(copyreg);
    Py_XDECREF(newobj);
    return res;
}

static PyObject* _common_reduce(PyObject* self, int proto) noexcept {
    PyObject* copyreg, *res;

    if (proto >= 2)
        return reduce_2(self);

    copyreg = import_copyreg();
    if (!copyreg)
        return NULL;

    res = PyEval_CallMethod(copyreg, "_reduce_ex", "(Oi)", self, proto);
    Py_DECREF(copyreg);

    return res;
}

static PyObject* object_reduce(PyObject* self, PyObject* args) noexcept {
    int proto = 0;

    if (!PyArg_ParseTuple(args, "|i:__reduce__", &proto))
        return NULL;

    return _common_reduce(self, proto);
}

static PyObject* object_reduce_ex(PyObject* self, PyObject* args) noexcept {
    PyObject* reduce, *res;
    int proto = 0;

    if (!PyArg_ParseTuple(args, "|i:__reduce_ex__", &proto))
        return NULL;

    reduce = PyObject_GetAttrString(self, "__reduce__");
    if (reduce == NULL)
        PyErr_Clear();
    else {
        PyObject* cls, *clsreduce, *objreduce;
        int override;
        cls = PyObject_GetAttrString(self, "__class__");
        if (cls == NULL) {
            Py_DECREF(reduce);
            return NULL;
        }
        clsreduce = PyObject_GetAttrString(cls, "__reduce__");
        Py_DECREF(cls);
        if (clsreduce == NULL) {
            Py_DECREF(reduce);
            return NULL;
        }
        objreduce = PyDict_GetItemString(PyBaseObject_Type.tp_dict, "__reduce__");
        override = (clsreduce != objreduce);
        Py_DECREF(clsreduce);
        if (override) {
            res = PyObject_CallObject(reduce, NULL);
            Py_DECREF(reduce);
            return res;
        } else
            Py_DECREF(reduce);
    }

    return _common_reduce(self, proto);
}

/*
   from PEP 3101, this code implements:

   class object:
       def __format__(self, format_spec):
       if isinstance(format_spec, str):
           return format(str(self), format_spec)
       elif isinstance(format_spec, unicode):
           return format(unicode(self), format_spec)
*/
static PyObject* object_format(PyObject* self, PyObject* args) noexcept {
    PyObject* format_spec;
    PyObject* self_as_str = NULL;
    PyObject* result = NULL;
    Py_ssize_t format_len;

    if (!PyArg_ParseTuple(args, "O:__format__", &format_spec))
        return NULL;
#ifdef Py_USING_UNICODE
    if (PyUnicode_Check(format_spec)) {
        format_len = PyUnicode_GET_SIZE(format_spec);
        self_as_str = PyObject_Unicode(self);
    } else if (PyString_Check(format_spec)) {
#else
    if (PyString_Check(format_spec)) {
#endif
        format_len = PyString_GET_SIZE(format_spec);
        self_as_str = PyObject_Str(self);
    } else {
        PyErr_SetString(PyExc_TypeError, "argument to __format__ must be unicode or str");
        return NULL;
    }

    if (self_as_str != NULL) {
        /* Issue 7994: If we're converting to a string, we
           should reject format specifications */
        if (format_len > 0) {
            if (PyErr_WarnEx(PyExc_PendingDeprecationWarning, "object.__format__ with a non-empty format "
                                                              "string is deprecated",
                             1) < 0) {
                goto done;
            }
            /* Eventually this will become an error:
            PyErr_Format(PyExc_TypeError,
               "non-empty format string passed to object.__format__");
            goto done;
            */
        }
        result = PyObject_Format(self_as_str, format_spec);
    }

done:
    Py_XDECREF(self_as_str);

    return result;
}

static Box* objectClass(Box* obj, void* context) {
    assert(obj->cls != instance_cls); // should override __class__ in classobj
    return obj->cls;
}

static void objectSetClass(Box* obj, Box* val, void* context) {
    if (!PyType_Check(val))
        raiseExcHelper(TypeError, "__class__ must be set to new-style class, not '%s' object", val->cls->tp_name);

    auto new_cls = static_cast<BoxedClass*>(val);

    // Conservative Pyston checks: make sure that both classes are derived only from Pyston types,
    // and that they don't define any extra C-level fields
    RELEASE_ASSERT(val->cls == type_cls, "");
    RELEASE_ASSERT(obj->cls->cls == type_cls, "");
    for (auto b : *static_cast<BoxedTuple*>(obj->cls->tp_mro)) {
        BoxedClass* base = static_cast<BoxedClass*>(b);
        RELEASE_ASSERT(base->is_pyston_class, "");
    }
    for (auto b : *static_cast<BoxedTuple*>(new_cls->tp_mro)) {
        BoxedClass* base = static_cast<BoxedClass*>(b);
        RELEASE_ASSERT(base->is_pyston_class, "");
    }

    RELEASE_ASSERT(obj->cls->tp_basicsize == object_cls->tp_basicsize + sizeof(HCAttrs) + sizeof(Box**), "");
    RELEASE_ASSERT(new_cls->tp_basicsize == object_cls->tp_basicsize + sizeof(HCAttrs) + sizeof(Box**), "");
    RELEASE_ASSERT(obj->cls->attrs_offset != 0, "");
    RELEASE_ASSERT(new_cls->attrs_offset != 0, "");
    RELEASE_ASSERT(obj->cls->tp_weaklistoffset != 0, "");
    RELEASE_ASSERT(new_cls->tp_weaklistoffset != 0, "");

    // Normal Python checks.
    // TODO there are more checks to add here, and they should throw errors not asserts
    RELEASE_ASSERT(obj->cls->tp_basicsize == new_cls->tp_basicsize, "");
    RELEASE_ASSERT(obj->cls->tp_dictoffset == new_cls->tp_dictoffset, "");
    RELEASE_ASSERT(obj->cls->tp_weaklistoffset == new_cls->tp_weaklistoffset, "");
    RELEASE_ASSERT(obj->cls->attrs_offset == new_cls->attrs_offset, "");

    obj->cls = new_cls;
}

static PyMethodDef object_methods[] = {
    { "__reduce_ex__", object_reduce_ex, METH_VARARGS, NULL }, //
    { "__reduce__", object_reduce, METH_VARARGS, NULL },       //
    { "__format__", object_format, METH_VARARGS, PyDoc_STR("default object formatter") },
};

static Box* typeName(Box* b, void*) {
    RELEASE_ASSERT(PyType_Check(b), "");
    BoxedClass* type = static_cast<BoxedClass*>(b);

    if (type->tp_flags & Py_TPFLAGS_HEAPTYPE) {
        BoxedHeapClass* et = static_cast<BoxedHeapClass*>(type);
        return incref(et->ht_name);
    } else {
        const char* s = strrchr(type->tp_name, '.');
        if (s == NULL)
            s = type->tp_name;
        else
            s++;
        return PyString_FromString(s);
    }
}

static void typeSetName(Box* b, Box* v, void*) {
    assert(PyType_Check(b));
    BoxedClass* type = static_cast<BoxedClass*>(b);

    // Awkward... in CPython you can only set __name__ for heaptype classes
    // (those with ht_name) but in Pyston right now we have some heaptype classes that
    // aren't heaptype in CPython, and we have to restrict those too.

    // TODO is this predicate right?
    bool is_heaptype = (type->tp_flags & Py_TPFLAGS_HEAPTYPE);
    if (!(is_heaptype && type->is_user_defined)) {
        raiseExcHelper(TypeError, "can't set %s.__name__", type->tp_name);
    }
    if (!v) {
        raiseExcHelper(TypeError, "can't delete %s.__name__", type->tp_name);
    }
    if (!PyString_Check(v)) {
        raiseExcHelper(TypeError, "can only assign string to %s.__name__, not '%s'", type->tp_name, getTypeName(v));
    }

    BoxedString* s = static_cast<BoxedString*>(v);
    if (strlen(s->data()) != s->size()) {
        raiseExcHelper(ValueError, "__name__ must not contain null bytes");
    }

    BoxedHeapClass* ht = static_cast<BoxedHeapClass*>(type);
    ht->ht_name = s;
    ht->tp_name = s->data();
}

static Box* typeBases(Box* b, void*) {
    RELEASE_ASSERT(PyType_Check(b), "");
    BoxedClass* type = static_cast<BoxedClass*>(b);

    assert(type->tp_bases);
    return type->tp_bases;
}

static void typeSetBases(Box* b, Box* v, void* c) {
    RELEASE_ASSERT(PyType_Check(b), "");
    BoxedClass* type = static_cast<BoxedClass*>(b);
    if (type_set_bases(type, v, c) == -1)
        throwCAPIException();
}

// cls should be obj->cls.
// Added as parameter because it should typically be available
inline void initUserAttrs(Box* obj, BoxedClass* cls) {
    assert(obj->cls == cls);
    if (cls->instancesHaveHCAttrs()) {
        HCAttrs* attrs = obj->getHCAttrsPtr();
        attrs = new ((void*)attrs) HCAttrs();
    }
}

extern "C" void PyObject_InitHcAttrs(HCAttrs* attrs) noexcept {
    new ((void*)attrs) HCAttrs();
}

extern "C" PyObject* PyObject_GetHcAttrString(PyObject* obj, const char* attr) PYSTON_NOEXCEPT {
    return obj->getattr(internStringMortal(attr));
}

extern "C" int PyObject_SetHcAttrString(PyObject* obj, const char* attr, PyObject* val) PYSTON_NOEXCEPT {
    obj->setattr(internStringMortal(attr), val, NULL);
    return 0;
}

extern "C" int PyObject_DelHcAttrString(PyObject* obj, const char* attr) PYSTON_NOEXCEPT {
    BoxedString* attr_str = internStringMortal(attr);
    bool has = obj->hasattr(attr_str);
    if (!has)
        return -1;
    obj->delattr(attr_str, NULL);
    return 0;
}

extern "C" int PyObject_ClearHcAttrs(HCAttrs* attrs) noexcept {
    attrs->clear();
    return 0;
}

extern "C" int PyObject_TraverseHcAttrs(HCAttrs* attrs, visitproc visit, void* arg) noexcept {
    return attrs->traverse(visit, arg);
}

extern "C" PyVarObject* PyObject_InitVar(PyVarObject* op, PyTypeObject* tp, Py_ssize_t size) noexcept {
    assert(op);
    assert(tp);

    Py_TYPE(op) = tp;
    op->ob_size = size;
    _Py_NewReference(op);

    return op;
}

extern "C" PyObject* PyObject_Init(PyObject* op, PyTypeObject* tp) noexcept {
    if (op == NULL)
        return PyErr_NoMemory();

    assert(tp);

    Py_TYPE(op) = tp;
    _Py_NewReference(op);

    if (PyType_SUPPORTS_WEAKREFS(tp)) {
        *PyObject_GET_WEAKREFS_LISTPTR(op) = NULL;
    }

    // I think CPython defers the dict creation (equivalent of our initUserAttrs) to the
    // first time that an attribute gets set.
    // Our HCAttrs object already includes this optimization of no-allocation-if-empty,
    // but it's nice to initialize the hcls here so we don't have to check it on every getattr/setattr.
    // TODO It does mean that anything not defering to this function will have to call
    // initUserAttrs themselves, though.
    //initUserAttrs(op, tp);

#ifndef NDEBUG
    if (tp->tp_flags & Py_TPFLAGS_HEAPTYPE) {
        BoxedHeapClass* heap_cls = static_cast<BoxedHeapClass*>(tp);
        if (heap_cls->nslots() > 0) {
            BoxedHeapClass::SlotOffset* slotOffsets = heap_cls->slotOffsets();
            for (int i = 0; i < heap_cls->nslots(); i++) {
                // This should be set to 0 on allocation:
                // (If it wasn't, we would need to initialize it to 0 here.)
                assert(*(Box**)((char*)op + slotOffsets[i]) == NULL);
            }
        }
    }
#endif

    return op;
}

Box* decodeUTF8StringPtr(llvm::StringRef s) {
    Box* rtn = PyUnicode_DecodeUTF8(s.data(), s.size(), "strict");
    if (!rtn)
        throwCAPIException();
    assert(rtn);
    return rtn;
}

static PyObject* type_richcompare(PyObject* v, PyObject* w, int op) noexcept {
    PyObject* result;
    Py_uintptr_t vv, ww;
    int c;

    /* Make sure both arguments are types. */
    if (!PyType_Check(v) || !PyType_Check(w) ||
        /* If there is a __cmp__ method defined, let it be called instead
           of our dumb function designed merely to warn.  See bug
           #7491. */
        Py_TYPE(v)->tp_compare || Py_TYPE(w)->tp_compare) {
        result = Py_NotImplemented;
        goto out;
    }

    /* Py3K warning if comparison isn't == or !=  */
    if (Py_Py3kWarningFlag && op != Py_EQ && op != Py_NE
        && PyErr_WarnEx(PyExc_DeprecationWarning, "type inequality comparisons not supported "
                                                  "in 3.x",
                        1) < 0) {
        return NULL;
    }

    /* Compare addresses */
    vv = (Py_uintptr_t)v;
    ww = (Py_uintptr_t)w;
    switch (op) {
        case Py_LT:
            c = vv < ww;
            break;
        case Py_LE:
            c = vv <= ww;
            break;
        case Py_EQ:
            c = vv == ww;
            break;
        case Py_NE:
            c = vv != ww;
            break;
        case Py_GT:
            c = vv > ww;
            break;
        case Py_GE:
            c = vv >= ww;
            break;
        default:
            result = Py_NotImplemented;
            goto out;
    }
    result = c ? Py_True : Py_False;

/* incref and return */
out:
    Py_INCREF(result);
    return result;
}

extern "C" PyUnicodeObject* unicode_empty;
extern "C" PyUnicodeObject* _PyUnicode_New(Py_ssize_t length) noexcept {
    PyUnicodeObject* unicode;

    /* Optimization for empty strings */
    if (length == 0 && unicode_empty != NULL) {
        Py_INCREF(unicode_empty);
        return unicode_empty;
    }

    /* Ensure we won't overflow the size. */
    if (length > ((PY_SSIZE_T_MAX / sizeof(Py_UNICODE)) - 1)) {
        return (PyUnicodeObject*)PyErr_NoMemory();
    }

    // Pyston change: allocate ->str first, so that if this allocation
    // causes a collection, we don't see a half-created unicode object:
    size_t new_size = sizeof(Py_UNICODE) * ((size_t)length + 1);
    unicode = PyObject_New(PyUnicodeObject, &PyUnicode_Type);
    if (unicode == NULL)
        return NULL;
    unicode->str = (Py_UNICODE*)PyObject_MALLOC(new_size);
    if (!unicode->str) {
        Py_DECREF(unicode);
        return (PyUnicodeObject*)PyErr_NoMemory();
    }

#if STAT_ALLOCATIONS
    {
        size_t size = sizeof(PyUnicodeObject);
        ALLOC_STATS(unicode_cls);
    }
#endif

    /* Initialize the first element to guard against cases where
     * the caller fails before initializing str -- unicode_resize()
     * reads str[0], and the Keep-Alive optimization can keep memory
     * allocated for str alive across a call to unicode_dealloc(unicode).
     * We don't want unicode_resize to read uninitialized memory in
     * that case.
     */
    unicode->str[0] = 0;
    unicode->str[length] = 0;
    unicode->length = length;
    unicode->hash = -1;
    unicode->defenc = NULL;
    return unicode;
}

void dealloc_null(Box* box) {
    assert(box->cls->tp_del == NULL);
}

<<<<<<< HEAD
=======
// Normally we don't call the Python tp_ slots that are present to support
// CPython's reference-counted garbage collection.
static void setTypeGCProxy(BoxedClass* cls) {
    cls->tp_alloc = PystonType_GenericAlloc;
    cls->tp_free = default_free;
    cls->gc_visit = proxy_to_tp_traverse;
    cls->has_safe_tp_dealloc = true;
    cls->is_pyston_class = true;
}

// By calling this function on a class we assign it Pyston's GC handling
// and no finalizers.
static void setTypeGCNone(BoxedClass* cls) {
    cls->tp_alloc = PystonType_GenericAlloc;
    cls->tp_free = default_free;
    cls->tp_dealloc = dealloc_null;
    cls->has_safe_tp_dealloc = true;
    cls->is_pyston_class = true;
}

static void setupDefaultClassGCParticipation() {
    // we need to make sure this types are initalized
    init_sre();
    inititertools();

    // some additional setup to ensure weakrefs participate in our GC
    setTypeGCProxy(&_PyWeakref_RefType);
    setTypeGCProxy(&_PyWeakref_ProxyType);
    setTypeGCProxy(&_PyWeakref_CallableProxyType);

    // This is an optimization to speed up the handling of unicode objects,
    // exception objects, regular expression objects, etc in garbage collection.
    // There's no reason to have them part of finalizer ordering.
    //
    // This is important in tests like django-template which allocates
    // hundreds of thousands of unicode strings.
    setTypeGCNone(unicode_cls);
    unicode_cls->gc_visit = unicode_visit;
    unicode_cls->is_constant = true;
    unicode_cls->is_user_defined = false;

    for (BoxedClass* cls : exception_types) {
        setTypeGCNone(cls);
    }

    for (int i = 0; Itertool_SafeDealloc_Types[i] != NULL; i++) {
        setTypeGCNone(Itertool_SafeDealloc_Types[i]);
    }

    setTypeGCNone(&Scanner_Type);
    setTypeGCNone(&Match_Type);
    setTypeGCNone(&Pattern_Type);
    setTypeGCNone(&PyCallIter_Type);

    // We just changed the has_safe_tp_dealloc field on a few classes, changing
    // them from having an ordered finalizer to an unordered one.
    // If some instances of those classes have already been allocated (e.g.
    // preallocated exceptions), they need to be invalidated.
    gc::invalidateOrderedFinalizerList();
}

>>>>>>> 875432d4
static Box* getsetGet(Box* self, Box* obj, Box* type) {
    // TODO: should call the full descr_check instead
    if (obj == NULL || obj == None)
        return self;

    BoxedGetsetDescriptor* getset_descr = static_cast<BoxedGetsetDescriptor*>(self);

    assert(getset_descr->get != NULL);

    if (isSubclass(self->cls, pyston_getset_cls)) {
        return getset_descr->get(obj, getset_descr->closure);
    } else {
        RELEASE_ASSERT(isSubclass(self->cls, capi_getset_cls), "");
        Box* r = getset_descr->get(obj, getset_descr->closure);
        if (!r)
            throwCAPIException();
        return r;
    }
}

static Box* getsetSet(Box* self, Box* obj, Box* val) {
    assert(obj != NULL && obj != None);

    BoxedGetsetDescriptor* getset_descr = static_cast<BoxedGetsetDescriptor*>(self);

    if (getset_descr->set == NULL) {
        raiseExcHelper(AttributeError, "attribute '%s' of '%s' objects is not writable", getset_descr->name->data(),
                       obj->cls->tp_name);
    }

    if (isSubclass(self->cls, pyston_getset_cls)) {
        getset_descr->set(obj, val, getset_descr->closure);
        return None;
    } else {
        RELEASE_ASSERT(isSubclass(self->cls, capi_getset_cls), "");
        getset_descr->set(obj, val, getset_descr->closure);
        checkAndThrowCAPIException();
        return None;
    }
}

static Box* getsetDelete(Box* self, Box* obj) {
    return getsetSet(self, obj, NULL);
}

void Box::clearAttrs() {
    if (cls->instancesHaveHCAttrs()) {
        HCAttrs* attrs = getHCAttrsPtr();
        attrs->clear();
        return;
    }

    if (cls->instancesHaveDictAttrs()) {
        BoxedDict* d = getDict();
        PyDict_Clear(d);
        return;
    }
}

void HiddenClass::dump() noexcept {
    if (type == SINGLETON || type == NORMAL) {
        if (type == SINGLETON)
            printf("Singleton hcls:\n");
        else
            printf("Normal hcls:\n");
        printf("Attrwrapper offset: %d\n", attrwrapper_offset);
        for (auto p : attr_offsets) {
            //printf("%d: %s\n", p.second, p.first->c_str());
            printf("%d: %p\n", p.second, p.first);
        }
    }
}

void HCAttrs::clear() noexcept {
    HiddenClass* hcls = this->hcls;

    if (!hcls)
        return;

    if (unlikely(hcls->type == HiddenClass::DICT_BACKED)) {
        Box* d = this->attr_list->attrs[0];
        Py_DECREF(d);
        return;
    }

    assert(hcls->type == HiddenClass::NORMAL || hcls->type == HiddenClass::SINGLETON);

    // TODO: should swap in the new HCAttrs before doing any decrefs.
    for (int i = 0; i < hcls->attributeArraySize(); i++) {
        Py_DECREF(this->attr_list->attrs[i]);
    }

    if (this->attr_list)
        PyMem_FREE(this->attr_list);
    new ((void*)this) HCAttrs(root_hcls);
}

static void tupledealloc(PyTupleObject* op) noexcept {
    Py_ssize_t i;
    Py_ssize_t len = Py_SIZE(op);
    PyObject_GC_UnTrack(op);
    Py_TRASHCAN_SAFE_BEGIN(op) if (len > 0) {
        i = len;
        while (--i >= 0)
            Py_XDECREF(op->ob_item[i]);
#if PyTuple_MAXSAVESIZE > 0
        if (len < PyTuple_MAXSAVESIZE && numfree[len] < PyTuple_MAXFREELIST && Py_TYPE(op) == &PyTuple_Type) {
            op->ob_item[0] = (PyObject*)free_list[len];
            numfree[len]++;
            free_list[len] = op;
            goto done; /* return */
        }
#endif
    }
    op->ob_type->tp_free((PyObject*)op);
done:
    Py_TRASHCAN_SAFE_END(op)
}

static int
tupletraverse(PyTupleObject *o, visitproc visit, void *arg)
{
    Py_ssize_t i;

    for (i = Py_SIZE(o); --i >= 0; )
        Py_VISIT(o->ob_item[i]);
    return 0;
}

void BoxedModule::dealloc(Box* b) noexcept {
    BoxedModule* self = static_cast<BoxedModule*>(b);

    _PyObject_GC_UNTRACK(self);

    BoxedModule::clear(self);

    b->cls->tp_free(self);
}

int BoxedModule::traverse(Box* _m, visitproc visit, void* arg) noexcept {
    BoxedModule* m = static_cast<BoxedModule*>(_m);
    Py_VISIT_HCATTRS(m->attrs);
    return 0;
}

template <typename CM>
void clearContiguousMap(CM& cm) {
    for (auto&& p : cm) {
        Py_DECREF(cm.getMapped(p.second));
    }
    cm.~ContiguousMap();
}

int BoxedModule::clear(Box* b) noexcept {
    BoxedModule* self = static_cast<BoxedModule*>(b);
    self->clearAttrs();

    clearContiguousMap(self->str_constants);
    clearContiguousMap(self->unicode_constants);
    clearContiguousMap(self->int_constants);
    clearContiguousMap(self->float_constants);
    clearContiguousMap(self->imaginary_constants);
    clearContiguousMap(self->long_constants);
    assert(!self->keep_alive.size());

    return 0;
}

void BoxedSlice::dealloc(Box* b) noexcept {
    BoxedSlice* self = static_cast<BoxedSlice*>(b);

    Py_DECREF(self->step);
    Py_DECREF(self->start);
    Py_DECREF(self->stop);

    PyObject_Del(b);
}

void BoxedInstanceMethod::dealloc(Box* b) noexcept {
    BoxedInstanceMethod* im = static_cast<BoxedInstanceMethod*>(b);

    im->clearAttrs();

    _PyObject_GC_UNTRACK(im);
    if (im->im_weakreflist != NULL)
        PyObject_ClearWeakRefs((PyObject *)im);
    Py_DECREF(im->func);
    Py_XDECREF(im->obj);
    Py_XDECREF(im->im_class);

#if 0
    if (numfree < PyMethod_MAXFREELIST) {
        im->obj = (PyObject *)free_list;
        free_list = im;
        numfree++;
    }
    else {
#endif
        PyObject_GC_Del(im);
#if 0
    }
#endif
}

int BoxedInstanceMethod::traverse(Box* _im, visitproc visit, void* arg) noexcept {
    BoxedInstanceMethod* im = static_cast<BoxedInstanceMethod*>(_im);
    Py_VISIT(im->func);
    Py_VISIT(im->obj);
    Py_VISIT(im->im_class);
    return 0;
}

bool IN_SHUTDOWN = false;
void BoxedClass::dealloc(Box* b) noexcept {
    BoxedClass* type = static_cast<BoxedClass*>(b);

    if (PyObject_IS_GC(type))
        _PyObject_GC_UNTRACK(type);
    type->clearAttrs();

    Py_XDECREF(type->tp_dict);
    Py_XDECREF(type->tp_bases);
    Py_XDECREF(type->tp_subclasses);
    Py_XDECREF(type->tp_mro);
    Py_XDECREF(type->tp_base);

    // During shutdown, don't free class objects since that would make
    // debugging very hard.
    if (!IN_SHUTDOWN)
        Py_TYPE(type)->tp_free(type);

    // Copied in the CPython implementation for reference:
#if 0
    /* Assert this is a heap-allocated type object */
    assert(type->tp_flags & Py_TPFLAGS_HEAPTYPE);
    _PyObject_GC_UNTRACK(type);
    PyObject_ClearWeakRefs((PyObject *)type);
    BoxedHeapClass* et = (BoxedHeapClass *)type;
    Py_XDECREF(type->tp_base);
    Py_XDECREF(type->tp_dict);
    Py_XDECREF(type->tp_bases);
    Py_XDECREF(type->tp_mro);
    Py_XDECREF(type->tp_cache);
    Py_XDECREF(type->tp_subclasses);
    /* A type's tp_doc is heap allocated, unlike the tp_doc slots
     * of most other objects.  It's okay to cast it to char *.
     */
    PyObject_Free((char *)type->tp_doc);
    Py_XDECREF(et->ht_name);
    Py_XDECREF(et->ht_slots);
    Py_TYPE(type)->tp_free((PyObject *)type);
#endif
}

static void object_dealloc(PyObject* self) {
    Py_TYPE(self)->tp_free(self);
}

static int type_is_gc(BoxedClass* type) {
    return type->is_pyston_class || (type->tp_flags & Py_TPFLAGS_HEAPTYPE);
}

static int
type_traverse(PyTypeObject *type, visitproc visit, void *arg)
{
    /* Because of type_is_gc(), the collector only calls this
       for heaptypes. */
    // Pyston change: HEAPTYPE is not about whether it is in GC or not
    // assert(type->tp_flags & Py_TPFLAGS_HEAPTYPE);

    Py_VISIT_HCATTRS(type->attrs);

    Py_VISIT(type->tp_dict);
    Py_VISIT(type->tp_cache);
    Py_VISIT(type->tp_mro);
    Py_VISIT(type->tp_bases);
    Py_VISIT(type->tp_base);

    /* There's no need to visit type->tp_subclasses or
       ((PyHeapTypeObject *)type)->ht_slots, because they can't be involved
       in cycles; tp_subclasses is a list of weak references,
       and slots is a tuple of strings. */

    return 0;
}

static int
type_clear(PyTypeObject *type)
{
    /* Because of type_is_gc(), the collector only calls this
       for heaptypes. */
    // Pyston change: HEAPTYPE is not about whether it is in GC or not
    // assert(type->tp_flags & Py_TPFLAGS_HEAPTYPE);

    /* We need to invalidate the method cache carefully before clearing
       the dict, so that other objects caught in a reference cycle
       don't start calling destroyed methods.

       Otherwise, the only field we need to clear is tp_mro, which is
       part of a hard cycle (its first element is the class itself) that
       won't be broken otherwise (it's a tuple and tuples don't have a
       tp_clear handler).  None of the other fields need to be
       cleared, and here's why:

       tp_cache:
           Not used; if it were, it would be a dict.

       tp_bases, tp_base:
           If these are involved in a cycle, there must be at least
           one other, mutable object in the cycle, e.g. a base
           class's dict; the cycle will be broken that way.

       tp_subclasses:
           A list of weak references can't be part of a cycle; and
           lists have their own tp_clear.

       slots (in PyHeapTypeObject):
           A tuple of strings can't be part of a cycle.
    */

    PyType_Modified(type);
    if (type->tp_dict)
        PyDict_Clear(type->tp_dict);
    type->attrs.clear();
    Py_CLEAR(type->tp_dict);
    Py_CLEAR(type->tp_mro);

    return 0;
}

int HCAttrs::traverse(visitproc visit, void* arg) noexcept {
    int nattrs = hcls->attributeArraySize();
    for (int i = 0; i < nattrs; i++) {
        Py_VISIT(attr_list->attrs[i]);
    }
    return 0;
}

void AttrWrapperIter::dealloc(Box* _o) noexcept {
    AttrWrapperIter* o = (AttrWrapperIter*)_o;

    Py_FatalError("unimplemented?");

    o->cls->tp_free(o);
}

int AttrWrapperIter::traverse(Box* _o, visitproc visit, void* arg) noexcept {
    AttrWrapperIter* o = (AttrWrapperIter*)_o;

    Py_FatalError("unimplemented?");

    return 0;
}

void BoxedClosure::dealloc(Box* _o) noexcept {
    BoxedClosure* o = (BoxedClosure*)_o;

    for (int i = 0; i < o->nelts; i++) {
        Py_XDECREF(o->elts[i]);
    }

    o->cls->tp_free(o);
}

int BoxedClosure::traverse(Box* _o, visitproc visit, void* arg) noexcept {
    BoxedClosure* o = (BoxedClosure*)_o;

    for (int i = 0; i < o->nelts; i++) {
        Py_XDECREF(o->elts[i]);
    }

    return 0;
}

int BoxedClosure::clear(Box* _o) noexcept {
    BoxedClosure* o = (BoxedClosure*)_o;

    for (int i = 0; i < o->nelts; i++) {
        Py_CLEAR(o->elts[i]);
    }

    return 0;
}

void BoxedGetsetDescriptor::dealloc(Box* _o) noexcept {
    BoxedGetsetDescriptor* o = (BoxedGetsetDescriptor*)_o;

    Py_XDECREF(o->name);

    o->cls->tp_free(o);
}

#ifndef Py_REF_DEBUG
#define PRINT_TOTAL_REFS()
#else /* Py_REF_DEBUG */
#define PRINT_TOTAL_REFS() fprintf(stderr, "[%" PY_FORMAT_SIZE_T "d refs]\n", _Py_GetRefTotal())
#endif

std::vector<Box*> constants;
extern "C" PyObject* PyGC_RegisterStaticConstant(Box* b) noexcept {
    constants.push_back(b);
    return b;
}

extern "C" void _PyUnicode_Fini(void);

static int _check_and_flush(FILE* stream) {
    int prev_fail = ferror(stream);
    return fflush(stream) || prev_fail ? EOF : 0;
}

extern "C" {
struct _inittab _PyImport_Inittab[] = { { "array", initarray },
                                        { "_ast", init_ast },
                                        { "binascii", initbinascii },
                                        { "_codecs", init_codecs },
                                        { "_collections", init_collections },
                                        { "cStringIO", initcStringIO },
                                        { "_csv", init_csv },
                                        { "datetime", initdatetime },
                                        { "errno", initerrno },
                                        { "fcntl", initfcntl },
                                        { "_functools", init_functools },
                                        { "imp", initimp },
                                        { "_io", init_io },
                                        { "itertools", inititertools },
                                        { "marshal", PyMarshal_Init },
                                        { "math", initmath },
                                        { "_md5", init_md5 },
                                        { "operator", initoperator },
                                        { "posix", initposix },
                                        { "pwd", initpwd },
                                        { "_random", init_random },
                                        { "resource", initresource },
                                        { "select", initselect },
                                        { "_sha", init_sha },
                                        { "_sha256", init_sha256 },
                                        { "_sha512", init_sha512 },
                                        { "signal", initsignal },
                                        { "_socket", init_socket },
                                        { "_sqlite3", init_sqlite3 },
                                        { "_sre", init_sre },
                                        { "_ssl", init_ssl },
                                        { "strop", initstrop },
                                        { "_struct", init_struct },
                                        { "time", inittime },
                                        { "unicodedata", initunicodedata },
                                        { "_warnings", _PyWarnings_Init },
                                        { "_weakref", init_weakref },
                                        { "zipimport", initzipimport },
                                        { "zlib", initzlib },

                                        { "gc", setupGC },
                                        { "__pyston__", setupPyston },
                                        { "thread", setupThread },

                                        { "__main__", NULL },
                                        { "__builtin__", NULL },
                                        { "sys", NULL },
                                        { "exceptions", NULL },


                                        { 0, 0 } };
}

bool TRACK_ALLOCATIONS = false;
void setupRuntime() {
    root_hcls = HiddenClass::makeRoot();
    HiddenClass::dict_backed = HiddenClass::makeDictBacked();

    // We have to do a little dance to get object_cls and type_cls set up, since the normal
    // object-creation routines look at the class to see the allocation size.
    object_cls = static_cast<BoxedClass*>(_PyObject_GC_Malloc(sizeof(BoxedClass)));
    type_cls = static_cast<BoxedClass*>(_PyObject_GC_Malloc(sizeof(BoxedClass)));
    PyObject_INIT(object_cls, type_cls);
    PyObject_INIT(type_cls, type_cls);
    ::new (object_cls)
        BoxedClass(NULL, 0, 0, sizeof(Box), false, "object", true, object_dealloc, PyObject_Del, /* is_gc */ false);
    ::new (type_cls) BoxedClass(object_cls, offsetof(BoxedClass, attrs), offsetof(BoxedClass, tp_weaklist),
                                sizeof(BoxedHeapClass), false, "type", true, BoxedClass::dealloc, PyObject_GC_Del, true,
                                (traverseproc)type_traverse, (inquiry)type_clear);
    _PyObject_GC_TRACK(object_cls);
    _PyObject_GC_TRACK(type_cls);
    type_cls->tp_is_gc = (inquiry)type_is_gc;

    type_cls->tp_flags |= Py_TPFLAGS_TYPE_SUBCLASS;
    type_cls->tp_itemsize = sizeof(BoxedHeapClass::SlotOffset);

    // XXX silly that we have to set this again
    new (&object_cls->attrs) HCAttrs(HiddenClass::makeSingleton());
    new (&type_cls->attrs) HCAttrs(HiddenClass::makeSingleton());
    object_cls->instances_are_nonzero = true;
    object_cls->tp_getattro = PyObject_GenericGetAttr;
    object_cls->tp_setattro = PyObject_GenericSetAttr;
    object_cls->tp_init = object_init;
    object_cls->tp_new = object_new;
    type_cls->tp_getattro = type_getattro;

    none_cls = new (0) BoxedClass(object_cls, 0, 0, sizeof(Box), false, "NoneType", false, NULL, NULL, /* is_gc */ false);
    None = new (none_cls) Box();
    constants.push_back(None);
    assert(None->cls);

    // You can't actually have an instance of basestring
    basestring_cls = new (0) BoxedClass(object_cls, 0, 0, sizeof(Box), false, "basestring", true, NULL, NULL, false);

    // We add 1 to the tp_basicsize of the BoxedString in order to hold the null byte at the end.
    // We use offsetof(BoxedString, s_data) as opposed to sizeof(BoxedString) so that we can
    // use the extra padding bytes at the end of the BoxedString.
    str_cls = new (0)
        BoxedClass(basestring_cls, 0, 0, offsetof(BoxedString, s_data) + 1, false, "str", true, NULL, NULL, false);
    str_cls->tp_flags |= Py_TPFLAGS_STRING_SUBCLASS;
    str_cls->tp_itemsize = sizeof(char);

    // It wasn't safe to add __base__ attributes until object+type+str are set up, so do that now:
    Py_INCREF(object_cls);
    type_cls->giveAttr("__base__", object_cls);
    Py_INCREF(object_cls);
    basestring_cls->giveAttr("__base__", object_cls);
    Py_INCREF(basestring_cls);
    str_cls->giveAttr("__base__", basestring_cls);
    Py_INCREF(object_cls);
    none_cls->giveAttr("__base__", object_cls);
    Py_INCREF(None);
    object_cls->giveAttr("__base__", None);

    // Not sure why CPython defines sizeof(PyTupleObject) to include one element,
    // but we copy that, which means we have to subtract that extra pointer to get the tp_basicsize:
    tuple_cls = new (0) BoxedClass(object_cls, 0, 0, sizeof(BoxedTuple) - sizeof(Box*), false, "tuple", true,
                                   (destructor)tupledealloc, NULL, true, (traverseproc)tupletraverse, NOCLEAR);

    tuple_cls->tp_flags |= Py_TPFLAGS_TUPLE_SUBCLASS;
    tuple_cls->tp_itemsize = sizeof(Box*);
    tuple_cls->tp_mro = BoxedTuple::create({ tuple_cls, object_cls });
    EmptyTuple = BoxedTuple::create({});
    constants.push_back(EmptyTuple);
    list_cls = new (0) BoxedClass(object_cls, 0, 0, sizeof(BoxedList), false, "list", true, BoxedList::dealloc, NULL,
                                  true, BoxedList::traverse, BoxedList::clear);
    list_cls->tp_flags |= Py_TPFLAGS_LIST_SUBCLASS;
    pyston_getset_cls = new (0) BoxedClass(object_cls, 0, 0, sizeof(BoxedGetsetDescriptor), false, "getset_descriptor",
                                           false, BoxedGetsetDescriptor::dealloc, NULL, false);
    attrwrapper_cls = new (0)
        BoxedClass(object_cls, 0, 0, sizeof(AttrWrapper), false, "attrwrapper", false, NULL, NULL, false);
    dict_cls = new (0) BoxedClass(object_cls, 0, 0, sizeof(BoxedDict), false, "dict", true, BoxedDict::dealloc, NULL,
                                  true, BoxedDict::traverse, BoxedDict::clear);
    dict_cls->tp_flags |= Py_TPFLAGS_DICT_SUBCLASS;
    int_cls = new (0) BoxedClass(object_cls, 0, 0, sizeof(BoxedInt), false, "int", true, BoxedInt::tp_dealloc,
                                 /*BoxedInt::tp_free*/ NULL, false);
    int_cls->tp_flags |= Py_TPFLAGS_INT_SUBCLASS;
    bool_cls = new (0) BoxedClass(int_cls, 0, 0, sizeof(BoxedBool), false, "bool", false, NULL, NULL, false);
    complex_cls = new (0) BoxedClass(object_cls, 0, 0, sizeof(BoxedComplex), false, "complex", true, NULL, NULL, false);
    long_cls = new (0) BoxedClass(object_cls, 0, 0, sizeof(BoxedLong), false, "long", true, NULL, NULL, false);
    long_cls->tp_flags |= Py_TPFLAGS_LONG_SUBCLASS;
    float_cls = new (0) BoxedClass(object_cls, 0, 0, sizeof(BoxedFloat), false, "float", true, NULL, NULL, false);
    function_cls = new (0) BoxedClass(object_cls, offsetof(BoxedFunction, attrs), offsetof(BoxedFunction, weakreflist),
                                      sizeof(BoxedFunction), false, "function", false, functionDtor, NULL, true,
                                      (traverseproc)func_traverse, NOCLEAR);
    builtin_function_or_method_cls = new (0) BoxedClass(
        object_cls, 0, offsetof(BoxedBuiltinFunctionOrMethod, weakreflist), sizeof(BoxedBuiltinFunctionOrMethod), false,
        "builtin_function_or_method", false, functionDtor, NULL, true, (traverseproc)builtin_func_traverse, NOCLEAR);

    module_cls = new (0) BoxedClass(object_cls, offsetof(BoxedModule, attrs), 0, sizeof(BoxedModule), false, "module",
                                    true, BoxedModule::dealloc, NULL, true, BoxedModule::traverse, BoxedModule::clear);
    member_descriptor_cls = new (0) BoxedClass(object_cls, 0, 0, sizeof(BoxedMemberDescriptor), false,
                                               "member_descriptor", true, NULL, NULL, false);
    capifunc_cls = new (0)
        BoxedClass(object_cls, 0, 0, sizeof(BoxedCApiFunction), false, "capifunc", true, BoxedCApiFunction::dealloc,
                   NULL, true, BoxedCApiFunction::traverse, BoxedCApiFunction::clear);
    method_cls = new (0)
        BoxedClass(object_cls, 0, 0, sizeof(BoxedMethodDescriptor), false, "method_descriptor", false,
                   BoxedMethodDescriptor::dealloc, NULL, true, BoxedMethodDescriptor::traverse, NOCLEAR);
    wrapperobject_cls = new (0)
        BoxedClass(object_cls, 0, 0, sizeof(BoxedWrapperObject), false, "method-wrapper", false,
                   BoxedWrapperObject::dealloc, NULL, true, BoxedWrapperObject::traverse, NOCLEAR);
    wrapperdescr_cls = new (0) BoxedClass(object_cls, 0, 0, sizeof(BoxedWrapperDescriptor), false, "wrapper_descriptor",
                                          false, NULL, NULL, false);

    EmptyString = new (0) BoxedString("");
    constants.push_back(EmptyString);
    // Call InternInPlace rather than InternFromString since that will
    // probably try to return EmptyString
    PyString_InternInPlace((Box**)&EmptyString);
    for (int i = 0; i <= UCHAR_MAX; i++) {
        char c = (char)i;
        BoxedString* s = new (1) BoxedString(llvm::StringRef(&c, 1));
        PyString_InternInPlace((Box**)&s);
        characters[i] = s;
        constants.push_back(s);
    }

    // Kind of hacky, but it's easier to manually construct the mro for a couple key classes
    // than try to make the MRO construction code be safe against say, tuple_cls not having
    // an mro (since the mro is stored as a tuple).
    object_cls->tp_mro = BoxedTuple::create({ object_cls });
    list_cls->tp_mro = BoxedTuple::create({ list_cls, object_cls });
    type_cls->tp_mro = BoxedTuple::create({ type_cls, object_cls });
    pyston_getset_cls->tp_mro = BoxedTuple::create({ pyston_getset_cls, object_cls });
    attrwrapper_cls->tp_mro = BoxedTuple::create({ attrwrapper_cls, object_cls });
    dict_cls->tp_mro = BoxedTuple::create({ dict_cls, object_cls });
    int_cls->tp_mro = BoxedTuple::create({ int_cls, object_cls });
    bool_cls->tp_mro = BoxedTuple::create({ bool_cls, object_cls });
    complex_cls->tp_mro = BoxedTuple::create({ complex_cls, object_cls });
    long_cls->tp_mro = BoxedTuple::create({ long_cls, object_cls });
    float_cls->tp_mro = BoxedTuple::create({ float_cls, object_cls });
    function_cls->tp_mro = BoxedTuple::create({ function_cls, object_cls });
    builtin_function_or_method_cls->tp_mro = BoxedTuple::create({ builtin_function_or_method_cls, object_cls });
    member_descriptor_cls->tp_mro = BoxedTuple::create({ member_descriptor_cls, object_cls });
    capifunc_cls->tp_mro = BoxedTuple::create({ capifunc_cls, object_cls });
    module_cls->tp_mro = BoxedTuple::create({ module_cls, object_cls });
    method_cls->tp_mro = BoxedTuple::create({ method_cls, object_cls });
    wrapperobject_cls->tp_mro = BoxedTuple::create({ wrapperobject_cls, object_cls });
    wrapperdescr_cls->tp_mro = BoxedTuple::create({ wrapperdescr_cls, object_cls });

    object_cls->tp_hash = (hashfunc)_Py_HashPointer;

    STR = typeFromClass(str_cls);
    BOXED_INT = typeFromClass(int_cls);
    BOXED_FLOAT = typeFromClass(float_cls);
    BOXED_BOOL = typeFromClass(bool_cls);
    NONE = typeFromClass(none_cls);
    LIST = typeFromClass(list_cls);
    MODULE = typeFromClass(module_cls);
    DICT = typeFromClass(dict_cls);
    BOXED_TUPLE = typeFromClass(tuple_cls);
    LONG = typeFromClass(long_cls);
    BOXED_COMPLEX = typeFromClass(complex_cls);

    True = new BoxedBool(true);
    False = new BoxedBool(false);
    constants.push_back(True);
    constants.push_back(False);

    // Need to initialize interned_ints early:
    setupInt();
    for (auto b : interned_ints)
        constants.push_back(b);



    // sys is the first module that needs to be set up, due to modules
    // being tracked in sys.modules:
    setupSys();

    // Weakrefs are used for tp_subclasses:
    init_weakref();

    add_operators(object_cls);

    object_cls->finishInitialization();
    type_cls->finishInitialization();
    basestring_cls->finishInitialization();
    str_cls->finishInitialization();
    none_cls->finishInitialization();
    tuple_cls->finishInitialization();
    list_cls->finishInitialization();
    pyston_getset_cls->finishInitialization();
    attrwrapper_cls->finishInitialization();
    dict_cls->finishInitialization();
    int_cls->finishInitialization();
    bool_cls->finishInitialization();
    complex_cls->finishInitialization();
    long_cls->finishInitialization();
    float_cls->finishInitialization();
    function_cls->finishInitialization();
    builtin_function_or_method_cls->finishInitialization();
    member_descriptor_cls->finishInitialization();
    module_cls->finishInitialization();
    capifunc_cls->finishInitialization();
    method_cls->finishInitialization();
    wrapperobject_cls->finishInitialization();
    wrapperdescr_cls->finishInitialization();

    str_cls->tp_flags |= Py_TPFLAGS_HAVE_NEWBUFFER;

    dict_descr = new (pyston_getset_cls)
        BoxedGetsetDescriptor(getStaticString("__dict__"), typeSubDict, typeSubSetDict, NULL);
    constants.push_back(dict_descr);
    type_cls->giveAttrDescriptor("__dict__", typeDict, NULL);


    instancemethod_cls = BoxedClass::create(
        type_cls, object_cls, 0, offsetof(BoxedInstanceMethod, im_weakreflist), sizeof(BoxedInstanceMethod), false,
        "instancemethod", false, BoxedInstanceMethod::dealloc, NULL, true, BoxedInstanceMethod::traverse, NOCLEAR);

    slice_cls = BoxedClass::create(type_cls, object_cls, 0, 0, sizeof(BoxedSlice), false, "slice", false,
                                   BoxedSlice::dealloc, NULL, false);
    set_cls = BoxedClass::create(type_cls, object_cls, 0, offsetof(BoxedSet, weakreflist), sizeof(BoxedSet), false,
                                 "set", true, BoxedSet::dealloc, NULL, true, BoxedSet::traverse, BoxedSet::clear);
    frozenset_cls
        = BoxedClass::create(type_cls, object_cls, 0, offsetof(BoxedSet, weakreflist), sizeof(BoxedSet), false,
                             "frozenset", true, BoxedSet::dealloc, NULL, true, BoxedSet::traverse, BoxedSet::clear);
    capi_getset_cls = BoxedClass::create(type_cls, object_cls, 0, 0, sizeof(BoxedGetsetDescriptor), false, "getset",
                                         true, BoxedGetsetDescriptor::dealloc, NULL, false);
    closure_cls = BoxedClass::create(type_cls, object_cls, 0, 0, sizeof(BoxedClosure), false, "closure", true,
                                     BoxedClosure::dealloc, NULL, true, BoxedClosure::traverse, BoxedClosure::clear);
    property_cls = BoxedClass::create(type_cls, object_cls, 0, 0, sizeof(BoxedProperty), false, "property", true,
                                      BoxedProperty::dealloc, NULL, true, BoxedProperty::traverse, NOCLEAR);
    staticmethod_cls = BoxedClass::create(type_cls, object_cls, 0, 0, sizeof(BoxedStaticmethod), false, "staticmethod",
                                          true, BoxedStaticmethod::dealloc, NULL, true, BoxedStaticmethod::traverse,
                                          BoxedStaticmethod::clear);
    classmethod_cls = BoxedClass::create(type_cls, object_cls, 0, 0, sizeof(BoxedClassmethod), false, "classmethod",
                                         true, BoxedClassmethod::dealloc, NULL, true, BoxedClassmethod::traverse,
                                         BoxedClassmethod::clear);
    attrwrapperiter_cls
        = BoxedClass::create(type_cls, object_cls, 0, 0, sizeof(AttrWrapperIter), false, "attrwrapperiter", true,
                             AttrWrapperIter::dealloc, NULL, true, AttrWrapperIter::traverse, NOCLEAR);

    pyston_getset_cls->giveAttr("__get__",
                                new BoxedFunction(FunctionMetadata::create((void*)getsetGet, UNKNOWN, 3), { None }));
    capi_getset_cls->giveAttr("__get__",
                              new BoxedFunction(FunctionMetadata::create((void*)getsetGet, UNKNOWN, 3), { None }));
    pyston_getset_cls->giveAttr("__set__", new BoxedFunction(FunctionMetadata::create((void*)getsetSet, UNKNOWN, 3)));
    capi_getset_cls->giveAttr("__set__", new BoxedFunction(FunctionMetadata::create((void*)getsetSet, UNKNOWN, 3)));
    pyston_getset_cls->giveAttr("__delete__",
                                new BoxedFunction(FunctionMetadata::create((void*)getsetDelete, UNKNOWN, 2)));
    capi_getset_cls->giveAttr("__delete__",
                              new BoxedFunction(FunctionMetadata::create((void*)getsetDelete, UNKNOWN, 2)));
    pyston_getset_cls->freeze();
    capi_getset_cls->freeze();

    SLICE = typeFromClass(slice_cls);
    SET = typeFromClass(set_cls);
    FROZENSET = typeFromClass(frozenset_cls);

    object_cls->giveAttr("__repr__",
                         new BoxedFunction(FunctionMetadata::create((void*)objectRepr, UNKNOWN, 1, false, false)));
    object_cls->giveAttr("__subclasshook__", boxInstanceMethod(object_cls, autoDecref(new BoxedFunction(FunctionMetadata::create(
                                                                               (void*)objectSubclasshook, UNKNOWN, 2))),
                                                               object_cls));
    // __setattr__ was already set to a WrapperDescriptor; it'd be nice to set this to a faster BoxedFunction
    // object_cls->setattr("__setattr__", new BoxedFunction(FunctionMetadata::create((void*)objectSetattr, UNKNOWN, 3)),
    // NULL);
    // but unfortunately that will set tp_setattro to slot_tp_setattro on object_cls and all already-made subclasses!
    // Punting on that until needed; hopefully by then we will have better Pyston slots support.

    auto typeCallObj = FunctionMetadata::create((void*)typeCall, UNKNOWN, 1, true, true);
    typeCallObj->internal_callable.cxx_val = &typeCallInternal;

    type_cls->giveAttrDescriptor("__name__", typeName, typeSetName);
    type_cls->giveAttrDescriptor("__bases__", typeBases, typeSetBases);
    type_cls->giveAttr("__call__", new BoxedFunction(typeCallObj));

    type_cls->giveAttr(
        "__new__",
        new BoxedFunction(FunctionMetadata::create((void*)typeNewGeneric, UNKNOWN, 4, false, false), { NULL, NULL }));
    type_cls->giveAttr("__repr__", new BoxedFunction(FunctionMetadata::create((void*)typeRepr, STR, 1)));
    type_cls->tp_hash = (hashfunc)_Py_HashPointer;
    type_cls->giveAttrDescriptor("__module__", typeModule, typeSetModule);
    type_cls->giveAttr("__mro__",
                       new BoxedMemberDescriptor(BoxedMemberDescriptor::OBJECT, offsetof(BoxedClass, tp_mro)));
    type_cls->giveAttr("__flags__",
                       new BoxedMemberDescriptor(BoxedMemberDescriptor::LONG, offsetof(BoxedClass, tp_flags)));
    type_cls->giveAttr("__subclasses__",
                       new BoxedFunction(FunctionMetadata::create((void*)typeSubclasses, UNKNOWN, 1)));
    type_cls->giveAttr("mro", new BoxedFunction(FunctionMetadata::create((void*)typeMro, UNKNOWN, 1)));
    type_cls->tp_richcompare = type_richcompare;
    add_operators(type_cls);
    type_cls->freeze();

    type_cls->tp_new = type_new;
    type_cls->tpp_call.capi_val = &typeTppCall<CAPI>;
    type_cls->tpp_call.cxx_val = &typeTppCall<CXX>;

    none_cls->giveAttr("__repr__", new BoxedFunction(FunctionMetadata::create((void*)none_repr, STR, 1)));
    none_cls->giveAttr("__nonzero__", new BoxedFunction(FunctionMetadata::create((void*)noneNonzero, BOXED_BOOL, 1)));
    none_cls->giveAttrBorrowed("__doc__", None);
    none_cls->tp_hash = (hashfunc)_Py_HashPointer;
    none_cls->tp_new = NULL; // don't allow creating instances
    none_cls->freeze();
    none_cls->tp_repr = none_repr;

    module_cls->giveAttr(
        "__init__", new BoxedFunction(FunctionMetadata::create((void*)moduleInit, UNKNOWN, 3, false, false), { NULL }));
    module_cls->giveAttr("__repr__", new BoxedFunction(FunctionMetadata::create((void*)moduleRepr, STR, 1)));
    module_cls->giveAttrBorrowed("__dict__", dict_descr);
    module_cls->freeze();

    closure_cls->freeze();

    setupUnwinding();
    setupCAPI();

    // Can't set up object methods until we set up CAPI support:
    for (auto& md : object_methods) {
        object_cls->giveAttr(md.ml_name, new BoxedMethodDescriptor(&md, object_cls));
    }
    object_cls->giveAttrDescriptor("__class__", objectClass, objectSetClass);

    object_cls->tp_str = object_str;
    add_operators(object_cls);

    object_cls->freeze();

    assert(object_cls->tp_init == object_init);
    assert(object_cls->tp_new == object_new);
    assert(object_cls->tp_str == object_str);

    setupBool();
    setupLong();
    setupFloat();
    setupComplex();
    setupStr();
    setupList();
    setupDict();
    setupSet();
    setupTuple();
    setupGenerator();
    setupIter();
    setupClassobj();
    setupSuper();
    _PyUnicode_Init();
    unicode_cls->is_constant = true;
    unicode_cls->is_user_defined = false;
    _PyWarnings_Init();
    _string_init();
    setupDescr();
    setupCode();
    setupFrame();

    function_cls->giveAttrBorrowed("__dict__", dict_descr);
    function_cls->giveAttrDescriptor("__name__", funcName, funcSetName);
    function_cls->giveAttr("__repr__", new BoxedFunction(FunctionMetadata::create((void*)functionRepr, STR, 1)));
    function_cls->giveAttr("__module__", new BoxedMemberDescriptor(BoxedMemberDescriptor::OBJECT,
                                                                   offsetof(BoxedFunction, modname), false));
    function_cls->giveAttr(
        "__doc__", new BoxedMemberDescriptor(BoxedMemberDescriptor::OBJECT, offsetof(BoxedFunction, doc), false));
    function_cls->giveAttrBorrowed("func_doc", function_cls->getattr(getStaticString("__doc__")));
    function_cls->giveAttrDescriptor("__globals__", functionGlobals, NULL);
    function_cls->giveAttr("__get__", new BoxedFunction(FunctionMetadata::create((void*)functionGet, UNKNOWN, 3)));
    function_cls->giveAttr("__call__",
                           new BoxedFunction(FunctionMetadata::create((void*)functionCall, UNKNOWN, 1, true, true)));
    function_cls->giveAttr("__nonzero__",
                           new BoxedFunction(FunctionMetadata::create((void*)functionNonzero, BOXED_BOOL, 1)));
    function_cls->giveAttrDescriptor("func_code", functionCode, functionSetCode);
    function_cls->giveAttrBorrowed("__code__", function_cls->getattr(getStaticString("func_code")));
    function_cls->giveAttrBorrowed("func_name", function_cls->getattr(getStaticString("__name__")));
    function_cls->giveAttrDescriptor("func_defaults", functionDefaults, functionSetDefaults);
    function_cls->giveAttrBorrowed("__defaults__", function_cls->getattr(getStaticString("func_defaults")));
    function_cls->giveAttrBorrowed("func_globals", function_cls->getattr(getStaticString("__globals__")));
    function_cls->freeze();
    function_cls->tp_descr_get = function_descr_get;

    builtin_function_or_method_cls->giveAttr(
        "__module__",
        new BoxedMemberDescriptor(BoxedMemberDescriptor::OBJECT, offsetof(BoxedBuiltinFunctionOrMethod, modname)));
    builtin_function_or_method_cls->giveAttr(
        "__call__",
        new BoxedFunction(FunctionMetadata::create((void*)builtinFunctionOrMethodCall, UNKNOWN, 1, true, true)));

    builtin_function_or_method_cls->giveAttr(
        "__repr__", new BoxedFunction(FunctionMetadata::create((void*)builtinFunctionOrMethodRepr, STR, 1)));
    builtin_function_or_method_cls->giveAttrDescriptor("__name__", builtinFunctionOrMethodName, NULL);
    builtin_function_or_method_cls->giveAttr(
        "__doc__",
        new BoxedMemberDescriptor(BoxedMemberDescriptor::OBJECT, offsetof(BoxedBuiltinFunctionOrMethod, doc), false));
    builtin_function_or_method_cls->freeze();

    instancemethod_cls->giveAttr(
        "__new__",
        new BoxedFunction(FunctionMetadata::create((void*)instancemethodNew, UNKNOWN, 4, false, false), { NULL }));
    instancemethod_cls->giveAttr("__repr__",
                                 new BoxedFunction(FunctionMetadata::create((void*)instancemethodRepr, STR, 1)));
    instancemethod_cls->giveAttr("__eq__",
                                 new BoxedFunction(FunctionMetadata::create((void*)instancemethodEq, UNKNOWN, 2)));
    instancemethod_cls->giveAttr(
        "__get__", new BoxedFunction(FunctionMetadata::create((void*)instancemethodGet, UNKNOWN, 3, false, false)));
    instancemethod_cls->giveAttr(
        "__call__", new BoxedFunction(FunctionMetadata::create((void*)instancemethodCall, UNKNOWN, 1, true, true)));
    instancemethod_cls->giveAttr(
        "im_func", new BoxedMemberDescriptor(BoxedMemberDescriptor::OBJECT, offsetof(BoxedInstanceMethod, func)));
    instancemethod_cls->giveAttrBorrowed("__func__", instancemethod_cls->getattr(getStaticString("im_func")));
    instancemethod_cls->giveAttr(
        "im_self", new BoxedMemberDescriptor(BoxedMemberDescriptor::OBJECT, offsetof(BoxedInstanceMethod, obj)));
    instancemethod_cls->giveAttrBorrowed("__self__", instancemethod_cls->getattr(getStaticString("im_self")));
    instancemethod_cls->freeze();

    instancemethod_cls->giveAttr("im_class", new BoxedMemberDescriptor(BoxedMemberDescriptor::OBJECT,
                                                                       offsetof(BoxedInstanceMethod, im_class), true));

    slice_cls->giveAttr(
        "__new__",
        new BoxedFunction(FunctionMetadata::create((void*)sliceNew, UNKNOWN, 4, false, false), { NULL, None }));
    slice_cls->giveAttr("__repr__", new BoxedFunction(FunctionMetadata::create((void*)sliceRepr, STR, 1)));
    slice_cls->giveAttr("__hash__", new BoxedFunction(FunctionMetadata::create((void*)sliceHash, UNKNOWN, 1)));
    slice_cls->giveAttr("indices", new BoxedFunction(FunctionMetadata::create((void*)sliceIndices, BOXED_TUPLE, 2)));
    slice_cls->giveAttr("__reduce__", new BoxedFunction(FunctionMetadata::create((void*)sliceReduce, BOXED_TUPLE, 1)));
    slice_cls->giveAttr("start", new BoxedMemberDescriptor(BoxedMemberDescriptor::OBJECT, offsetof(BoxedSlice, start)));
    slice_cls->giveAttr("stop", new BoxedMemberDescriptor(BoxedMemberDescriptor::OBJECT, offsetof(BoxedSlice, stop)));
    slice_cls->giveAttr("step", new BoxedMemberDescriptor(BoxedMemberDescriptor::OBJECT, offsetof(BoxedSlice, step)));
    slice_cls->freeze();
    slice_cls->tp_compare = (cmpfunc)slice_compare;

    static PyMappingMethods attrwrapper_as_mapping;
    attrwrapper_cls->tp_as_mapping = &attrwrapper_as_mapping;
    static PySequenceMethods attrwrapper_as_sequence;
    attrwrapper_cls->tp_as_sequence = &attrwrapper_as_sequence;
    attrwrapper_cls->giveAttr("__setitem__",
                              new BoxedFunction(FunctionMetadata::create((void*)AttrWrapper::setitem, UNKNOWN, 3)));
    attrwrapper_cls->giveAttr(
        "pop",
        new BoxedFunction(FunctionMetadata::create((void*)AttrWrapper::pop, UNKNOWN, 3, false, false), { NULL }));
    attrwrapper_cls->giveAttr(
        "__getitem__", new BoxedFunction(FunctionMetadata::create((void*)AttrWrapper::getitem<CXX>, UNKNOWN, 2)));
    attrwrapper_cls->giveAttr("__delitem__",
                              new BoxedFunction(FunctionMetadata::create((void*)AttrWrapper::delitem, UNKNOWN, 2)));
    attrwrapper_cls->giveAttr("setdefault",
                              new BoxedFunction(FunctionMetadata::create((void*)AttrWrapper::setdefault, UNKNOWN, 3)));
    attrwrapper_cls->giveAttr(
        "get",
        new BoxedFunction(FunctionMetadata::create((void*)AttrWrapper::get, UNKNOWN, 3, false, false), { None }));
    attrwrapper_cls->giveAttr("__str__",
                              new BoxedFunction(FunctionMetadata::create((void*)AttrWrapper::str, UNKNOWN, 1)));
    attrwrapper_cls->giveAttr(
        "__contains__", new BoxedFunction(FunctionMetadata::create((void*)AttrWrapper::contains<CXX>, BOXED_BOOL, 2)));
    attrwrapper_cls->giveAttr("has_key",
                              new BoxedFunction(FunctionMetadata::create((void*)AttrWrapper::hasKey, BOXED_BOOL, 2)));
    attrwrapper_cls->giveAttr("__eq__",
                              new BoxedFunction(FunctionMetadata::create((void*)AttrWrapper::eq, UNKNOWN, 2)));
    attrwrapper_cls->giveAttr("__ne__",
                              new BoxedFunction(FunctionMetadata::create((void*)AttrWrapper::ne, UNKNOWN, 2)));
    attrwrapper_cls->giveAttr("keys", new BoxedFunction(FunctionMetadata::create((void*)AttrWrapper::keys, LIST, 1)));
    attrwrapper_cls->giveAttr("values",
                              new BoxedFunction(FunctionMetadata::create((void*)AttrWrapper::values, LIST, 1)));
    attrwrapper_cls->giveAttr("items", new BoxedFunction(FunctionMetadata::create((void*)AttrWrapper::items, LIST, 1)));
    attrwrapper_cls->giveAttr("iterkeys",
                              new BoxedFunction(FunctionMetadata::create((void*)AttrWrapper::iterkeys, UNKNOWN, 1)));
    attrwrapper_cls->giveAttr("itervalues",
                              new BoxedFunction(FunctionMetadata::create((void*)AttrWrapper::itervalues, UNKNOWN, 1)));
    attrwrapper_cls->giveAttr("iteritems",
                              new BoxedFunction(FunctionMetadata::create((void*)AttrWrapper::iteritems, UNKNOWN, 1)));
    attrwrapper_cls->giveAttr("copy",
                              new BoxedFunction(FunctionMetadata::create((void*)AttrWrapper::copy, UNKNOWN, 1)));
    attrwrapper_cls->giveAttr("clear", new BoxedFunction(FunctionMetadata::create((void*)AttrWrapper::clear, NONE, 1)));
    attrwrapper_cls->giveAttr("__len__",
                              new BoxedFunction(FunctionMetadata::create((void*)AttrWrapper::len, BOXED_INT, 1)));
    attrwrapper_cls->giveAttr("__iter__",
                              new BoxedFunction(FunctionMetadata::create((void*)AttrWrapper::iter, UNKNOWN, 1)));
    attrwrapper_cls->giveAttr(
        "update", new BoxedFunction(FunctionMetadata::create((void*)AttrWrapper::update, NONE, 1, true, true)));
    attrwrapper_cls->freeze();
    attrwrapper_cls->tp_iter = AttrWrapper::iter;
    attrwrapper_cls->tp_as_mapping->mp_subscript = (binaryfunc)AttrWrapper::getitem<CAPI>;
    attrwrapper_cls->tp_as_mapping->mp_ass_subscript = (objobjargproc)AttrWrapper::ass_sub;
    attrwrapper_cls->tp_as_sequence->sq_contains = (objobjproc)AttrWrapper::sq_contains;

    attrwrapperiter_cls->giveAttr(
        "__hasnext__", new BoxedFunction(FunctionMetadata::create((void*)AttrWrapperIter::hasnext, UNKNOWN, 1)));
    attrwrapperiter_cls->giveAttr(
        "next", new BoxedFunction(FunctionMetadata::create((void*)AttrWrapperIter::next, UNKNOWN, 1)));
    attrwrapperiter_cls->freeze();
    attrwrapperiter_cls->tp_iter = PyObject_SelfIter;
    attrwrapperiter_cls->tp_iternext = AttrWrapperIter::next_capi;

    PyType_Ready(&PyFile_Type);
    PyObject* sysin, *sysout, *syserr;
    sysin = PyFile_FromFile(stdin, "<stdin>", "r", NULL);
    sysout = PyFile_FromFile(stdout, "<stdout>", "w", _check_and_flush);
    syserr = PyFile_FromFile(stderr, "<stderr>", "w", _check_and_flush);
    RELEASE_ASSERT(!PyErr_Occurred(), "");

    sys_module->giveAttrBorrowed("stdout", sysout);
    sys_module->giveAttrBorrowed("stdin", sysin);
    sys_module->giveAttrBorrowed("stderr", syserr);
    sys_module->giveAttr("__stdout__", sysout);
    sys_module->giveAttr("__stdin__", sysin);
    sys_module->giveAttr("__stderr__", syserr);


    setupBuiltins();
    _PyExc_Init();
<<<<<<< HEAD
    setupThread();
    setupImport();
    initgc();
    setupPyston();
=======
    _PyImport_Init();
    _PyImportHooks_Init();
>>>>>>> 875432d4

    PyType_Ready(&PyByteArrayIter_Type);
    PyType_Ready(&PyCapsule_Type);

    PyCallIter_Type.tpp_hasnext = calliterHasnextUnboxed;
    PyType_Ready(&PyCallIter_Type);

    PyType_Ready(&PyCObject_Type);
    PyType_Ready(&PyDictProxy_Type);
    PyType_Ready(&PyTraceBack_Type);

<<<<<<< HEAD

    initerrno();
    init_sha();
    init_sha256();
    init_sha512();
    init_md5();
    init_random();
    init_sre();
    initmath();
    initoperator();
    initbinascii();
    initpwd();
    initposix();
    init_struct();
    initdatetime();
    init_functools();
    init_collections();
    inititertools();
    initresource();
    initsignal();
    initselect();
    initfcntl();
    inittime();
    initarray();
    initzlib();
    init_codecs();
    init_socket();
    initunicodedata();
    initcStringIO();
    init_io();
    initzipimport();
    init_csv();
    init_ssl();
    init_sqlite3();
    PyMarshal_Init();
    initstrop();
    init_ast();
=======
    setupDefaultClassGCParticipation();
>>>>>>> 875432d4

    assert(object_cls->tp_setattro == PyObject_GenericSetAttr);
    assert(none_cls->tp_setattro == PyObject_GenericSetAttr);

    assert(object_cls->tp_hash == (hashfunc)_Py_HashPointer);
    assert(none_cls->tp_hash == (hashfunc)_Py_HashPointer);
    assert(type_cls->tp_hash == (hashfunc)_Py_HashPointer);

    setupSysEnd();

    TRACK_ALLOCATIONS = true;

#if 0
    Box* l = NULL;
    for (int i = 0; i < 1000000000; i++) {
        //if (i % 10000 == 0) {
            //Py_XDECREF(l);
            //l = PyList_New(0);
        //}
        //PyList_Append(l, autoDecref(boxInt(i)));
        autoDecref(boxInt(i));
    }
    Py_XDECREF(l);

    // XXX
    PyGC_Collect(); // To make sure it creates any static objects
    IN_SHUTDOWN = true;
    PyType_ClearCache();
    PyOS_FiniInterrupts();
    _PyUnicode_Fini();
    for (auto b : constants) {
        Py_DECREF(b);
    }
    // May need to run multiple collections to collect everything:
    while (PyGC_Collect())
        ;
    _Py_ReleaseInternedStrings();
    for (auto b : classes) {
        if (!PyObject_IS_GC(b)) {
            b->clearAttrs();
            Py_CLEAR(b->tp_mro);
        }
        Py_DECREF(b);
    }
    // May need to run multiple collections to collect everything:
    while (PyGC_Collect())
        ;
    PRINT_TOTAL_REFS();
    exit(0);
    // XXX
#endif
}

BoxedModule* createModule(BoxedString* name, const char* fn, const char* doc) noexcept {
    assert((!fn || strlen(fn)) && "probably wanted to set the fn to <stdin>?");

    BoxedDict* d = getSysModulesDict();

    BoxedModule* module = NULL;

    // Surprisingly, there are times that we need to return the existing module if
    // one exists:
    Box* existing = d->getOrNull(name);
    if (existing && PyModule_Check(existing)) {
        module = static_cast<BoxedModule*>(existing);
        Py_INCREF(module);
    } else {
        module = new BoxedModule();
        autoDecref(moduleInit(module, name, autoDecref(boxString(doc ? doc : ""))));
        d->d[incref(name)] = module;
    }

    if (fn)
        module->setattr(autoDecref(internStringMortal("__file__")), autoDecref(boxString(fn)), NULL);

    if (name->s() == "__main__")
        module->setattr(autoDecref(internStringMortal("__builtins__")), builtins_module, NULL);
    return module;
}

static void call_sys_exitfunc(void) {
    PyObject* exitfunc = PySys_GetObject("exitfunc");

    if (exitfunc) {
        PyObject* res;
        Py_INCREF(exitfunc);
        PySys_SetObject("exitfunc", (PyObject*)NULL);
        res = PyEval_CallObject(exitfunc, (PyObject*)NULL);
        if (res == NULL) {
            if (!PyErr_ExceptionMatches(PyExc_SystemExit)) {
                PySys_WriteStderr("Error in sys.exitfunc:\n");
            }
            PyErr_Print();
        }
        Py_DECREF(exitfunc);
    }

    if (Py_FlushLine())
        PyErr_Clear();
}

extern "C" void Py_Finalize() noexcept {
    // In the future this will have to wait for non-daemon
    // threads to finish

    // wait_for_thread_shutdown();

    if (PROFILE)
        g.func_addr_registry.dumpPerfMap();

    call_sys_exitfunc();
    // initialized = 0;

#ifdef Py_REF_DEBUG
    PyGC_Collect(); // To make sure it creates any static objects
    IN_SHUTDOWN = true;
    PyOS_FiniInterrupts();
    PyType_ClearCache();
    _PyUnicode_Fini();
    PyThreadState_Clear(NULL);
    for (auto b : constants) {
        Py_DECREF(b);
    }
    // May need to run multiple collections to collect everything:
    while (PyGC_Collect())
        ;
    _Py_ReleaseInternedStrings();
    for (auto b : classes) {
        if (!PyObject_IS_GC(b)) {
            b->clearAttrs();
            Py_CLEAR(b->tp_mro);
        }
        Py_DECREF(b);
    }
    // May need to run multiple collections to collect everything:
    while (PyGC_Collect())
        ;
#endif

// PyGC_Collect());

// PyImport_Cleanup();
// _PyImport_Fini();

// _PyExc_Fini();

// _PyGILState_Fini();

#if 0
    /* Delete current thread */
    PyThreadState_Swap(NULL);
    PyInterpreterState_Delete(interp);

    /* Sundry finalizers */
    PyMethod_Fini();
    PyFrame_Fini();
    PyCFunction_Fini();
    PyTuple_Fini();
    PyList_Fini();
    PySet_Fini();
    PyString_Fini();
    PyByteArray_Fini();
    PyInt_Fini();
    PyFloat_Fini();
    PyDict_Fini();

#ifdef Py_USING_UNICODE
    /* Cleanup Unicode implementation */
    _PyUnicode_Fini();
#endif

    /* XXX Still allocated:
     * - various static ad-hoc pointers to interned strings
     * - int and float free list blocks
     * - whatever various modules and libraries allocate
     * */

    PyGrammar_RemoveAccelerators(&_PyParser_Grammar);

#ifdef Py_TRACE_REFS
    /* Display addresses (& refcnts) of all objects still alive.
     * * An address can be used to find the repr of the object, printed
     * * above by _Py_PrintReferences.
     * */
    if (Py_GETENV("PYTHONDUMPREFS"))
        _Py_PrintReferenceAddresses(stderr);
#endif /* Py_TRACE_REFS */
#ifdef PYMALLOC_DEBUG
    if (Py_GETENV("PYTHONMALLOCSTATS"))
        _PyObject_DebugMallocStats();
#endif
#endif

    teardownCodegen();

    if (VERBOSITY())
        PRINT_TOTAL_REFS();
#ifdef Py_REF_DEBUG
    RELEASE_ASSERT(_Py_RefTotal == 0, "%ld refs remaining!", _Py_RefTotal);
#endif
}
}<|MERGE_RESOLUTION|>--- conflicted
+++ resolved
@@ -3337,70 +3337,6 @@
     assert(box->cls->tp_del == NULL);
 }
 
-<<<<<<< HEAD
-=======
-// Normally we don't call the Python tp_ slots that are present to support
-// CPython's reference-counted garbage collection.
-static void setTypeGCProxy(BoxedClass* cls) {
-    cls->tp_alloc = PystonType_GenericAlloc;
-    cls->tp_free = default_free;
-    cls->gc_visit = proxy_to_tp_traverse;
-    cls->has_safe_tp_dealloc = true;
-    cls->is_pyston_class = true;
-}
-
-// By calling this function on a class we assign it Pyston's GC handling
-// and no finalizers.
-static void setTypeGCNone(BoxedClass* cls) {
-    cls->tp_alloc = PystonType_GenericAlloc;
-    cls->tp_free = default_free;
-    cls->tp_dealloc = dealloc_null;
-    cls->has_safe_tp_dealloc = true;
-    cls->is_pyston_class = true;
-}
-
-static void setupDefaultClassGCParticipation() {
-    // we need to make sure this types are initalized
-    init_sre();
-    inititertools();
-
-    // some additional setup to ensure weakrefs participate in our GC
-    setTypeGCProxy(&_PyWeakref_RefType);
-    setTypeGCProxy(&_PyWeakref_ProxyType);
-    setTypeGCProxy(&_PyWeakref_CallableProxyType);
-
-    // This is an optimization to speed up the handling of unicode objects,
-    // exception objects, regular expression objects, etc in garbage collection.
-    // There's no reason to have them part of finalizer ordering.
-    //
-    // This is important in tests like django-template which allocates
-    // hundreds of thousands of unicode strings.
-    setTypeGCNone(unicode_cls);
-    unicode_cls->gc_visit = unicode_visit;
-    unicode_cls->is_constant = true;
-    unicode_cls->is_user_defined = false;
-
-    for (BoxedClass* cls : exception_types) {
-        setTypeGCNone(cls);
-    }
-
-    for (int i = 0; Itertool_SafeDealloc_Types[i] != NULL; i++) {
-        setTypeGCNone(Itertool_SafeDealloc_Types[i]);
-    }
-
-    setTypeGCNone(&Scanner_Type);
-    setTypeGCNone(&Match_Type);
-    setTypeGCNone(&Pattern_Type);
-    setTypeGCNone(&PyCallIter_Type);
-
-    // We just changed the has_safe_tp_dealloc field on a few classes, changing
-    // them from having an ordered finalizer to an unordered one.
-    // If some instances of those classes have already been allocated (e.g.
-    // preallocated exceptions), they need to be invalidated.
-    gc::invalidateOrderedFinalizerList();
-}
-
->>>>>>> 875432d4
 static Box* getsetGet(Box* self, Box* obj, Box* type) {
     // TODO: should call the full descr_check instead
     if (obj == NULL || obj == None)
@@ -3853,7 +3789,7 @@
                                         { "zipimport", initzipimport },
                                         { "zlib", initzlib },
 
-                                        { "gc", setupGC },
+                                        { "gc", initgc },
                                         { "__pyston__", setupPyston },
                                         { "thread", setupThread },
 
@@ -4371,15 +4307,8 @@
 
     setupBuiltins();
     _PyExc_Init();
-<<<<<<< HEAD
-    setupThread();
-    setupImport();
-    initgc();
-    setupPyston();
-=======
     _PyImport_Init();
     _PyImportHooks_Init();
->>>>>>> 875432d4
 
     PyType_Ready(&PyByteArrayIter_Type);
     PyType_Ready(&PyCapsule_Type);
@@ -4390,48 +4319,6 @@
     PyType_Ready(&PyCObject_Type);
     PyType_Ready(&PyDictProxy_Type);
     PyType_Ready(&PyTraceBack_Type);
-
-<<<<<<< HEAD
-
-    initerrno();
-    init_sha();
-    init_sha256();
-    init_sha512();
-    init_md5();
-    init_random();
-    init_sre();
-    initmath();
-    initoperator();
-    initbinascii();
-    initpwd();
-    initposix();
-    init_struct();
-    initdatetime();
-    init_functools();
-    init_collections();
-    inititertools();
-    initresource();
-    initsignal();
-    initselect();
-    initfcntl();
-    inittime();
-    initarray();
-    initzlib();
-    init_codecs();
-    init_socket();
-    initunicodedata();
-    initcStringIO();
-    init_io();
-    initzipimport();
-    init_csv();
-    init_ssl();
-    init_sqlite3();
-    PyMarshal_Init();
-    initstrop();
-    init_ast();
-=======
-    setupDefaultClassGCParticipation();
->>>>>>> 875432d4
 
     assert(object_cls->tp_setattro == PyObject_GenericSetAttr);
     assert(none_cls->tp_setattro == PyObject_GenericSetAttr);
