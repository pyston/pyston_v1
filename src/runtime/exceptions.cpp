// Copyright (c) 2014-2015 Dropbox, Inc.
//
// Licensed under the Apache License, Version 2.0 (the "License");
// you may not use this file except in compliance with the License.
// You may obtain a copy of the License at
//
//    http://www.apache.org/licenses/LICENSE-2.0
//
// Unless required by applicable law or agreed to in writing, software
// distributed under the License is distributed on an "AS IS" BASIS,
// WITHOUT WARRANTIES OR CONDITIONS OF ANY KIND, either express or implied.
// See the License for the specific language governing permissions and
// limitations under the License.

#include <algorithm>
#include <cstdarg>
#include <dlfcn.h>

#include "codegen/unwinding.h"
#include "core/ast.h"
#include "core/options.h"
#include "runtime/objmodel.h"
#include "runtime/types.h"
#include "runtime/util.h"

namespace pyston {

void raiseExc(STOLEN(Box*) exc_obj) {
    assert(!PyErr_Occurred());
    throw ExcInfo(incref(exc_obj->cls), exc_obj, incref(None));
}

// Have a special helper function for syntax errors, since we want to include the location
// of the syntax error in the traceback, even though it is not part of the execution:
void raiseSyntaxError(const char* msg, int lineno, int col_offset, llvm::StringRef file, llvm::StringRef func,
                      bool compiler_error) {
    if (compiler_error) {
        // This is how CPython's compiler_error() works:
        assert(file.data()[file.size()] == '\0');
        Box* loc = PyErr_ProgramText(file.data(), lineno);
        if (!loc) {
            Py_INCREF(Py_None);
            loc = Py_None;
        }

        auto args = BoxedTuple::create({ boxString(file), boxInt(lineno), None, loc });
        Box* exc = runtimeCall(SyntaxError, ArgPassSpec(2), boxString(msg), args, NULL, NULL, NULL);
        assert(!PyErr_Occurred());
        throw ExcInfo(exc->cls, exc, None);
    } else {
        PyErr_SetString(SyntaxError, msg);
        PyErr_SyntaxLocation(file.str().c_str(), lineno);
        throwCAPIException();
    }
}

void raiseSyntaxErrorHelper(llvm::StringRef file, llvm::StringRef func, AST* node_at, const char* msg, ...) {
    va_list ap;
    va_start(ap, msg);

    char buf[1024];
    vsnprintf(buf, sizeof(buf), msg, ap);


    // TODO I'm not sure that it's safe to raise an exception here, since I think
    // there will be things that end up not getting cleaned up.
    // Then again, there are a huge number of things that don't get cleaned up even
    // if an exception doesn't get thrown...

    // TODO output is still a little wrong, should be, for example
    //
    //  File "../test/tests/future_non_existent.py", line 1
    //    from __future__ import rvalue_references # should cause syntax error
    //
    // but instead it is
    //
    // Traceback (most recent call last):
    //  File "../test/tests/future_non_existent.py", line -1, in :
    //    from __future__ import rvalue_references # should cause syntax error
    raiseSyntaxError(buf, node_at->lineno, node_at->col_offset, file, "");
}

void ExcInfo::printExcAndTraceback() const {
    PyErr_Display(type, value, traceback);
}

bool ExcInfo::matches(BoxedClass* cls) const {
    assert(this->type);
    RELEASE_ASSERT(PyType_Check(this->type), "throwing old-style objects not supported yet (%s)",
                   getTypeName(this->type));
    return isSubclass(static_cast<BoxedClass*>(this->type), cls);
}

// takes the three arguments of a `raise' and produces the ExcInfo to throw
ExcInfo excInfoForRaise(Box* type, Box* value, Box* tb) {
    assert(type && value && tb); // use None for default behavior, not nullptr
    // TODO switch this to PyErr_Normalize

    if (tb == None) {
        tb = NULL;
    } else if (tb != NULL && !PyTraceBack_Check(tb)) {
        raiseExcHelper(TypeError, "raise: arg 3 must be a traceback or None");
    }


    /* Next, repeatedly, replace a tuple exception with its first item */
    while (PyTuple_Check(type) && PyTuple_Size(type) > 0) {
        PyObject* tmp = type;
        type = PyTuple_GET_ITEM(type, 0);
        Py_INCREF(type);
        Py_DECREF(tmp);
    }

    if (PyExceptionClass_Check(type)) {
        PyErr_NormalizeException(&type, &value, &tb);

        if (!PyExceptionInstance_Check(value)) {
            raiseExcHelper(TypeError, "calling %s() should have returned an instance of "
                                      "BaseException, not '%s'",
                           ((PyTypeObject*)type)->tp_name, Py_TYPE(value)->tp_name);
        }
    } else if (PyExceptionInstance_Check(type)) {
        /* Raising an instance.  The value should be a dummy. */
        if (value != Py_None) {
            raiseExcHelper(TypeError, "instance exception may not have a separate value");
        } else {
            /* Normalize to raise <class>, <instance> */
            Py_DECREF(value);
            value = type;
            type = PyExceptionInstance_Class(type);
            Py_INCREF(type);
        }
    } else {
        /* Not something you can raise.  You get an exception
           anyway, just not what you specified :-) */
        raiseExcHelper(TypeError, "exceptions must be old-style classes or "
                                  "derived from BaseException, not %s",
                       type->cls->tp_name);
    }

    assert(PyExceptionClass_Check(type));

    if (tb == NULL) {
        tb = None;
    }

    return ExcInfo(type, value, tb);
}

extern "C" void raise0(ExcInfo* frame_exc_info) {
    updateFrameExcInfoIfNeeded(frame_exc_info);
    assert(frame_exc_info->type);

    // TODO need to clean up when we call normalize, do_raise, etc
    if (frame_exc_info->type == None)
        raiseExcHelper(TypeError, "exceptions must be old-style classes or derived from BaseException, not NoneType");

    startReraise();
    assert(!PyErr_Occurred());
    throw * frame_exc_info;
}

extern "C" void raise0_capi(ExcInfo* frame_exc_info) noexcept {
    updateFrameExcInfoIfNeeded(frame_exc_info);
    assert(frame_exc_info->type);

    // TODO need to clean up when we call normalize, do_raise, etc
    if (frame_exc_info->type == None) {
        frame_exc_info->type = TypeError;
        frame_exc_info->value
            = boxString("exceptions must be old-style classes or derived from BaseException, not NoneType");
        frame_exc_info->traceback = None;
        PyErr_NormalizeException(&frame_exc_info->type, &frame_exc_info->value, &frame_exc_info->traceback);
    }

    startReraise();
    PyErr_Restore(frame_exc_info->type, frame_exc_info->value, frame_exc_info->traceback);
}

extern "C" void raise3(Box* arg0, Box* arg1, Box* arg2) {
    bool reraise = arg2 != NULL && arg2 != None;
    auto exc_info = excInfoForRaise(arg0, arg1, arg2);

    if (reraise)
        startReraise();

    assert(!PyErr_Occurred());
    throw exc_info;
}

extern "C" void raise3_capi(Box* arg0, Box* arg1, Box* arg2) noexcept {
    bool reraise = arg2 != NULL && arg2 != None;

    ExcInfo exc_info(NULL, NULL, NULL);
    try {
        exc_info = excInfoForRaise(arg0, arg1, arg2);
    } catch (ExcInfo e) {
        exc_info = e;
    }

    if (reraise)
        startReraise();

    PyErr_Restore(exc_info.type, exc_info.value, exc_info.traceback);
}

void raiseExcHelper(BoxedClass* cls, Box* arg) {
    assert(!PyErr_Occurred());
    Box* exc_obj = runtimeCall(cls, ArgPassSpec(1), arg, NULL, NULL, NULL, NULL);
    raiseExc(exc_obj);
}

void raiseExcHelper(BoxedClass* cls, const char* msg, ...) {
    assert(!PyErr_Occurred());
    if (msg != NULL) {
        va_list ap;
        va_start(ap, msg);

        // printf("Raising: ");
        // vprintf(msg, ap);
        // printf("\n");
        // va_start(ap, msg);

        char buf[1024];
        vsnprintf(buf, sizeof(buf), msg, ap);

        va_end(ap);

        BoxedString* message = boxString(buf);
        Box* exc_obj = runtimeCall(cls, ArgPassSpec(1), autoDecref(message), NULL, NULL, NULL, NULL);
        raiseExc(exc_obj);
    } else {
        Box* exc_obj = runtimeCall(cls, ArgPassSpec(0), NULL, NULL, NULL, NULL, NULL);
        raiseExc(exc_obj);
    }
}


void logException(ExcInfo* exc_info) {
#if STAT_EXCEPTIONS
    static StatCounter num_exceptions("num_exceptions");
    num_exceptions.log();

    std::string stat_name;
    if (PyType_Check(exc_info->type))
        stat_name = "num_exceptions_" + std::string(static_cast<BoxedClass*>(exc_info->type)->tp_name);
    else
        stat_name = "num_exceptions_" + std::string(exc_info->value->cls->tp_name);
    Stats::log(Stats::getStatCounter(stat_name));
#if STAT_EXCEPTIONS_LOCATION
    logByCurrentPythonLine(stat_name);
#endif
#endif
}

extern "C" void caughtCapiException() {
    PyThreadState* tstate = PyThreadState_GET();
    exceptionAtLine(&tstate->curexc_traceback);
}

extern "C" void reraiseCapiExcAsCxx() {
    ensureCAPIExceptionSet();
    // TODO: we are normalizing to many times?
    ExcInfo e = excInfoForRaise(cur_thread_state.curexc_type, cur_thread_state.curexc_value,
                                cur_thread_state.curexc_traceback);
    PyErr_Clear();
    startReraise();
    throw e;
}

<<<<<<< HEAD
extern "C" void rawThrow(Box* type, Box* value, Box* tb) {
    startReraise();
    throw ExcInfo(type, value, tb);
}

void caughtCxxException(LineInfo line_info, ExcInfo* exc_info) {
=======
void caughtCxxException(ExcInfo* exc_info) {
>>>>>>> 0d4b2bd7
    static StatCounter frames_unwound("num_frames_unwound_python");
    frames_unwound.log();

    exceptionAtLine(&exc_info->traceback);
}



struct ExcState {
    bool is_reraise;
    constexpr ExcState() : is_reraise(false) {}
} static __thread exc_state;

bool exceptionAtLineCheck() {
    if (exc_state.is_reraise) {
        exc_state.is_reraise = false;
        return false;
    }
    return true;
}

<<<<<<< HEAD
void exceptionAtLine(LineInfo line_info, Box** traceback) {
    if (exceptionAtLineCheck())
        BoxedTraceback::here(line_info, traceback, autoDecref(getFrame((FrameInfo*)cur_thread_state.frame_info)));
=======
void exceptionAtLine(Box** traceback) {
    if (exceptionAtLineCheck()) {
        PyTraceBack_Here_Tb((struct _frame*)getFrame((FrameInfo*)cur_thread_state.frame_info),
                            (PyTracebackObject**)traceback);
    }
>>>>>>> 0d4b2bd7
}

void startReraise() {
    assert(!exc_state.is_reraise);
    exc_state.is_reraise = true;
}
}<|MERGE_RESOLUTION|>--- conflicted
+++ resolved
@@ -268,16 +268,13 @@
     throw e;
 }
 
-<<<<<<< HEAD
+// XXX rename this
 extern "C" void rawThrow(Box* type, Box* value, Box* tb) {
     startReraise();
     throw ExcInfo(type, value, tb);
 }
 
-void caughtCxxException(LineInfo line_info, ExcInfo* exc_info) {
-=======
 void caughtCxxException(ExcInfo* exc_info) {
->>>>>>> 0d4b2bd7
     static StatCounter frames_unwound("num_frames_unwound_python");
     frames_unwound.log();
 
@@ -299,17 +296,11 @@
     return true;
 }
 
-<<<<<<< HEAD
-void exceptionAtLine(LineInfo line_info, Box** traceback) {
-    if (exceptionAtLineCheck())
-        BoxedTraceback::here(line_info, traceback, autoDecref(getFrame((FrameInfo*)cur_thread_state.frame_info)));
-=======
 void exceptionAtLine(Box** traceback) {
     if (exceptionAtLineCheck()) {
-        PyTraceBack_Here_Tb((struct _frame*)getFrame((FrameInfo*)cur_thread_state.frame_info),
+        PyTraceBack_Here_Tb((struct _frame*)autoDecref(getFrame((FrameInfo*)cur_thread_state.frame_info)),
                             (PyTracebackObject**)traceback);
     }
->>>>>>> 0d4b2bd7
 }
 
 void startReraise() {
