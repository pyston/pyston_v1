--- conflicted
+++ resolved
@@ -28,24 +28,19 @@
 class BoxedTraceback : public Box {
 public:
     LineInfo line;
-<<<<<<< HEAD
-    Box* py_lines;
-
-    BoxedTraceback(LineInfo line, Box* tb_next) : tb_next(tb_next), line(std::move(line)), py_lines(NULL) {
-        Py_INCREF(tb_next);
-        Py_INCREF(line.file);
-        Py_INCREF(line.func);
-=======
     Box* tb_next;
     Box* tb_frame;
 
     BoxedTraceback(LineInfo line, Box* tb_next, Box* tb_frame)
         : line(std::move(line)), tb_next(tb_next), tb_frame(tb_frame) {
+        Py_INCREF(tb_next);
+        Py_INCREF(line.file);
+        Py_INCREF(line.func);
         if (!tb_frame)
             this->tb_frame = None;
         else
             assert(tb_frame->cls == frame_cls);
->>>>>>> 30d4519f
+        Py_INCREF(this->tb_frame);
     }
 
     DEFAULT_CLASS(traceback_cls);
@@ -55,15 +50,11 @@
     static void gcHandler(gc::GCVisitor* v, Box* b);
 
     // somewhat equivalent to PyTraceBack_Here
-<<<<<<< HEAD
-    static void here(LineInfo lineInfo, Box** tb);
+    static void here(LineInfo lineInfo, Box** tb, Box* frame);
 
     static void dealloc(Box* b) noexcept;
     static int traverse(Box* self, visitproc visit, void *arg) noexcept;
     static int clear(Box* self) noexcept;
-=======
-    static void here(LineInfo lineInfo, Box** tb, Box* frame);
->>>>>>> 30d4519f
 };
 
 void printTraceback(Box* b);
