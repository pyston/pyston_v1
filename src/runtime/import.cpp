--- conflicted
+++ resolved
@@ -37,547 +37,7 @@
     d->d.erase(name);
 }
 
-<<<<<<< HEAD
-Box* createAndRunModule(BoxedString* name, const std::string& fn) {
-    BoxedModule* module = createModule(name, fn.c_str());
-
-    AST_Module* ast = caching_parse_file(fn.c_str(), /* future_flags = */ 0);
-    assert(ast);
-    try {
-        compileAndRunModule(ast, module);
-    } catch (ExcInfo e) {
-        removeModule(name);
-        throw e;
-    }
-
-    Box* r = getSysModulesDict()->getOrNull(name);
-    if (!r)
-        raiseExcHelper(ImportError, "Loaded module %.200s not found in sys.modules", name->c_str());
-    return r;
-}
-
-static Box* createAndRunModule(BoxedString* name, const std::string& fn, const std::string& module_path) {
-    BoxedModule* module = createModule(name, fn.c_str());
-
-    Box* b_path = boxString(module_path);
-
-    BoxedList* path_list = new BoxedList();
-    listAppendInternal(path_list, b_path);
-
-    static BoxedString* path_str = getStaticString("__path__");
-    module->setattr(path_str, path_list, NULL);
-
-    AST_Module* ast = caching_parse_file(fn.c_str(), /* future_flags = */ 0);
-    assert(ast);
-    try {
-        compileAndRunModule(ast, module);
-    } catch (ExcInfo e) {
-        removeModule(name);
-        throw e;
-    }
-
-    Box* r = getSysModulesDict()->getOrNull(name);
-    if (!r)
-        raiseExcHelper(ImportError, "Loaded module %.200s not found in sys.modules", name->c_str());
-    return r;
-}
-
-#if LLVMREV < 210072
-#define LLVM_SYS_FS_EXISTS_CODE_OKAY(code) ((code) == 0)
-#else
-#define LLVM_SYS_FS_EXISTS_CODE_OKAY(code) (!(code))
-#endif
-
-static bool pathExists(const std::string& path) {
-#if LLVMREV < 217625
-    bool exists;
-    llvm_error_code code = llvm::sys::fs::exists(path, exists);
-    assert(LLVM_SYS_FS_EXISTS_CODE_OKAY(code));
-#else
-    bool exists = llvm::sys::fs::exists(path);
-#endif
-    return exists;
-}
-
-/* Return an importer object for a sys.path/pkg.__path__ item 'p',
-   possibly by fetching it from the path_importer_cache dict. If it
-   wasn't yet cached, traverse path_hooks until a hook is found
-   that can handle the path item. Return None if no hook could;
-   this tells our caller it should fall back to the builtin
-   import mechanism. Cache the result in path_importer_cache.
-   Returns a borrowed reference. */
-
-extern "C" PyObject* get_path_importer(PyObject* path_importer_cache, PyObject* path_hooks, PyObject* p) noexcept {
-    PyObject* importer;
-    Py_ssize_t j, nhooks;
-
-    /* These conditions are the caller's responsibility: */
-    assert(PyList_Check(path_hooks));
-    assert(PyDict_Check(path_importer_cache));
-
-    nhooks = PyList_Size(path_hooks);
-    if (nhooks < 0)
-        return NULL; /* Shouldn't happen */
-
-    importer = PyDict_GetItem(path_importer_cache, p);
-    if (importer != NULL)
-        return importer;
-
-    /* set path_importer_cache[p] to None to avoid recursion */
-    if (PyDict_SetItem(path_importer_cache, p, Py_None) != 0)
-        return NULL;
-
-    for (j = 0; j < nhooks; j++) {
-        PyObject* hook = PyList_GetItem(path_hooks, j);
-        if (hook == NULL)
-            return NULL;
-        importer = PyObject_CallFunctionObjArgs(hook, p, NULL);
-        if (importer != NULL)
-            break;
-
-        if (!PyErr_ExceptionMatches(PyExc_ImportError)) {
-            return NULL;
-        }
-        PyErr_Clear();
-    }
-    if (importer == NULL) {
-        importer = PyObject_CallFunctionObjArgs(null_importer_cls, p, NULL);
-        if (importer == NULL) {
-            if (PyErr_ExceptionMatches(PyExc_ImportError)) {
-                PyErr_Clear();
-                return Py_None;
-            }
-        }
-    }
-    if (importer != NULL) {
-        int err = PyDict_SetItem(path_importer_cache, p, importer);
-        Py_DECREF(importer);
-        if (err != 0)
-            return NULL;
-    }
-    return importer;
-}
-
-struct SearchResult {
-    // Each of these fields are only valid/used for certain filetypes:
-    std::string path;
-    Box* loader;
-
-    enum filetype {
-        SEARCH_ERROR,
-        PY_SOURCE,
-        PY_COMPILED,
-        C_EXTENSION,
-        PY_RESOURCE, /* Mac only */
-        PKG_DIRECTORY,
-        C_BUILTIN,
-        PY_FROZEN,
-        PY_CODERESOURCE, /* Mac only */
-        IMP_HOOK
-    } type;
-
-    SearchResult(const std::string& path, filetype type) : path(path), type(type) {}
-    SearchResult(std::string&& path, filetype type) : path(std::move(path)), type(type) {}
-    SearchResult(Box* loader) : loader(loader), type(IMP_HOOK) {}
-};
-
-SearchResult findModule(const std::string& name, BoxedString* full_name, BoxedList* path_list, bool call_import_hooks) {
-    static BoxedString* findmodule_str = getStaticString("find_module");
-
-    if (call_import_hooks) {
-        static BoxedString* meta_path_str = getStaticString("meta_path");
-        BoxedList* meta_path = static_cast<BoxedList*>(sys_module->getattr(meta_path_str));
-        if (!meta_path || meta_path->cls != list_cls)
-            raiseExcHelper(RuntimeError, "sys.meta_path must be a list of import hooks");
-
-
-        for (int i = 0; i < meta_path->size; i++) {
-            Box* finder = meta_path->elts->elts[i];
-            auto path_pass = path_list ? path_list : None;
-            CallattrFlags callattr_flags{.cls_only = false, .null_on_nonexistent = false, .argspec = ArgPassSpec(2) };
-            Box* loader = callattr(finder, findmodule_str, callattr_flags, full_name, path_pass, NULL, NULL, NULL);
-
-            if (loader != None)
-                return SearchResult(loader);
-        }
-    }
-
-    if (!path_list)
-        path_list = getSysPath();
-
-    if (path_list == NULL || path_list->cls != list_cls) {
-        raiseExcHelper(RuntimeError, "sys.path must be a list of directory names");
-    }
-
-    static BoxedString* path_hooks_str = getStaticString("path_hooks");
-    BoxedList* path_hooks = static_cast<BoxedList*>(sys_module->getattr(path_hooks_str));
-    if (!path_hooks || path_hooks->cls != list_cls)
-        raiseExcHelper(RuntimeError, "sys.path_hooks must be a list of import hooks");
-
-    static BoxedString* path_importer_cache_str = getStaticString("path_importer_cache");
-    BoxedDict* path_importer_cache = static_cast<BoxedDict*>(sys_module->getattr(path_importer_cache_str));
-    if (!path_importer_cache || path_importer_cache->cls != dict_cls)
-        raiseExcHelper(RuntimeError, "sys.path_importer_cache must be a dict");
-
-    llvm::SmallString<128> joined_path;
-    for (int i = 0; i < path_list->size; i++) {
-        Box* _p = path_list->elts->elts[i];
-        if (isSubclass(_p->cls, unicode_cls)) {
-            _p = PyUnicode_AsEncodedString(_p, Py_FileSystemDefaultEncoding, NULL);
-            if (_p == NULL) {
-                continue;
-            }
-        }
-        if (!isSubclass(_p->cls, str_cls)) {
-            continue;
-        }
-        BoxedString* p = static_cast<BoxedString*>(_p);
-
-        joined_path.clear();
-        llvm::sys::path::append(joined_path, p->s(), name);
-        std::string dn(joined_path.str());
-
-        llvm::sys::path::append(joined_path, "__init__.py");
-        std::string fn(joined_path.str());
-
-        if (call_import_hooks) {
-            PyObject* importer = get_path_importer(path_importer_cache, path_hooks, _p);
-            if (importer == NULL)
-                throwCAPIException();
-
-            if (importer != None) {
-                CallattrFlags callattr_flags{.cls_only = false,
-                                             .null_on_nonexistent = false,
-                                             .argspec = ArgPassSpec(1) };
-                Box* loader = callattr(importer, findmodule_str, callattr_flags, full_name, NULL, NULL, NULL, NULL);
-                if (loader != None)
-                    return SearchResult(loader);
-            }
-        }
-
-        if (pathExists(fn))
-            return SearchResult(std::move(dn), SearchResult::PKG_DIRECTORY);
-
-        joined_path.clear();
-        llvm::sys::path::append(joined_path, std::string(p->s()), name + ".py");
-        fn = joined_path.str();
-
-        if (pathExists(fn))
-            return SearchResult(std::move(fn), SearchResult::PY_SOURCE);
-
-        joined_path.clear();
-        llvm::sys::path::append(joined_path, p->s(), name + ".pyston.so");
-        fn = joined_path.str();
-
-        if (pathExists(fn))
-            return SearchResult(std::move(fn), SearchResult::C_EXTENSION);
-    }
-
-    return SearchResult("", SearchResult::SEARCH_ERROR);
-}
-
-PyObject* PyImport_GetImporter(PyObject* path) noexcept {
-    PyObject* importer = NULL, * path_importer_cache = NULL, * path_hooks = NULL;
-
-    if ((path_importer_cache = PySys_GetObject("path_importer_cache"))) {
-        if ((path_hooks = PySys_GetObject("path_hooks"))) {
-            importer = get_path_importer(path_importer_cache, path_hooks, path);
-        }
-    }
-    Py_XINCREF(importer); /* get_path_importer returns a borrowed reference */
-    return importer;
-}
-
-/* Return the package that an import is being performed in.  If globals comes
-   from the module foo.bar.bat (not itself a package), this returns the
-   sys.modules entry for foo.bar.  If globals is from a package's __init__.py,
-   the package's entry in sys.modules is returned, as a borrowed reference.
-
-   The *name* of the returned package is returned in buf.
-
-   If globals doesn't come from a package or a module in a package, or a
-   corresponding entry is not found in sys.modules, Py_None is returned.
-*/
-static Box* getParent(Box* globals, int level, std::string& buf) {
-    int orig_level = level;
-
-    if (globals == NULL || globals == None || level == 0)
-        return None;
-
-    static BoxedString* package_str = getStaticString("__package__");
-    BoxedString* pkgname = static_cast<BoxedString*>(getFromGlobals(globals, package_str));
-    if (pkgname != NULL && pkgname != None) {
-        /* __package__ is set, so use it */
-        if (pkgname->cls != str_cls) {
-            raiseExcHelper(ValueError, "__package__ set to non-string");
-        }
-        size_t len = pkgname->size();
-        if (len == 0) {
-            if (level > 0) {
-                raiseExcHelper(ValueError, "Attempted relative import in non-package");
-            }
-            return None;
-        }
-        if (len > PATH_MAX) {
-            raiseExcHelper(ValueError, "Package name too long");
-        }
-        buf += pkgname->s();
-    } else {
-        static BoxedString* name_str = getStaticString("__name__");
-
-        /* __package__ not set, so figure it out and set it */
-        BoxedString* modname = static_cast<BoxedString*>(getFromGlobals(globals, name_str));
-        if (modname == NULL || modname->cls != str_cls)
-            return None;
-
-        static BoxedString* path_str = getStaticString("__path__");
-        Box* modpath = getFromGlobals(globals, path_str);
-
-        if (modpath != NULL) {
-            /* __path__ is set, so modname is already the package name */
-            if (modname->size() > PATH_MAX) {
-                raiseExcHelper(ValueError, "Module name too long");
-            }
-            buf += modname->s();
-            setGlobal(globals, package_str, modname);
-        } else {
-            /* Normal module, so work out the package name if any */
-            size_t lastdot = modname->s().rfind('.');
-            if (lastdot == std::string::npos && level > 0) {
-                raiseExcHelper(ValueError, "Attempted relative import in non-package");
-            }
-            if (lastdot == std::string::npos) {
-                setGlobal(globals, package_str, None);
-                return None;
-            }
-            if (lastdot >= PATH_MAX) {
-                raiseExcHelper(ValueError, "Module name too long");
-            }
-
-            buf = std::string(modname->s(), 0, lastdot);
-            setGlobal(globals, package_str, boxString(buf));
-        }
-    }
-
-    size_t dot = buf.size() - 1;
-    while (--level > 0) {
-        dot = buf.rfind('.', dot);
-        if (dot == std::string::npos) {
-            raiseExcHelper(ValueError, "Attempted relative import beyond toplevel package");
-        }
-        dot--;
-    }
-
-    buf = std::string(buf, 0, dot + 1);
-
-    BoxedDict* sys_modules = getSysModulesDict();
-    Box* boxed_name = boxString(buf);
-    Box* parent = sys_modules->d.find(boxed_name) != sys_modules->d.end() ? sys_modules->d[boxed_name] : NULL;
-    if (parent == NULL) {
-        if (orig_level < 1) {
-            printf("Warning: Parent module '%.200s' not found "
-                   "while handling absolute import\n",
-                   buf.c_str());
-        } else {
-            raiseExcHelper(SystemError, "Parent module '%.200s' not loaded, "
-                                        "cannot perform relative import",
-                           buf.c_str());
-        }
-    }
-    return parent;
-    /* We expect, but can't guarantee, if parent != None, that:
-       - parent.__name__ == buf
-       - parent.__dict__ is globals
-       If this is violated...  Who cares? */
-}
-
-
-static Box* importSub(const std::string& name, BoxedString* full_name, Box* parent_module) {
-    BoxedDict* sys_modules = getSysModulesDict();
-    if (sys_modules->d.find(full_name) != sys_modules->d.end()) {
-        return incref(sys_modules->d[full_name]);
-    }
-
-    BoxedList* path_list;
-    if (parent_module == NULL || parent_module == None) {
-        path_list = NULL;
-    } else {
-        static BoxedString* path_str = getStaticString("__path__");
-        path_list = static_cast<BoxedList*>(getattrInternal<ExceptionStyle::CXX>(parent_module, path_str));
-        if (path_list == NULL || path_list->cls != list_cls) {
-            return None;
-        }
-    }
-
-    SearchResult sr = findModule(name, full_name, path_list, true /* call_import_hooks */);
-
-    if (sr.type != SearchResult::SEARCH_ERROR) {
-        Box* module;
-
-        try {
-            if (sr.type == SearchResult::PY_SOURCE)
-                module = createAndRunModule(full_name, sr.path);
-            else if (sr.type == SearchResult::PKG_DIRECTORY)
-                module = createAndRunModule(full_name, sr.path + "/__init__.py", sr.path);
-            else if (sr.type == SearchResult::C_EXTENSION)
-                module = importCExtension(full_name, name, sr.path);
-            else if (sr.type == SearchResult::IMP_HOOK) {
-                static BoxedString* loadmodule_str = getStaticString("load_module");
-                CallattrFlags callattr_flags{.cls_only = false,
-                                             .null_on_nonexistent = false,
-                                             .argspec = ArgPassSpec(1) };
-                module = callattr(sr.loader, loadmodule_str, callattr_flags, full_name, NULL, NULL, NULL, NULL);
-            } else
-                RELEASE_ASSERT(0, "%d", sr.type);
-        } catch (ExcInfo e) {
-            removeModule(full_name);
-            throw e;
-        }
-
-        if (parent_module && parent_module != None)
-            parent_module->setattr(internStringMortal(name), module, NULL);
-        return module;
-    }
-
-    return incref(None);
-}
-
-static void markMiss(std::string& name) {
-    BoxedDict* modules = getSysModulesDict();
-    Box* b_name = boxString(name);
-    modules->d[b_name] = None;
-}
-
-/* altmod is either None or same as mod */
-static bool loadNext(Box* mod, Box* altmod, std::string& name, std::string& buf, Box** rtn) {
-    size_t dot = name.find('.');
-    size_t len;
-    Box* result;
-    bool call_again = true;
-
-    if (name.size() == 0) {
-        /* completely empty module name should only happen in
-           'from . import' (or '__import__("")')*/
-        *rtn = mod;
-        return false;
-    }
-
-    std::string local_name(name);
-    if (dot == std::string::npos) {
-        len = name.size();
-        call_again = false;
-    } else {
-        name = name.substr(dot + 1);
-        len = dot;
-    }
-    if (len == 0) {
-        raiseExcHelper(ValueError, "Empty module name");
-    }
-
-    if (buf.size() != 0)
-        buf += ".";
-    if (buf.size() >= PATH_MAX) {
-        raiseExcHelper(ValueError, "Module name too long");
-    }
-
-    std::string subname(local_name.substr(0, len));
-    buf += subname;
-
-    result = importSub(subname, autoDecref(boxString(buf)), mod);
-    if (result == None && altmod != mod) {
-        Py_DECREF(result);
-        /* Here, altmod must be None and mod must not be None */
-        result = importSub(subname, autoDecref(boxString(subname)), altmod);
-        if (result != NULL && result != None) {
-            markMiss(buf);
-
-            buf = subname;
-        }
-    }
-    if (result == NULL)
-        throwCAPIException();
-
-    if (result == None) {
-        Py_DECREF(result);
-        raiseExcHelper(ImportError, "No module named %.200s", local_name.c_str());
-    }
-
-    *rtn = result;
-    return call_again;
-}
-
-static void ensureFromlist(Box* module, Box* fromlist, std::string& buf, bool recursive);
-Box* importModuleLevel(llvm::StringRef name, Box* globals, Box* from_imports, int level) {
-    bool return_first = from_imports == None;
-
-    static StatCounter slowpath_import("slowpath_import");
-    slowpath_import.log();
-
-    std::string buf;
-    Box* parent = getParent(globals, level, buf);
-    if (!parent)
-        return NULL;
-
-    // make a copy of the string we pass in, since loadNext while
-    // modify the string as we load the modules along the path.
-    std::string _name = name;
-
-    Box* head;
-    bool again = loadNext(parent, level < 0 ? None : parent, _name, buf, &head);
-    if (head == NULL)
-        return NULL;
-    assert((!again) && "check refcounting");
-
-    Box* tail = head;
-    while (again) {
-        Box* next;
-        again = loadNext(tail, tail, _name, buf, &next);
-        Py_DECREF(tail);
-        if (next == NULL) {
-            Py_DECREF(head);
-            return NULL;
-        }
-        tail = next;
-    }
-    if (tail == None) {
-        Py_DECREF(tail);
-        Py_DECREF(head);
-        /* If tail is Py_None, both get_parent and load_next found
-           an empty module name: someone called __import__("") or
-           doctored faulty bytecode */
-        raiseExcHelper(ValueError, "Empty module name");
-    }
-
-    Box* module = return_first ? head : tail;
-    if (from_imports != None) {
-        ensureFromlist(module, from_imports, buf, false);
-    }
-    return module;
-}
-
-extern "C" void _PyImport_AcquireLock() noexcept {
-    // TODO: currently no import lock!
-}
-
-extern "C" int _PyImport_ReleaseLock() noexcept {
-    // TODO: currently no import lock!
-    return 1;
-}
-
-extern "C" void _PyImport_ReInitLock() noexcept {
-    // TODO: currently no import lock!
-}
-
-extern "C" PyObject* PyImport_ImportModuleNoBlock(const char* name) noexcept {
-    return PyImport_ImportModule(name);
-}
-
-// This function has the same behaviour as __import__()
-extern "C" PyObject* PyImport_ImportModuleLevel(const char* name, PyObject* globals, PyObject* locals,
-                                                PyObject* fromlist, int level) noexcept {
-=======
 extern "C" PyObject* PyImport_GetModuleDict(void) noexcept {
->>>>>>> 875432d4
     try {
         return getSysModulesDict();
     } catch (ExcInfo e) {
@@ -586,62 +46,6 @@
     }
 }
 
-<<<<<<< HEAD
-static void ensureFromlist(Box* module, Box* fromlist, std::string& buf, bool recursive) {
-    static BoxedString* path_str = getStaticString("__path__");
-    Box* pathlist = NULL;
-    try {
-        pathlist = getattrInternal<ExceptionStyle::CXX>(module, path_str);
-    } catch (ExcInfo e) {
-        if (!e.matches(AttributeError))
-            throw e;
-    }
-
-    if (pathlist == NULL) {
-        // If it's not a package, then there's no sub-importing to do
-        return;
-    }
-    Py_DECREF(pathlist);
-
-    RELEASE_ASSERT(0, "check the refcounting here");
-
-    for (Box* _s : fromlist->pyElements()) {
-        RELEASE_ASSERT(PyString_Check(_s), "");
-        BoxedString* s = static_cast<BoxedString*>(_s);
-        internStringMortalInplace(s);
-
-        if (s->s()[0] == '*') {
-            // If __all__ contains a '*', just skip it:
-            if (recursive)
-                continue;
-
-            static BoxedString* all_str = getStaticString("__all__");
-            Box* all = getattrInternal<ExceptionStyle::CXX>(module, all_str);
-            if (all) {
-                ensureFromlist(module, all, buf, true);
-            }
-            continue;
-        }
-
-        Box* attr = getattrInternal<ExceptionStyle::CXX>(module, s);
-        if (attr != NULL)
-            continue;
-
-        // Just want to import it and add it to the modules list for now:
-        importSub(s->s(), boxStringTwine(llvm::Twine(buf) + "." + s->s()), module);
-    }
-}
-
-extern "C" PyObject* PyImport_Import(PyObject* module_name) noexcept {
-    RELEASE_ASSERT(module_name, "");
-    RELEASE_ASSERT(module_name->cls == str_cls, "");
-
-    try {
-        // TODO: check if this has the same behaviour as the cpython implementation
-        BoxedList* silly_list = new BoxedList();
-        listAppendInternal(silly_list, autoDecref(boxString("__doc__")));
-        return import(0, autoDecref(silly_list), ((BoxedString*)module_name)->s());
-=======
 extern "C" PyObject* _PyImport_LoadDynamicModule(char* name, char* pathname, FILE* fp) noexcept {
     BoxedString* name_boxed = boxString(name);
     try {
@@ -654,7 +58,6 @@
         }
 
         return importCExtension(name_boxed, shortname, pathname);
->>>>>>> 875432d4
     } catch (ExcInfo e) {
         removeModule(name_boxed);
         setCAPIException(e);
@@ -662,16 +65,8 @@
     }
 }
 
-<<<<<<< HEAD
-extern "C" PyObject* PyImport_ImportModule(const char* name) noexcept {
-    return PyImport_Import(autoDecref(boxString(name)));
-}
-
-extern "C" PyObject* PyImport_GetModuleDict(void) noexcept {
-=======
 extern "C" PyObject* load_source_module(char* name, char* pathname, FILE* fp) noexcept {
     BoxedString* name_boxed = boxString(name);
->>>>>>> 875432d4
     try {
         BoxedModule* module = createModule(name_boxed, pathname);
         AST_Module* ast = caching_parse_file(pathname, /* future_flags = */ 0);
@@ -714,139 +109,11 @@
     }
 }
 
-<<<<<<< HEAD
-static int isdir(const char* path) {
-    struct stat statbuf;
-    return stat(path, &statbuf) == 0 && S_ISDIR(statbuf.st_mode);
-}
-
-Box* nullImporterInit(Box* self, Box* _path) {
-    RELEASE_ASSERT(self->cls == null_importer_cls, "");
-
-    if (!isSubclass(_path->cls, str_cls))
-        raiseExcHelper(TypeError, "must be string, not %s", getTypeName(_path));
-
-    BoxedString* path = (BoxedString*)_path;
-    if (path->s().empty())
-        raiseExcHelper(ImportError, "empty pathname");
-
-    if (isdir(path->data()))
-        raiseExcHelper(ImportError, "existing directory");
-
-    Py_RETURN_NONE;
-}
-
-Box* nullImporterFindModule(Box* self, Box* fullname, Box* path) {
-    Py_RETURN_NONE;
-}
-
-extern "C" Box* import(int level, Box* from_imports, llvm::StringRef module_name) {
-    return importModuleLevel(module_name, autoDecref<Box, true>(getGlobals()), from_imports, level);
-}
-
-Box* impFindModule(Box* _name, BoxedList* path) {
-    _name = coerceUnicodeToStr<CXX>(_name);
-    RELEASE_ASSERT(_name->cls == str_cls, "");
-
-    BoxedString* name = static_cast<BoxedString*>(_name);
-    BoxedList* path_list = path && path != None ? path : getSysPath();
-
-    SearchResult sr = findModule(name->s(), name, path_list, false /* call_import_hooks */);
-    if (sr.type == SearchResult::SEARCH_ERROR)
-        raiseExcHelper(ImportError, "%s", name->data());
-
-    if (sr.type == SearchResult::PY_SOURCE) {
-        Box* path = boxString(sr.path);
-        Box* mode = boxString("r");
-        Box* f = runtimeCall(&PyFile_Type, ArgPassSpec(2), path, mode, NULL, NULL, NULL);
-        return BoxedTuple::create({ f, path, BoxedTuple::create({ boxString(".py"), mode, boxInt(sr.type) }) });
-    }
-
-    if (sr.type == SearchResult::PKG_DIRECTORY) {
-        Box* path = boxString(sr.path);
-        Box* mode = EmptyString;
-        return BoxedTuple::create({ None, path, BoxedTuple::create({ mode, mode, boxInt(sr.type) }) });
-    }
-
-    if (sr.type == SearchResult::C_EXTENSION) {
-        Box* path = boxString(sr.path);
-        Box* mode = boxString("rb");
-        Box* f = runtimeCall(&PyFile_Type, ArgPassSpec(2), path, mode, NULL, NULL, NULL);
-        return BoxedTuple::create({ f, path, BoxedTuple::create({ boxString(".so"), mode, boxInt(sr.type) }) });
-    }
-
-    RELEASE_ASSERT(0, "unknown type: %d", sr.type);
-}
-
-Box* impLoadModule(Box* _name, Box* _file, Box* _pathname, Box** args) {
-    Box* _description = args[0];
-
-    RELEASE_ASSERT(_name->cls == str_cls, "");
-    RELEASE_ASSERT(_pathname->cls == str_cls, "");
-    RELEASE_ASSERT(_description->cls == tuple_cls, "");
-
-    BoxedString* name = (BoxedString*)_name;
-    BoxedString* pathname = (BoxedString*)_pathname;
-    BoxedTuple* description = (BoxedTuple*)_description;
-
-    RELEASE_ASSERT(description->size() == 3, "");
-    BoxedString* suffix = (BoxedString*)description->elts[0];
-    BoxedString* mode = (BoxedString*)description->elts[1];
-    BoxedInt* type = (BoxedInt*)description->elts[2];
-
-    RELEASE_ASSERT(mode->cls == str_cls, "");
-    RELEASE_ASSERT(type->cls == int_cls, "");
-    RELEASE_ASSERT(pathname->cls == str_cls, "");
-    RELEASE_ASSERT(pathname->size(), "");
-
-    if (type->n == SearchResult::PKG_DIRECTORY) {
-        RELEASE_ASSERT(suffix->cls == str_cls, "");
-        RELEASE_ASSERT(suffix->s().empty(), "");
-        RELEASE_ASSERT(mode->s().empty(), "");
-        RELEASE_ASSERT(_file == None, "");
-        return createAndRunModule(name, (llvm::Twine(pathname->s()) + "/__init__.py").str(), pathname->s());
-    } else if (type->n == SearchResult::PY_SOURCE) {
-        RELEASE_ASSERT(_file->cls == &PyFile_Type, "");
-        return createAndRunModule(name, pathname->s());
-    }
-
-    Py_FatalError("unimplemented");
-}
-
-Box* impLoadSource(Box* _name, Box* _pathname, Box* _file) {
-    RELEASE_ASSERT(!_file, "'file' argument not support yet");
-
-    RELEASE_ASSERT(_name->cls == str_cls, "");
-    RELEASE_ASSERT(_pathname->cls == str_cls, "");
-
-    return createAndRunModule(static_cast<BoxedString*>(_name), static_cast<BoxedString*>(_pathname)->s());
-}
-
-Box* impLoadDynamic(Box* _name, Box* _pathname, Box* _file) {
-    RELEASE_ASSERT(_name->cls == str_cls, "");
-    RELEASE_ASSERT(_pathname->cls == str_cls, "");
-    RELEASE_ASSERT(_file == None, "");
-
-    BoxedString* name = (BoxedString*)_name;
-    BoxedString* pathname = (BoxedString*)_pathname;
-
-    const char* lastdot = strrchr(name->s().data(), '.');
-
-    const char* shortname;
-    if (lastdot == NULL) {
-        shortname = name->s().data();
-    } else {
-        shortname = lastdot + 1;
-    }
-
-    return importCExtension(name, shortname, pathname->s());
-=======
 extern "C" Box* import(int level, Box* from_imports, llvm::StringRef module_name) {
     Box* rtn = PyImport_ImportModuleLevel(module_name.str().c_str(), getGlobalsDict(), NULL, from_imports, level);
     if (!rtn)
         throwCAPIException();
     return rtn;
->>>>>>> 875432d4
 }
 
 BoxedModule* importCExtension(BoxedString* full_name, const std::string& last_name, const std::string& path) {
@@ -891,131 +158,6 @@
     if (Py_VerboseFlag)
         PySys_WriteStderr("import %s # dynamically loaded from %s\n", full_name->c_str(), path.c_str());
 
-<<<<<<< HEAD
-Box* impAcquireLock() {
-    _PyImport_AcquireLock();
-    checkAndThrowCAPIException();
-    return None;
-}
-
-Box* impReleaseLock() {
-    _PyImport_ReleaseLock();
-    checkAndThrowCAPIException();
-    return None;
-}
-
-Box* impNewModule(Box* _name) {
-    if (!PyString_Check(_name))
-        raiseExcHelper(TypeError, "must be string, not %s", getTypeName(_name));
-
-    BoxedModule* module = new BoxedModule();
-    moduleInit(module, _name);
-    return module;
-}
-
-Box* impIsBuiltin(Box* _name) {
-    if (!PyString_Check(_name))
-        raiseExcHelper(TypeError, "must be string, not %s", getTypeName(_name));
-
-    static BoxedString* builtin_module_names_str = getStaticString("builtin_module_names");
-    BoxedTuple* builtin_modules = (BoxedTuple*)sys_module->getattr(builtin_module_names_str);
-    RELEASE_ASSERT(PyTuple_Check(builtin_modules), "");
-    for (Box* m : builtin_modules->pyElements()) {
-        if (compare(m, _name, AST_TYPE::Eq) == True)
-            return boxInt(-1); // CPython returns 1 for modules which can get reinitialized.
-    }
-    return boxInt(0);
-}
-
-Box* impIsFrozen(Box* name) {
-    if (!PyString_Check(name))
-        raiseExcHelper(TypeError, "must be string, not %s", getTypeName(name));
-    Py_RETURN_FALSE;
-}
-
-PyDoc_STRVAR(find_module_doc, "find_module(name, [path]) -> (file, filename, (suffix, mode, type))\n\
-Search for a module.  If path is omitted or None, search for a\n\
-built-in, frozen or special module and continue search in sys.path.\n\
-The module name cannot contain '.'; to search for a submodule of a\n\
-package, pass the submodule name and the package's __path__.");
-
-PyDoc_STRVAR(load_module_doc, "load_module(name, file, filename, (suffix, mode, type)) -> module\n\
-Load a module, given information returned by find_module().\n\
-The module name must include the full package name, if any.");
-
-PyDoc_STRVAR(get_suffixes_doc, "get_suffixes() -> [(suffix, mode, type), ...]\n\
-Return a list of (suffix, mode, type) tuples describing the files\n\
-that find_module() looks for.");
-
-PyDoc_STRVAR(acquire_lock_doc, "acquire_lock() -> None\n\
-Acquires the interpreter's import lock for the current thread.\n\
-This lock should be used by import hooks to ensure thread-safety\n\
-when importing modules.\n\
-On platforms without threads, this function does nothing.");
-
-PyDoc_STRVAR(release_lock_doc, "release_lock() -> None\n\
-Release the interpreter's import lock.\n\
-On platforms without threads, this function does nothing.");
-
-void setupImport() {
-    BoxedModule* imp_module
-        = createModule(autoDecref(boxString("imp")), NULL, "'This module provides the components needed to build your own\n"
-                                               "__import__ function.  Undocumented functions are obsolete.'");
-
-    imp_module->giveAttr("PY_SOURCE", boxInt(SearchResult::PY_SOURCE));
-    imp_module->giveAttr("PY_COMPILED", boxInt(SearchResult::PY_COMPILED));
-    imp_module->giveAttr("C_EXTENSION", boxInt(SearchResult::C_EXTENSION));
-    imp_module->giveAttr("PKG_DIRECTORY", boxInt(SearchResult::PKG_DIRECTORY));
-    imp_module->giveAttr("C_BUILTIN", boxInt(SearchResult::C_BUILTIN));
-    imp_module->giveAttr("PY_FROZEN", boxInt(SearchResult::PY_FROZEN));
-
-    null_importer_cls
-        = BoxedClass::create(type_cls, object_cls, 0, 0, sizeof(Box), false, "NullImporter", true, NULL, NULL, false);
-    null_importer_cls->giveAttr(
-        "__init__",
-        new BoxedFunction(FunctionMetadata::create((void*)nullImporterInit, NONE, 2, false, false), { None }));
-    null_importer_cls->giveAttr(
-        "find_module",
-        new BoxedBuiltinFunctionOrMethod(FunctionMetadata::create((void*)nullImporterFindModule, NONE, 2, false, false),
-                                         "find_module", { None }, NULL, find_module_doc));
-    null_importer_cls->freeze();
-    imp_module->giveAttrBorrowed("NullImporter", null_importer_cls);
-
-    FunctionMetadata* find_module_func = FunctionMetadata::create((void*)impFindModule, UNKNOWN, 2, false, false,
-                                                                  ParamNames({ "name", "path" }, "", ""));
-    imp_module->giveAttr("find_module", new BoxedBuiltinFunctionOrMethod(find_module_func, "find_module", { None },
-                                                                         NULL, find_module_doc));
-
-    FunctionMetadata* load_module_func = FunctionMetadata::create(
-        (void*)impLoadModule, UNKNOWN, 4, ParamNames({ "name", "file", "pathname", "description" }, "", ""));
-    imp_module->giveAttr("load_module",
-                         new BoxedBuiltinFunctionOrMethod(load_module_func, "load_module", load_module_doc));
-    imp_module->giveAttr("load_source", new BoxedBuiltinFunctionOrMethod(
-                                            FunctionMetadata::create((void*)impLoadSource, UNKNOWN, 3, false, false),
-                                            "load_source", { NULL }));
-
-    FunctionMetadata* load_dynamic_func = FunctionMetadata::create((void*)impLoadDynamic, UNKNOWN, 3, false, false,
-                                                                   ParamNames({ "name", "pathname", "file" }, "", ""));
-    imp_module->giveAttr("load_dynamic", new BoxedBuiltinFunctionOrMethod(load_dynamic_func, "load_dynamic", { None }));
-
-    imp_module->giveAttr("get_suffixes",
-                         new BoxedBuiltinFunctionOrMethod(FunctionMetadata::create((void*)impGetSuffixes, UNKNOWN, 0),
-                                                          "get_suffixes", get_suffixes_doc));
-    imp_module->giveAttr("acquire_lock",
-                         new BoxedBuiltinFunctionOrMethod(FunctionMetadata::create((void*)impAcquireLock, NONE, 0),
-                                                          "acquire_lock", acquire_lock_doc));
-    imp_module->giveAttr("release_lock",
-                         new BoxedBuiltinFunctionOrMethod(FunctionMetadata::create((void*)impReleaseLock, NONE, 0),
-                                                          "release_lock", release_lock_doc));
-
-    imp_module->giveAttr("new_module", new BoxedBuiltinFunctionOrMethod(
-                                           FunctionMetadata::create((void*)impNewModule, MODULE, 1), "new_module"));
-    imp_module->giveAttr("is_builtin", new BoxedBuiltinFunctionOrMethod(
-                                           FunctionMetadata::create((void*)impIsBuiltin, BOXED_INT, 1), "is_builtin"));
-    imp_module->giveAttr("is_frozen", new BoxedBuiltinFunctionOrMethod(
-                                          FunctionMetadata::create((void*)impIsFrozen, BOXED_BOOL, 1), "is_frozen"));
-=======
     return m;
->>>>>>> 875432d4
 }
 }