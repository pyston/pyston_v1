// Copyright (c) 2014-2015 Dropbox, Inc.
//
// Licensed under the Apache License, Version 2.0 (the "License");
// you may not use this file except in compliance with the License.
// You may obtain a copy of the License at
//
//    http://www.apache.org/licenses/LICENSE-2.0
//
// Unless required by applicable law or agreed to in writing, software
// distributed under the License is distributed on an "AS IS" BASIS,
// WITHOUT WARRANTIES OR CONDITIONS OF ANY KIND, either express or implied.
// See the License for the specific language governing permissions and
// limitations under the License.

#include "runtime/long.h"

#include <cmath>
#include <float.h>
#include <gmp.h>
#include <mpfr.h>
#include <sstream>

#include "llvm/Support/raw_ostream.h"

#include "capi/typeobject.h"
#include "capi/types.h"
#include "core/common.h"
#include "core/options.h"
#include "core/stats.h"
#include "core/types.h"
#include "runtime/float.h"
#include "runtime/inline/boxing.h"
#include "runtime/objmodel.h"
#include "runtime/types.h"
#include "runtime/util.h"

namespace pyston {

BoxedClass* long_cls;

/* Table of digit values for 8-bit string -> integer conversion.
 * '0' maps to 0, ..., '9' maps to 9.
 * 'a' and 'A' map to 10, ..., 'z' and 'Z' map to 35.
 * All other indices map to 37.
 * Note that when converting a base B string, a char c is a legitimate
 * base B digit iff _PyLong_DigitValue[Py_CHARMASK(c)] < B.
 */
extern "C" {
int _PyLong_DigitValue[256] = {
    37, 37, 37, 37, 37, 37, 37, 37, 37, 37, 37, 37, 37, 37, 37, 37, 37, 37, 37, 37, 37, 37, 37, 37, 37, 37, 37, 37, 37,
    37, 37, 37, 37, 37, 37, 37, 37, 37, 37, 37, 37, 37, 37, 37, 37, 37, 37, 37, 0,  1,  2,  3,  4,  5,  6,  7,  8,  9,
    37, 37, 37, 37, 37, 37, 37, 10, 11, 12, 13, 14, 15, 16, 17, 18, 19, 20, 21, 22, 23, 24, 25, 26, 27, 28, 29, 30, 31,
    32, 33, 34, 35, 37, 37, 37, 37, 37, 37, 10, 11, 12, 13, 14, 15, 16, 17, 18, 19, 20, 21, 22, 23, 24, 25, 26, 27, 28,
    29, 30, 31, 32, 33, 34, 35, 37, 37, 37, 37, 37, 37, 37, 37, 37, 37, 37, 37, 37, 37, 37, 37, 37, 37, 37, 37, 37, 37,
    37, 37, 37, 37, 37, 37, 37, 37, 37, 37, 37, 37, 37, 37, 37, 37, 37, 37, 37, 37, 37, 37, 37, 37, 37, 37, 37, 37, 37,
    37, 37, 37, 37, 37, 37, 37, 37, 37, 37, 37, 37, 37, 37, 37, 37, 37, 37, 37, 37, 37, 37, 37, 37, 37, 37, 37, 37, 37,
    37, 37, 37, 37, 37, 37, 37, 37, 37, 37, 37, 37, 37, 37, 37, 37, 37, 37, 37, 37, 37, 37, 37, 37, 37, 37, 37, 37, 37,
    37, 37, 37, 37, 37, 37, 37, 37, 37, 37, 37, 37, 37, 37, 37, 37, 37, 37, 37, 37, 37, 37, 37, 37,
};
}

#define IS_LITTLE_ENDIAN (int)*(unsigned char*)&one
#define PY_ABS_LLONG_MIN (0 - (unsigned PY_LONG_LONG)PY_LLONG_MIN)

extern "C" int _PyLong_Sign(PyObject* l) noexcept {
    return mpz_sgn(static_cast<BoxedLong*>(l)->n);
}

extern "C" PyObject* _PyLong_Copy(PyLongObject* src) noexcept {
    BoxedLong* rtn = new BoxedLong();
    mpz_init_set(rtn->n, ((BoxedLong*)src)->n);
    return rtn;
}

extern "C" unsigned PY_LONG_LONG PyLong_AsUnsignedLongLong(PyObject* vv) noexcept {
    unsigned PY_LONG_LONG bytes;
    int one = 1;
    int res;

    if (vv == NULL || !PyLong_Check(vv)) {
        PyErr_BadInternalCall();
        return (unsigned PY_LONG_LONG) - 1;
    }

    res = _PyLong_AsByteArray((PyLongObject*)vv, (unsigned char*)&bytes, SIZEOF_LONG_LONG, IS_LITTLE_ENDIAN, 0);

    /* Plan 9 can't handle PY_LONG_LONG in ? : expressions */
    if (res < 0)
        return (unsigned PY_LONG_LONG)res;
    else
        return bytes;
}

extern "C" int _PyLong_AsInt(PyObject* obj) noexcept {
    int overflow;
    long result = PyLong_AsLongAndOverflow(obj, &overflow);
    if (overflow || result > INT_MAX || result < INT_MIN) {
        /* XXX: could be cute and give a different
           message for overflow == -1 */
        PyErr_SetString(PyExc_OverflowError, "Python int too large to convert to C int");
        return -1;
    }
    return (int)result;
}

extern "C" unsigned long PyLong_AsUnsignedLongMask(PyObject* vv) noexcept {
    if (PyLong_Check(vv)) {
        BoxedLong* l = static_cast<BoxedLong*>(vv);
        return mpz_get_ui(l->n);
    }

    Py_FatalError("unimplemented");
}

extern "C" unsigned PY_LONG_LONG PyLong_AsUnsignedLongLongMask(PyObject* vv) noexcept {
    Py_FatalError("unimplemented");
}

extern "C" PY_LONG_LONG PyLong_AsLongLong(PyObject* vv) noexcept {
    PY_LONG_LONG bytes;
    int one = 1;
    int res;

    if (vv == NULL) {
        PyErr_BadInternalCall();
        return -1;
    }
    if (!PyLong_Check(vv)) {
        PyNumberMethods* nb;
        PyObject* io;
        if (PyInt_Check(vv))
            return (PY_LONG_LONG)PyInt_AsLong(vv);
        if ((nb = vv->cls->tp_as_number) == NULL || nb->nb_int == NULL) {
            PyErr_SetString(PyExc_TypeError, "an integer is required");
            return -1;
        }
        io = (*nb->nb_int)(vv);
        if (io == NULL)
            return -1;
        if (PyInt_Check(io)) {
            bytes = PyInt_AsLong(io);
            Py_DECREF(io);
            return bytes;
        }
        if (PyLong_Check(io)) {
            bytes = PyLong_AsLongLong(io);
            Py_DECREF(io);
            return bytes;
        }
        Py_DECREF(io);
        PyErr_SetString(PyExc_TypeError, "integer conversion failed");
        return -1;
    }

    res = _PyLong_AsByteArray((PyLongObject*)vv, (unsigned char*)&bytes, SIZEOF_LONG_LONG, IS_LITTLE_ENDIAN, 1);

    /* Plan 9 can't handle PY_LONG_LONG in ? : expressions */
    if (res < 0)
        return (PY_LONG_LONG)-1;
    else
        return bytes;
}

extern "C" PY_LONG_LONG PyLong_AsLongLongAndOverflow(PyObject* obj, int* overflow) noexcept {
    Py_FatalError("unimplemented");
}

extern "C" PyObject* PyLong_FromString(const char* str, char** pend, int base) noexcept {
    int sign = 1;
    if ((base != 0 && base < 2) || base > 36) {
        PyErr_SetString(PyExc_ValueError, "long() arg 2 must be >= 2 and <= 36");
        return NULL;
    }
    while (*str != '\0' && isspace(Py_CHARMASK(*str)))
        str++;
    if (*str == '+')
        ++str;
    else if (*str == '-') {
        ++str;
        sign = -1;
    }
    while (*str != '\0' && isspace(Py_CHARMASK(*str)))
        str++;
    if (base == 0) {
        /* No base given.  Deduce the base from the contents
           of the string */
        if (str[0] != '0')
            base = 10;
        else if (str[1] == 'x' || str[1] == 'X')
            base = 16;
        else if (str[1] == 'o' || str[1] == 'O')
            base = 8;
        else if (str[1] == 'b' || str[1] == 'B')
            base = 2;
        else
            /* "old" (C-style) octal literal, still valid in
               2.x, although illegal in 3.x */
            base = 8;
    }
    /* Whether or not we were deducing the base, skip leading chars
       as needed */
    if (str[0] == '0'
        && ((base == 16 && (str[1] == 'x' || str[1] == 'X')) || (base == 8 && (str[1] == 'o' || str[1] == 'O'))
            || (base == 2 && (str[1] == 'b' || str[1] == 'B'))))
        str += 2;

    BoxedLong* rtn = new BoxedLong();
    int r = 0;
    if ((str[strlen(str) - 1] == 'L' || str[strlen(str) - 1] == 'l') && base < 22) {
        std::string without_l(str, strlen(str) - 1);
        r = mpz_init_set_str(rtn->n, without_l.c_str(), base);
    } else {
        // if base great than 22, 'l' or 'L' should count as a digit.
        r = mpz_init_set_str(rtn->n, str, base);
    }

    if (pend)
        *pend = const_cast<char*>(str) + strlen(str);
    if (r != 0) {
        PyErr_Format(PyExc_ValueError, "invalid literal for long() with base %d: '%s'", base, str);
        return NULL;
    }

    if (sign == -1)
        mpz_neg(rtn->n, rtn->n);

    return rtn;
}

static int64_t asSignedLong(BoxedLong* self) {
    assert(self->cls == long_cls);
    if (!mpz_fits_slong_p(self->n))
        raiseExcHelper(OverflowError, "long int too large to convert to int");
    return mpz_get_si(self->n);
}

static uint64_t asUnsignedLong(BoxedLong* self) {
    assert(self->cls == long_cls);

    if (mpz_sgn(self->n) == -1)
        raiseExcHelper(OverflowError, "can't convert negative value to unsigned long");

    if (!mpz_fits_ulong_p(self->n))
        raiseExcHelper(OverflowError, "long int too large to convert");
    return mpz_get_ui(self->n);
}

extern "C" unsigned long PyLong_AsUnsignedLong(PyObject* vv) noexcept {
    assert(vv);

    if (vv->cls == int_cls) {
        long val = PyInt_AsLong(vv);
        if (val < 0) {
            PyErr_SetString(PyExc_OverflowError, "can't convert negative value "
                                                 "to unsigned long");
            return (unsigned long)-1;
        }
        return val;
    }

    RELEASE_ASSERT(PyLong_Check(vv), "");
    BoxedLong* l = static_cast<BoxedLong*>(vv);

    try {
        return asUnsignedLong(l);
    } catch (ExcInfo e) {
        setCAPIException(e);
        return -1;
    }
}

extern "C" long PyLong_AsLong(PyObject* vv) noexcept {
    int overflow;
    long result = PyLong_AsLongAndOverflow(vv, &overflow);
    if (overflow) {
        /* XXX: could be cute and give a different
           message for overflow == -1 */
        PyErr_SetString(PyExc_OverflowError, "Python int too large to convert to C long");
    }
    return result;
}

extern "C" Py_ssize_t PyLong_AsSsize_t(PyObject* vv) noexcept {
    RELEASE_ASSERT(PyLong_Check(vv), "");

    if (PyLong_Check(vv)) {
        BoxedLong* l = static_cast<BoxedLong*>(vv);
        if (mpz_fits_slong_p(l->n)) {
            return mpz_get_si(l->n);
        } else {
            PyErr_SetString(PyExc_OverflowError, "long int too large to convert to int");
            return -1;
        }
    }
    Py_FatalError("unimplemented");
}

extern "C" long PyLong_AsLongAndOverflow(Box* vv, int* overflow) noexcept {
    // Ported from CPython; original comment:
    /* This version by Tim Peters */

    *overflow = 0;
    if (vv == NULL) {
        PyErr_BadInternalCall();
        return -1;
    }

    if (PyInt_Check(vv))
        return PyInt_AsLong(vv);

    if (!PyLong_Check(vv)) {
        PyNumberMethods* nb;
        nb = vv->cls->tp_as_number;
        if (nb == NULL || nb->nb_int == NULL) {
            PyErr_SetString(PyExc_TypeError, "an integer is required");
            return -1;
        }

        vv = (*nb->nb_int)(vv);
        if (vv == NULL)
            return -1;

        if (PyInt_Check(vv))
            return PyInt_AsLong(vv);

        if (!PyLong_Check(vv)) {
            PyErr_SetString(PyExc_TypeError, "nb_int should return int object");
            return -1;
        }
        // fallthrough: this has to be a long
    }

    BoxedLong* l = static_cast<BoxedLong*>(vv);
    if (mpz_fits_slong_p(l->n)) {
        return mpz_get_si(l->n);
    } else {
        *overflow = mpz_sgn(l->n);
        return -1;
    }
}

extern "C" double PyLong_AsDouble(PyObject* vv) noexcept {
    RELEASE_ASSERT(PyLong_Check(vv), "");
    BoxedLong* l = static_cast<BoxedLong*>(vv);
    mpfr_t result;
    mpfr_init(result);
    mpfr_init_set_z(result, l->n, MPFR_RNDN);

    double result_f = mpfr_get_d(result, MPFR_RNDN);
    if (isinf(result_f)) {
        PyErr_SetString(PyExc_OverflowError, "long int too large to convert to float");
        return -1;
    }

    return result_f;
}

/* Convert the long to a string object with given base,
   appending a base prefix of 0[box] if base is 2, 8 or 16.
   Add a trailing "L" if addL is non-zero.
   If newstyle is zero, then use the pre-2.6 behavior of octal having
   a leading "0", instead of the prefix "0o" */
extern "C" PyAPI_FUNC(PyObject*) _PyLong_Format(PyObject* aa, int base, int addL, int newstyle) noexcept {
    BoxedLong* v = (BoxedLong*)aa;

    RELEASE_ASSERT(PyLong_Check(v), "");
    RELEASE_ASSERT(base >= 2 && base <= 62, "");

    bool is_negative = mpz_sgn(v->n) == -1;

    int space_required = mpz_sizeinbase(v->n, base) + 2;
    char* buf = (char*)malloc(space_required);
    mpz_get_str(buf, base, v->n);

    std::string str;
    llvm::raw_string_ostream os(str);
    if (is_negative)
        os << '-';

    if (base == 2)
        os << "0b";
    else if (base == 8) {
        if (!(mpz_sgn(v->n) == 0)) {
            os << (newstyle ? "0o" : "0");
        }
    } else if (base == 16)
        os << "0x";

    if (is_negative)
        os << buf + 1; // +1 to remove sign
    else
        os << buf;

    if (addL)
        os << "L";

    os.flush();
    auto rtn = boxString(str);
    free(buf);
    return rtn;
}

extern "C" PyObject* PyLong_FromDouble(double v) noexcept {
    if (isnan(v)) {
        PyErr_SetString(PyExc_ValueError, "cannot convert float NaN to integer");
        return NULL;
    }
    if (isinf(v)) {
        PyErr_SetString(PyExc_OverflowError, "cannot convert float infinity to integer");
        return NULL;
    }

    BoxedLong* rtn = new BoxedLong();
    mpz_init_set_d(rtn->n, v);
    return rtn;
}

extern "C" PyObject* PyLong_FromLong(long ival) noexcept {
    BoxedLong* rtn = new BoxedLong();
    mpz_init_set_si(rtn->n, ival);
    return rtn;
}

#ifdef Py_USING_UNICODE
extern "C" PyObject* PyLong_FromUnicode(Py_UNICODE* u, Py_ssize_t length, int base) noexcept {
    PyObject* result;
    char* buffer = (char*)PyMem_MALLOC(length + 1);

    if (buffer == NULL)
        return PyErr_NoMemory();

    if (PyUnicode_EncodeDecimal(u, length, buffer, NULL)) {
        PyMem_FREE(buffer);
        return NULL;
    }
    result = PyLong_FromString(buffer, NULL, base);
    PyMem_FREE(buffer);
    return result;
}
#endif

extern "C" PyObject* PyLong_FromUnsignedLong(unsigned long ival) noexcept {
    BoxedLong* rtn = new BoxedLong();
    mpz_init_set_ui(rtn->n, ival);
    return rtn;
}

extern "C" PyObject* PyLong_FromSsize_t(Py_ssize_t ival) noexcept {
    Py_ssize_t bytes = ival;
    int one = 1;
    return _PyLong_FromByteArray((unsigned char*)&bytes, SIZEOF_SIZE_T, IS_LITTLE_ENDIAN, 1);
}

extern "C" PyObject* PyLong_FromSize_t(size_t ival) noexcept {
    size_t bytes = ival;
    int one = 1;
    return _PyLong_FromByteArray((unsigned char*)&bytes, SIZEOF_SIZE_T, IS_LITTLE_ENDIAN, 0);
}

#undef IS_LITTLE_ENDIAN

extern "C" double _PyLong_Frexp(PyLongObject* a, Py_ssize_t* e) noexcept {
    BoxedLong* v = (BoxedLong*)a;
    double result = mpz_get_d_2exp(e, v->n);
    static_assert(sizeof(Py_ssize_t) == 8, "need to add overflow checking");
    return result;
}

/* Create a new long (or int) object from a C pointer */

extern "C" PyObject* PyLong_FromVoidPtr(void* p) noexcept {
#if SIZEOF_VOID_P <= SIZEOF_LONG
    if ((long)p < 0)
        return PyLong_FromUnsignedLong((unsigned long)p);
    return PyInt_FromLong((long)p);
#else

#ifndef HAVE_LONG_LONG
#error "PyLong_FromVoidPtr: sizeof(void*) > sizeof(long), but no long long"
#endif
#if SIZEOF_LONG_LONG < SIZEOF_VOID_P
#error "PyLong_FromVoidPtr: sizeof(PY_LONG_LONG) < sizeof(void*)"
#endif
    /* optimize null pointers */
    if (p == NULL)
        return PyInt_FromLong(0);
    return PyLong_FromUnsignedLongLong((unsigned PY_LONG_LONG)p);

#endif /* SIZEOF_VOID_P <= SIZEOF_LONG */
}

/* Get a C pointer from a long object (or an int object in some cases) */

extern "C" void* PyLong_AsVoidPtr(PyObject* vv) noexcept {
/* This function will allow int or long objects. If vv is neither,
   then the PyLong_AsLong*() functions will raise the exception:
   PyExc_SystemError, "bad argument to internal function"
*/
#if SIZEOF_VOID_P <= SIZEOF_LONG
    long x;

    if (PyInt_Check(vv))
        x = PyInt_AS_LONG(vv);
    else if (PyLong_Check(vv) && _PyLong_Sign(vv) < 0)
        x = PyLong_AsLong(vv);
    else
        x = PyLong_AsUnsignedLong(vv);
#else

#ifndef HAVE_LONG_LONG
#error "PyLong_AsVoidPtr: sizeof(void*) > sizeof(long), but no long long"
#endif
#if SIZEOF_LONG_LONG < SIZEOF_VOID_P
#error "PyLong_AsVoidPtr: sizeof(PY_LONG_LONG) < sizeof(void*)"
#endif
    PY_LONG_LONG x;

    if (PyInt_Check(vv))
        x = PyInt_AS_LONG(vv);
    else if (PyLong_Check(vv) && _PyLong_Sign(vv) < 0)
        x = PyLong_AsLongLong(vv);
    else
        x = PyLong_AsUnsignedLongLong(vv);

#endif /* SIZEOF_VOID_P <= SIZEOF_LONG */

    if (x == -1 && PyErr_Occurred())
        return NULL;
    return (void*)x;
}

extern "C" int _PyLong_AsByteArray(PyLongObject* v, unsigned char* bytes, size_t n, int little_endian,
                                   int is_signed) noexcept {
    const mpz_t* op = &((BoxedLong*)v)->n;
    mpz_t modified;

    int sign = mpz_sgn(*op);
    // If the value is zero, then mpz_export won't touch any of the memory, so handle that here:
    if (sign == 0) {
        memset(bytes, 0, n);
        return 0;
    }

    size_t max_bits = n * 8;
    if (is_signed)
        max_bits--;
    size_t bits;

    if (sign == -1) {
        if (!is_signed) {
            PyErr_SetString(PyExc_OverflowError, "can't convert negative long to unsigned");
            return -1;
        }

        // GMP uses sign-magnitude representation, and mpz_export just returns the magnitude.
        // This is the easiest way I could think of to convert to two's complement.
        // Note: the common case for this function is n in 1/2/4/8, where we could potentially
        // just extract the value and then do the two's complement conversion ourselves.  But
        // then we would have to worry about endianness, which we don't right now.
        mpz_init(modified);
        mpz_com(modified, *op);
        bits = mpz_sizeinbase(modified, 2);
        for (int i = 0; i < 8 * n; i++) {
            mpz_combit(modified, i);
        }
        op = &modified;
    } else {
        bits = mpz_sizeinbase(*op, 2);
    }

    if (bits > max_bits) {
        if (sign == -1)
            mpz_clear(modified);
        PyErr_SetString(PyExc_OverflowError, "long too big to convert");
        return -1;
    }

    size_t count = 0;
    mpz_export(bytes, &count, 1, n, little_endian ? -1 : 1, 0, *op);
    ASSERT(count == 1, "overflow? (%ld %ld)", count, n);

    if (sign == -1)
        mpz_clear(modified);
    return 0;
}

extern "C" PyObject* _PyLong_FromByteArray(const unsigned char* bytes, size_t n, int little_endian,
                                           int is_signed) noexcept {
    if (n == 0)
        return PyLong_FromLong(0);

    if (!little_endian) {
        // TODO: check if the behaviour of mpz_import is right when big endian is specified.
        Py_FatalError("unimplemented");
        return 0;
    }

    BoxedLong* rtn = new BoxedLong();
    mpz_init(rtn->n);
    mpz_import(rtn->n, 1, 1, n, little_endian ? -1 : 1, 0, &bytes[0]);


    RELEASE_ASSERT(little_endian, "");
    if (is_signed && bytes[n - 1] >= 0x80) { // todo add big endian support
        mpz_t t;
        mpz_init(t);
        mpz_setbit(t, n * 8);
        mpz_sub(rtn->n, rtn->n, t);
        mpz_clear(t);
    }

    return rtn;
}

extern "C" void _PyLong_AsMPZ(PyObject* obj, _PyLongMPZ num) noexcept {
    RELEASE_ASSERT(obj->cls == long_cls, "needs a long argument");
    mpz_set((mpz_ptr)num, ((BoxedLong*)obj)->n);
}

extern "C" PyObject* _PyLong_FromMPZ(const _PyLongMPZ num) noexcept {
    BoxedLong* r = new BoxedLong();
    mpz_init_set(r->n, (mpz_srcptr)num);
    return r;
}

extern "C" Box* createLong(llvm::StringRef s) {
    BoxedLong* rtn = new BoxedLong();
    assert(s.data()[s.size()] == '\0');
    int r = mpz_init_set_str(rtn->n, s.data(), 10);
    RELEASE_ASSERT(r == 0, "%d: '%s'", r, s.data());
    return rtn;
}

extern "C" BoxedLong* boxLong(int64_t n) {
    BoxedLong* rtn = new BoxedLong();
    mpz_init_set_si(rtn->n, n);
    return rtn;
}

extern "C" PyObject* PyLong_FromLongLong(long long ival) noexcept {
    BoxedLong* rtn = new BoxedLong();
    mpz_init_set_si(rtn->n, ival);
    return rtn;
}

extern "C" PyObject* PyLong_FromUnsignedLongLong(unsigned long long ival) noexcept {
    BoxedLong* rtn = new BoxedLong();
    mpz_init_set_ui(rtn->n, ival);
    return rtn;
}

template <ExceptionStyle S> Box* _longNew(Box* val, Box* _base) noexcept(S == CAPI) {
    int base = 10;
    if (_base) {
        if (S == CAPI) {
            if (!PyInt_Check(_base)) {
                PyErr_Format(PyExc_TypeError, "integer argument expected, got %s", getTypeName(_base));
                return NULL;
            }

            if (val == None) {
                PyErr_SetString(PyExc_TypeError, "long() missing string argument");
                return NULL;
            }

            if (!PyString_Check(val) && !PyUnicode_Check(val)) {
                PyErr_SetString(PyExc_TypeError, "long() can't convert non-string with explicit base");
                return NULL;
            }
        } else {
            if (!PyInt_Check(_base))
                raiseExcHelper(TypeError, "integer argument expected, got %s", getTypeName(_base));

            if (val == None)
                raiseExcHelper(TypeError, "long() missing string argument");

            if (!PyString_Check(val) && !PyUnicode_Check(val))
                raiseExcHelper(TypeError, "long() can't convert non-string with explicit base");
        }
        base = static_cast<BoxedInt*>(_base)->n;
    } else {
        if (val == None)
            return PyLong_FromLong(0L);

        Box* r = PyNumber_Long(val);
        if (!r) {
            if (S == CAPI) {
                return NULL;
            } else
                throwCAPIException();
        }
        return r;
    }

    if (PyString_Check(val)) {
        BoxedString* s = static_cast<BoxedString*>(val);

        if (s->size() != strlen(s->data())) {
            Box* srepr = PyObject_Repr(val);
            if (S == CAPI) {
                PyErr_Format(PyExc_ValueError, "invalid literal for long() with base %d: '%s'", base,
                             PyString_AS_STRING(srepr));
                return NULL;
            } else {
                raiseExcHelper(ValueError, "invalid literal for long() with base %d: '%s'", base,
                               PyString_AS_STRING(srepr));
            }
        }
        Box* r = PyLong_FromString(s->data(), NULL, base);
        if (!r) {
            if (S == CAPI)
                return NULL;
            else
                throwCAPIException();
        }
        return r;
    } else {
        // only for unicode and its subtype, other type will be filtered out in above
        Box* r = PyLong_FromUnicode(PyUnicode_AS_UNICODE(val), PyUnicode_GET_SIZE(val), base);
        if (!r) {
            if (S == CAPI)
                return NULL;
            else
                throwCAPIException();
        }
        return r;
    }
}

template <ExceptionStyle S> Box* longNew(Box* _cls, Box* val, Box* base) noexcept(S == CAPI) {
    if (!PyType_Check(_cls)) {
        if (S == CAPI) {
            PyErr_Format(TypeError, "long.__new__(X): X is not a type object (%s)", getTypeName(_cls));
            return NULL;
        } else
            raiseExcHelper(TypeError, "long.__new__(X): X is not a type object (%s)", getTypeName(_cls));
    }

    BoxedClass* cls = static_cast<BoxedClass*>(_cls);
    if (!isSubclass(cls, long_cls)) {
        if (S == CAPI) {
            PyErr_Format(TypeError, "long.__new__(%s): %s is not a subtype of long", getNameOfClass(cls),
                         getNameOfClass(cls));
            return NULL;
        } else
            raiseExcHelper(TypeError, "long.__new__(%s): %s is not a subtype of long", getNameOfClass(cls),
                           getNameOfClass(cls));
    }

    BoxedLong* l = (BoxedLong*)_longNew<S>(val, base);

    if (cls == long_cls)
        return l;

    BoxedLong* rtn = new (cls) BoxedLong();

    mpz_init_set(rtn->n, l->n);
    return rtn;
}

Box* longInt(Box* v) {
    if (!PyLong_Check(v))
        raiseExcHelper(TypeError, "descriptor '__int__' requires a 'long' object but received a '%s'", getTypeName(v));

    int overflow = 0;
    long n = PyLong_AsLongAndOverflow(v, &overflow);
    static_assert(sizeof(BoxedInt::n) == sizeof(long), "");
    if (overflow) {
        BoxedLong* rtn = new BoxedLong();
        mpz_init_set(rtn->n, ((BoxedLong*)v)->n);
        return rtn;
    } else
        return new BoxedInt(n);
}

Box* longFloat(BoxedLong* v) {
    if (!PyLong_Check(v))
        raiseExcHelper(TypeError, "descriptor '__float__' requires a 'long' object but received a '%s'",
                       getTypeName(v));

    double result = PyLong_AsDouble(v);

    if (result == -1.0 && PyErr_Occurred())
        throwCAPIException();

    return new BoxedFloat(result);
}

Box* longRepr(BoxedLong* v) {
    if (!PyLong_Check(v))
        raiseExcHelper(TypeError, "descriptor '__repr__' requires a 'long' object but received a '%s'", getTypeName(v));
    return _PyLong_Format(v, 10, 1 /* add L */, 0);
}

Box* longStr(BoxedLong* v) {
    if (!PyLong_Check(v))
        raiseExcHelper(TypeError, "descriptor '__str__' requires a 'long' object but received a '%s'", getTypeName(v));
    return _PyLong_Format(v, 10, 0 /* no L */, 0);
}

Box* longBin(BoxedLong* v) {
    if (!PyLong_Check(v))
        raiseExcHelper(TypeError, "descriptor '__bin__' requires a 'long' object but received a '%s'", getTypeName(v));
    return _PyLong_Format(v, 2, 0 /* no L */, 0);
}

Box* longHex(BoxedLong* v) {
    if (!PyLong_Check(v))
        raiseExcHelper(TypeError, "descriptor '__hex__' requires a 'long' object but received a '%s'", getTypeName(v));
    return _PyLong_Format(v, 16, 1 /* add L */, 0);
}

Box* longOct(BoxedLong* v) {
    if (!PyLong_Check(v))
        raiseExcHelper(TypeError, "descriptor '__oct__' requires a 'long' object but received a '%s'", getTypeName(v));
    return _PyLong_Format(v, 8, 1 /* add L */, 0);
}

Box* longNeg(BoxedLong* v1) {
    if (!PyLong_Check(v1))
        raiseExcHelper(TypeError, "descriptor '__neg__' requires a 'long' object but received a '%s'", getTypeName(v1));

    BoxedLong* r = new BoxedLong();
    mpz_init(r->n);
    mpz_neg(r->n, v1->n);
    return r;
}

Box* longPos(BoxedLong* v) {
    if (!PyLong_Check(v))
        raiseExcHelper(TypeError, "descriptor '__pos__' requires a 'long' object but received a '%s'", getTypeName(v));

    if (v->cls == long_cls) {
        return v;
    } else {
        BoxedLong* r = new BoxedLong();
        mpz_init_set(r->n, v->n);
        return r;
    }
}

Box* longAbs(BoxedLong* v1) {
    assert(PyLong_Check(v1));
    BoxedLong* r = new BoxedLong();
    mpz_init(r->n);
    mpz_abs(r->n, v1->n);
    return r;
}

Box* longAdd(BoxedLong* v1, Box* _v2) {
    if (!PyLong_Check(v1))
        raiseExcHelper(TypeError, "descriptor '__add__' requires a 'long' object but received a '%s'", getTypeName(v1));

    if (PyLong_Check(_v2)) {
        BoxedLong* v2 = static_cast<BoxedLong*>(_v2);

        BoxedLong* r = new BoxedLong();
        mpz_init(r->n);
        mpz_add(r->n, v1->n, v2->n);
        return r;
    } else if (PyInt_Check(_v2)) {
        BoxedInt* v2 = static_cast<BoxedInt*>(_v2);

        BoxedLong* r = new BoxedLong();
        mpz_init(r->n);
        if (v2->n >= 0)
            mpz_add_ui(r->n, v1->n, v2->n);
        else
            mpz_sub_ui(r->n, v1->n, -v2->n);
        return r;
    } else {
        return incref(NotImplemented);
    }
}

// TODO: split common code out into a helper function
extern "C" Box* longAnd(BoxedLong* v1, Box* _v2) {
    if (!PyLong_Check(v1))
        raiseExcHelper(TypeError, "descriptor '__and__' requires a 'long' object but received a '%s'", getTypeName(v1));
    if (PyLong_Check(_v2)) {
        BoxedLong* v2 = static_cast<BoxedLong*>(_v2);
        BoxedLong* r = new BoxedLong();
        mpz_init(r->n);
        mpz_and(r->n, v1->n, v2->n);
        return r;
    } else if (PyInt_Check(_v2)) {
        BoxedInt* v2_int = static_cast<BoxedInt*>(_v2);
        BoxedLong* r = new BoxedLong();
        mpz_init(r->n);
        mpz_t v2_long;
        mpz_init(v2_long);
        if (v2_int->n >= 0)
            mpz_init_set_ui(v2_long, v2_int->n);
        else
            mpz_init_set_si(v2_long, v2_int->n);

        mpz_and(r->n, v1->n, v2_long);
        return r;
    }
    return incref(NotImplemented);
}

extern "C" Box* longOr(BoxedLong* v1, Box* _v2) {
    if (!PyLong_Check(v1))
        raiseExcHelper(TypeError, "descriptor '__or__' requires a 'long' object but received a '%s'", getTypeName(v1));
    if (PyLong_Check(_v2)) {
        BoxedLong* v2 = static_cast<BoxedLong*>(_v2);
        BoxedLong* r = new BoxedLong();
        mpz_init(r->n);
        mpz_ior(r->n, v1->n, v2->n);
        return r;
    } else if (PyInt_Check(_v2)) {
        BoxedInt* v2_int = static_cast<BoxedInt*>(_v2);
        BoxedLong* r = new BoxedLong();
        mpz_init(r->n);
        mpz_t v2_long;
        mpz_init(v2_long);
        if (v2_int->n >= 0)
            mpz_init_set_ui(v2_long, v2_int->n);
        else
            mpz_init_set_si(v2_long, v2_int->n);

        mpz_ior(r->n, v1->n, v2_long);
        return r;
    }
    return incref(NotImplemented);
}

extern "C" Box* longXor(BoxedLong* v1, Box* _v2) {
    if (!PyLong_Check(v1))
        raiseExcHelper(TypeError, "descriptor '__xor__' requires a 'long' object but received a '%s'", getTypeName(v1));
    if (PyLong_Check(_v2)) {
        BoxedLong* v2 = static_cast<BoxedLong*>(_v2);
        BoxedLong* r = new BoxedLong();
        mpz_init(r->n);
        mpz_xor(r->n, v1->n, v2->n);
        return r;
    } else if (PyInt_Check(_v2)) {
        BoxedInt* v2_int = static_cast<BoxedInt*>(_v2);
        BoxedLong* r = new BoxedLong();
        mpz_init(r->n);
        mpz_t v2_long;
        mpz_init(v2_long);
        if (v2_int->n >= 0)
            mpz_init_set_ui(v2_long, v2_int->n);
        else
            mpz_init_set_si(v2_long, v2_int->n);

        mpz_xor(r->n, v1->n, v2_long);
        return r;
    }
    return incref(NotImplemented);
}

static PyObject* long_richcompare(Box* _v1, Box* _v2, int op) noexcept {
    RELEASE_ASSERT(PyLong_Check(_v1), "");
    BoxedLong* v1 = static_cast<BoxedLong*>(_v1);

    if (PyLong_Check(_v2)) {
        BoxedLong* v2 = static_cast<BoxedLong*>(_v2);

        return convert_3way_to_object(op, mpz_cmp(v1->n, v2->n));
    } else if (PyInt_Check(_v2)) {
        BoxedInt* v2 = static_cast<BoxedInt*>(_v2);

        return convert_3way_to_object(op, mpz_cmp_si(v1->n, v2->n));
    } else {
        return incref(NotImplemented);
    }
}

Box* longLshift(BoxedLong* v1, Box* _v2) {
    if (!PyLong_Check(v1))
        raiseExcHelper(TypeError, "descriptor '__lshift__' requires a 'long' object but received a '%s'",
                       getTypeName(v1));

    if (PyLong_Check(_v2)) {
        BoxedLong* v2 = static_cast<BoxedLong*>(_v2);

        if (mpz_sgn(v2->n) < 0)
            raiseExcHelper(ValueError, "negative shift count");

        uint64_t n = asUnsignedLong(v2);
        BoxedLong* r = new BoxedLong();
        mpz_init(r->n);
        mpz_mul_2exp(r->n, v1->n, n);
        return r;
    } else if (PyInt_Check(_v2)) {
        BoxedInt* v2 = static_cast<BoxedInt*>(_v2);
        if (v2->n < 0)
            raiseExcHelper(ValueError, "negative shift count");

        BoxedLong* r = new BoxedLong();
        mpz_init(r->n);
        mpz_mul_2exp(r->n, v1->n, v2->n);
        return r;
    } else {
        return incref(NotImplemented);
    }
}

Box* longRshift(BoxedLong* v1, Box* _v2) {
    if (!PyLong_Check(v1))
        raiseExcHelper(TypeError, "descriptor '__rshift__' requires a 'long' object but received a '%s'",
                       getTypeName(v1));

    if (PyLong_Check(_v2)) {
        BoxedLong* v2 = static_cast<BoxedLong*>(_v2);

        if (mpz_sgn(v2->n) < 0)
            raiseExcHelper(ValueError, "negative shift count");

        uint64_t n = asUnsignedLong(v2);
        BoxedLong* r = new BoxedLong();
        mpz_init(r->n);
        mpz_div_2exp(r->n, v1->n, n);
        return r;
    } else if (PyInt_Check(_v2)) {
        BoxedInt* v2 = static_cast<BoxedInt*>(_v2);
        if (v2->n < 0)
            raiseExcHelper(ValueError, "negative shift count");

        BoxedLong* r = new BoxedLong();
        mpz_init(r->n);
        mpz_div_2exp(r->n, v1->n, v2->n);
        return r;
    } else {
        return incref(NotImplemented);
    }
}

Box* longSub(BoxedLong* v1, Box* _v2) {
    if (!PyLong_Check(v1))
        raiseExcHelper(TypeError, "descriptor '__sub__' requires a 'long' object but received a '%s'", getTypeName(v1));

    if (PyLong_Check(_v2)) {
        BoxedLong* v2 = static_cast<BoxedLong*>(_v2);

        BoxedLong* r = new BoxedLong();
        mpz_init(r->n);
        mpz_sub(r->n, v1->n, v2->n);
        return r;
    } else if (PyInt_Check(_v2)) {
        BoxedInt* v2 = static_cast<BoxedInt*>(_v2);

        BoxedLong* r = new BoxedLong();
        mpz_init(r->n);
        if (v2->n >= 0)
            mpz_sub_ui(r->n, v1->n, v2->n);
        else
            mpz_add_ui(r->n, v1->n, -v2->n);
        return r;
    } else {
        return incref(NotImplemented);
    }
}

Box* longRsub(BoxedLong* v1, Box* _v2) {
    if (!PyLong_Check(v1))
        raiseExcHelper(TypeError, "descriptor '__rsub__' requires a 'long' object but received a '%s'",
                       getTypeName(v1));

    return longAdd(static_cast<BoxedLong*>(longNeg(v1)), _v2);
}

Box* longMul(BoxedLong* v1, Box* _v2) {
    if (!PyLong_Check(v1))
        raiseExcHelper(TypeError, "descriptor '__mul__' requires a 'long' object but received a '%s'", getTypeName(v1));

    if (PyLong_Check(_v2)) {
        BoxedLong* v2 = static_cast<BoxedLong*>(_v2);

        BoxedLong* r = new BoxedLong();
        mpz_init(r->n);
        mpz_mul(r->n, v1->n, v2->n);
        return r;
    } else if (PyInt_Check(_v2)) {
        BoxedInt* v2 = static_cast<BoxedInt*>(_v2);

        BoxedLong* r = new BoxedLong();
        mpz_init(r->n);
        mpz_mul_si(r->n, v1->n, v2->n);
        return r;
    } else {
        return incref(NotImplemented);
    }
}

Box* longDiv(BoxedLong* v1, Box* _v2) {
    if (!PyLong_Check(v1))
        raiseExcHelper(TypeError, "descriptor '__div__' requires a 'long' object but received a '%s'", getTypeName(v1));

    if (PyLong_Check(_v2)) {
        BoxedLong* v2 = static_cast<BoxedLong*>(_v2);

        if (mpz_sgn(v2->n) == 0)
            raiseExcHelper(ZeroDivisionError, "long division or modulo by zero");

        BoxedLong* r = new BoxedLong();
        mpz_init(r->n);
        mpz_fdiv_q(r->n, v1->n, v2->n);
        return r;
    } else if (PyInt_Check(_v2)) {
        BoxedInt* v2 = static_cast<BoxedInt*>(_v2);

        if (v2->n == 0)
            raiseExcHelper(ZeroDivisionError, "long division or modulo by zero");

        BoxedLong* r = new BoxedLong();
        mpz_init_set_si(r->n, v2->n);
        mpz_fdiv_q(r->n, v1->n, r->n);
        return r;
    } else {
        return incref(NotImplemented);
    }
}

Box* longFloorDiv(BoxedLong* v1, Box* _v2) {
    if (!PyLong_Check(v1))
        raiseExcHelper(TypeError, "descriptor '__floordiv__' requires a 'long' object but received a '%s'",
                       getTypeName(v1));
    return longDiv(v1, _v2);
}

Box* longMod(BoxedLong* v1, Box* _v2) {
    if (!PyLong_Check(v1))
        raiseExcHelper(TypeError, "descriptor '__mod__' requires a 'long' object but received a '%s'", getTypeName(v1));

    if (PyLong_Check(_v2)) {
        BoxedLong* v2 = static_cast<BoxedLong*>(_v2);

        if (mpz_sgn(v2->n) == 0)
            raiseExcHelper(ZeroDivisionError, "long division or modulo by zero");

        BoxedLong* r = new BoxedLong();
        mpz_init(r->n);
        mpz_mmod(r->n, v1->n, v2->n);
        return r;
    } else if (PyInt_Check(_v2)) {
        BoxedInt* v2 = static_cast<BoxedInt*>(_v2);

        if (v2->n == 0)
            raiseExcHelper(ZeroDivisionError, "long division or modulo by zero");

        BoxedLong* r = new BoxedLong();
        mpz_init_set_si(r->n, v2->n);
        mpz_mmod(r->n, v1->n, r->n);
        return r;
    } else {
        return incref(NotImplemented);
    }
}

Box* longRMod(BoxedLong* v1, Box* _v2) {
    if (!PyLong_Check(v1))
        raiseExcHelper(TypeError, "descriptor '__rmod__' requires a 'long' object but received a '%s'",
                       getTypeName(v1));

    Box* lhs = _v2;
    BoxedLong* rhs = v1;
    if (PyLong_Check(lhs)) {
        return longMod((BoxedLong*)lhs, rhs);
    } else if (PyInt_Check(lhs)) {
        return longMod(boxLong(((BoxedInt*)lhs)->n), rhs);
    } else {
        return incref(NotImplemented);
    }
}

extern "C" Box* longDivmod(BoxedLong* lhs, Box* _rhs) {
    if (!PyLong_Check(lhs))
        raiseExcHelper(TypeError, "descriptor '__div__' requires a 'long' object but received a '%s'",
                       getTypeName(lhs));

    if (PyLong_Check(_rhs)) {
        BoxedLong* rhs = static_cast<BoxedLong*>(_rhs);

        if (mpz_sgn(rhs->n) == 0)
            raiseExcHelper(ZeroDivisionError, "long division or modulo by zero");

        BoxedLong* q = new BoxedLong();
        BoxedLong* r = new BoxedLong();
        mpz_init(q->n);
        mpz_init(r->n);
        mpz_fdiv_qr(q->n, r->n, lhs->n, rhs->n);
        return BoxedTuple::create({ q, r });
    } else if (PyInt_Check(_rhs)) {
        BoxedInt* rhs = static_cast<BoxedInt*>(_rhs);

        if (rhs->n == 0)
            raiseExcHelper(ZeroDivisionError, "long division or modulo by zero");

        BoxedLong* q = new BoxedLong();
        BoxedLong* r = new BoxedLong();
        mpz_init(q->n);
        mpz_init_set_si(r->n, rhs->n);
        mpz_fdiv_qr(q->n, r->n, lhs->n, r->n);
        return BoxedTuple::create({ q, r });
    } else {
        return incref(NotImplemented);
    }
}

Box* longRdiv(BoxedLong* v1, Box* _v2) {
    if (!PyLong_Check(v1))
        raiseExcHelper(TypeError, "descriptor '__rdiv__' requires a 'long' object but received a '%s'",
                       getTypeName(v1));

    if (mpz_sgn(v1->n) == 0)
        raiseExcHelper(ZeroDivisionError, "long division or modulo by zero");

    if (PyLong_Check(_v2)) {
        BoxedLong* v2 = static_cast<BoxedLong*>(_v2);

        BoxedLong* r = new BoxedLong();
        mpz_init(r->n);
        mpz_fdiv_q(r->n, v2->n, v1->n);
        return r;
    } else if (PyInt_Check(_v2)) {
        BoxedInt* v2 = static_cast<BoxedInt*>(_v2);

        BoxedLong* r = new BoxedLong();
        mpz_init_set_si(r->n, v2->n);
        mpz_fdiv_q(r->n, r->n, v1->n);
        return r;
    } else {
        return incref(NotImplemented);
    }
}

Box* longRfloorDiv(BoxedLong* v1, Box* _v2) {
    if (!PyLong_Check(v1))
        raiseExcHelper(TypeError, "descriptor '__rfloordiv__' requires a 'long' object but received a '%s'",
                       getTypeName(v1));

    return longRdiv(v1, _v2);
}

Box* longTrueDiv(BoxedLong* v1, Box* _v2) {
    if (!PyLong_Check(v1))
        raiseExcHelper(TypeError, "descriptor '__truediv__' requires a 'long' object but received a '%s'",
                       getTypeName(v1));

<<<<<<< HEAD
    // We only support args which fit into an int for now...
    int overflow = 0;
    long lhs = PyLong_AsLongAndOverflow(v1, &overflow);
    if (overflow)
        return incref(NotImplemented);
    long rhs = PyLong_AsLongAndOverflow(_v2, &overflow);
    if (overflow)
        return incref(NotImplemented);
=======
    BoxedLong* v2;
    if (PyInt_Check(_v2) || PyLong_Check(_v2)) {
        v2 = (BoxedLong*)PyNumber_Long(_v2);
        if (!v2) {
            throwCAPIException();
        }
    } else {
        return NotImplemented;
    }
>>>>>>> e912efed

    if (mpz_sgn(v2->n) == 0) {
        raiseExcHelper(ZeroDivisionError, "division by zero");
    }

    mpfr_t lhs_f, rhs_f, result;
    mpfr_init(result);
    mpfr_init_set_z(lhs_f, v1->n, MPFR_RNDN);
    mpfr_init_set_z(rhs_f, v2->n, MPFR_RNDZ);
    mpfr_div(result, lhs_f, rhs_f, MPFR_RNDN);

    double result_f = mpfr_get_d(result, MPFR_RNDN);

    if (isinf(result_f)) {
        raiseExcHelper(OverflowError, "integer division result too large for a float");
    }
    return boxFloat(result_f);
}

Box* longRTrueDiv(BoxedLong* v1, Box* _v2) {
    if (!PyLong_Check(v1))
        raiseExcHelper(TypeError, "descriptor '__rtruediv__' requires a 'long' object but received a '%s'",
                       getTypeName(v1));

<<<<<<< HEAD
    // We only support args which fit into an int for now...
    int overflow = 0;
    long lhs = PyLong_AsLongAndOverflow(_v2, &overflow);
    if (overflow)
        return incref(NotImplemented);
    long rhs = PyLong_AsLongAndOverflow(v1, &overflow);
    if (overflow)
        return incref(NotImplemented);

    if (rhs == 0)
=======
    BoxedLong* v2;
    if (PyInt_Check(_v2) || PyLong_Check(_v2)) {
        v2 = (BoxedLong*)PyNumber_Long(_v2);
    } else {
        return NotImplemented;
    }
    if (mpz_sgn(v2->n) == 0) {
>>>>>>> e912efed
        raiseExcHelper(ZeroDivisionError, "division by zero");
    }

    mpfr_t lhs_f, rhs_f, result;
    mpfr_init(result);
    mpfr_init_set_z(lhs_f, v2->n, MPFR_RNDN);
    mpfr_init_set_z(rhs_f, v1->n, MPFR_RNDZ);
    mpfr_div(result, lhs_f, rhs_f, MPFR_RNDN);

    double result_f = mpfr_get_d(result, MPFR_RNDZ);
    if (isinf(result_f)) {
        raiseExcHelper(OverflowError, "integer division result too large for a float");
    }
    return boxFloat(result_f);
}

static void _addFuncPow(const char* name, ConcreteCompilerType* rtn_type, void* float_func, void* long_func) {
    std::vector<ConcreteCompilerType*> v_lfu{ UNKNOWN, BOXED_FLOAT, UNKNOWN };
    std::vector<ConcreteCompilerType*> v_uuu{ UNKNOWN, UNKNOWN, UNKNOWN };

    FunctionMetadata* md = new FunctionMetadata(3, false, false);
    md->addVersion(float_func, UNKNOWN, v_lfu);
    md->addVersion(long_func, UNKNOWN, v_uuu);
    long_cls->giveAttr(name, new BoxedFunction(md, { None }));
}

extern "C" Box* longPowFloat(BoxedLong* lhs, BoxedFloat* rhs) {
    assert(PyLong_Check(lhs));
    assert(PyFloat_Check(rhs));
    double lhs_float = static_cast<BoxedFloat*>(longFloat(lhs))->d;
    return boxFloat(pow_float_float(lhs_float, rhs->d));
}

Box* longPow(BoxedLong* lhs, Box* rhs, Box* mod) {
    if (!PyLong_Check(lhs))
        raiseExcHelper(TypeError, "descriptor '__pow__' requires a 'long' object but received a '%s'",
                       getTypeName(lhs));

    BoxedLong* mod_long = nullptr;
    if (mod != None) {
        if (PyLong_Check(mod)) {
            mod_long = static_cast<BoxedLong*>(mod);
        } else if (PyInt_Check(mod)) {
            mod_long = boxLong(static_cast<BoxedInt*>(mod)->n);
        } else {
            return incref(NotImplemented);
        }
    }

    BoxedLong* rhs_long = nullptr;
    if (PyLong_Check(rhs)) {
        rhs_long = static_cast<BoxedLong*>(rhs);
    } else if (PyInt_Check(rhs)) {
        rhs_long = boxLong(static_cast<BoxedInt*>(rhs)->n);
    } else {
        return incref(NotImplemented);
    }

    if (mod != None) {
        if (mpz_sgn(rhs_long->n) < 0)
            raiseExcHelper(TypeError, "pow() 2nd argument "
                                      "cannot be negative when 3rd argument specified");
        else if (mpz_sgn(mod_long->n) == 0)
            raiseExcHelper(ValueError, "pow() 3rd argument cannot be 0");
    }

    BoxedLong* r = new BoxedLong();
    mpz_init(r->n);

    if (mpz_sgn(rhs_long->n) == -1) {
        BoxedFloat* rhs_float = static_cast<BoxedFloat*>(longFloat(rhs_long));
        BoxedFloat* lhs_float = static_cast<BoxedFloat*>(longFloat(lhs));
        return boxFloat(pow_float_float(lhs_float->d, rhs_float->d));
    }

    if (mod != None) {
        mpz_powm(r->n, lhs->n, rhs_long->n, mod_long->n);
        if (mpz_sgn(r->n) == 0)
            return r;
        if (mpz_sgn(mod_long->n) < 0)
            return longAdd(r, mod_long);
    } else {
        if (mpz_fits_ulong_p(rhs_long->n)) {
            uint64_t n2 = mpz_get_ui(rhs_long->n);
            mpz_pow_ui(r->n, lhs->n, n2);
        } else {
            if (mpz_cmp_si(lhs->n, 1l) == 0) {
                mpz_set_ui(r->n, 1l);
            } else if (mpz_sgn(lhs->n) == 0) {
                mpz_set_ui(r->n, 0l);
            } else if (mpz_cmp_si(lhs->n, -1l) == 0) {
                long rl = mpz_even_p(rhs_long->n) ? 1l : -1l;
                mpz_set_si(r->n, rl);
            } else {
                raiseExcHelper(OverflowError, "the result is too large to convert to long");
            }
        }
    }
    return r;
}

extern "C" Box* longInvert(BoxedLong* v) {
    if (!PyLong_Check(v))
        raiseExcHelper(TypeError, "descriptor '__invert__' requires a 'long' object but received a '%s'",
                       getTypeName(v));

    BoxedLong* r = new BoxedLong();
    mpz_init(r->n);
    mpz_com(r->n, v->n);
    return r;
}

Box* longNonzero(BoxedLong* self) {
    if (!PyLong_Check(self))
        raiseExcHelper(TypeError, "descriptor '__pow__' requires a 'long' object but received a '%s'",
                       getTypeName(self));

    if (mpz_sgn(self->n) == 0)
        Py_RETURN_FALSE;
    Py_RETURN_TRUE;
}

bool longNonzeroUnboxed(BoxedLong* self) {
    return mpz_sgn(self->n) != 0;
}

Box* longHash(BoxedLong* self) {
    if (!PyLong_Check(self))
        raiseExcHelper(TypeError, "descriptor '__pow__' requires a 'long' object but received a '%s'",
                       getTypeName(self));

    // If the long fits into an int we have to return the same hash in order that we can find the value in a dict.
    if (mpz_fits_slong_p(self->n))
        return boxInt(mpz_get_si(self->n));

    // CPython use the absolute value of self mod ULONG_MAX.
    unsigned long remainder = mpz_tdiv_ui(self->n, ULONG_MAX);
    if (remainder == 0)
        remainder = -1; // CPython compatibility -- ULONG_MAX mod ULONG_MAX is ULONG_MAX to them.

    remainder *= mpz_sgn(self->n);

    if (remainder == -1)
        remainder = -2;

    return boxInt(remainder);
}

extern "C" Box* longTrunc(BoxedLong* self) {
    if (!PyLong_Check(self))
        raiseExcHelper(TypeError, "descriptor '__trunc__' requires a 'long' object but received a '%s'",
                       getTypeName(self));

    return self;
}

extern "C" Box* longIndex(BoxedLong* v) noexcept {
    if (PyLong_CheckExact(v))
        return v;
    BoxedLong* rtn = new BoxedLong();
    mpz_init_set(rtn->n, v->n);
    return rtn;
}

extern "C" Box* longBitLength(BoxedLong* self) noexcept {
    if (!PyLong_Check(self))
        raiseExcHelper(TypeError, "descriptor 'bit_length' requires a 'long' object but received a '%s'",
                       getTypeName(self));

    if (mpz_sgn(self->n) == 0) {
        return boxLong(0);
    }
    size_t bits = mpz_sizeinbase(self->n, 2);
    return boxLong(bits);
}

static int convert_binop(PyObject* v, PyObject* w, PyLongObject** a, PyLongObject** b) noexcept {
    if (PyLong_Check(v)) {
        *a = (PyLongObject*)v;
        Py_INCREF(v);
    } else if (PyInt_Check(v)) {
        *a = (PyLongObject*)PyLong_FromLong(PyInt_AS_LONG(v));
    } else {
        return 0;
    }
    if (PyLong_Check(w)) {
        *b = (PyLongObject*)w;
        Py_INCREF(w);
    } else if (PyInt_Check(w)) {
        *b = (PyLongObject*)PyLong_FromLong(PyInt_AS_LONG(w));
    } else {
        Py_DECREF(*a);
        return 0;
    }
    return 1;
}

#define CONVERT_BINOP(v, w, a, b)                                                                                      \
    do {                                                                                                               \
        if (!convert_binop(v, w, a, b)) {                                                                              \
            Py_INCREF(Py_NotImplemented);                                                                              \
            return Py_NotImplemented;                                                                                  \
        }                                                                                                              \
    } while (0)

static PyObject* long_pow(PyObject* v, PyObject* w, PyObject* x) noexcept {
    try {
        PyLongObject* a, *b;
        CONVERT_BINOP(v, w, &a, &b);
        return longPow((BoxedLong*)a, (BoxedLong*)b, x);
    } catch (ExcInfo e) {
        setCAPIException(e);
        return NULL;
    }
}

static Box* longLong(Box* b, void*) {
    if (b->cls == long_cls) {
        return b;
    } else {
        assert(PyLong_Check(b));
        BoxedLong* l = new BoxedLong();
        mpz_init_set(l->n, static_cast<BoxedLong*>(b)->n);
        return l;
    }
}

static Box* long0(Box* b, void*) {
    return boxLong(0);
}

static Box* long1(Box* b, void*) {
    return boxLong(1);
}

static PyObject* long_getnewargs(PyLongObject* v) noexcept {
    return Py_BuildValue("(N)", _PyLong_Copy(v));
}

void setupLong() {
    static PyNumberMethods long_as_number;
    long_cls->tp_as_number = &long_as_number;

    _addFuncPow("__pow__", UNKNOWN, (void*)longPowFloat, (void*)longPow);
    auto long_new = FunctionMetadata::create((void*)longNew<CXX>, UNKNOWN, 3, false, false,
                                             ParamNames({ "", "x", "base" }, "", ""), CXX);
    long_new->addVersion((void*)longNew<CAPI>, UNKNOWN, CAPI);
    long_cls->giveAttr("__new__", new BoxedFunction(long_new, { autoDecref(boxInt(0)), NULL }));

    long_cls->giveAttr("__mul__", new BoxedFunction(FunctionMetadata::create((void*)longMul, UNKNOWN, 2)));
    long_cls->giveAttr("__rmul__", incref(long_cls->getattr(autoDecref(internStringMortal("__mul__")))));

    long_cls->giveAttr("__div__", new BoxedFunction(FunctionMetadata::create((void*)longDiv, UNKNOWN, 2)));
    long_cls->giveAttr("__rdiv__", new BoxedFunction(FunctionMetadata::create((void*)longRdiv, UNKNOWN, 2)));
    long_cls->giveAttr("__floordiv__", new BoxedFunction(FunctionMetadata::create((void*)longFloorDiv, UNKNOWN, 2)));
    long_cls->giveAttr("__rfloordiv__", new BoxedFunction(FunctionMetadata::create((void*)longRfloorDiv, UNKNOWN, 2)));
    long_cls->giveAttr("__truediv__", new BoxedFunction(FunctionMetadata::create((void*)longTrueDiv, UNKNOWN, 2)));
    long_cls->giveAttr("__rtruediv__", new BoxedFunction(FunctionMetadata::create((void*)longRTrueDiv, UNKNOWN, 2)));
    long_cls->giveAttr("__mod__", new BoxedFunction(FunctionMetadata::create((void*)longMod, UNKNOWN, 2)));
    long_cls->giveAttr("__rmod__", new BoxedFunction(FunctionMetadata::create((void*)longRMod, UNKNOWN, 2)));

    long_cls->giveAttr("__divmod__", new BoxedFunction(FunctionMetadata::create((void*)longDivmod, UNKNOWN, 2)));

    long_cls->giveAttr("__sub__", new BoxedFunction(FunctionMetadata::create((void*)longSub, UNKNOWN, 2)));
    long_cls->giveAttr("__rsub__", new BoxedFunction(FunctionMetadata::create((void*)longRsub, UNKNOWN, 2)));

    long_cls->giveAttr("__add__", new BoxedFunction(FunctionMetadata::create((void*)longAdd, UNKNOWN, 2)));
    long_cls->giveAttr("__radd__", incref(long_cls->getattr(autoDecref(internStringMortal("__add__")))));
    long_cls->giveAttr("__and__", new BoxedFunction(FunctionMetadata::create((void*)longAnd, UNKNOWN, 2)));
    long_cls->giveAttr("__rand__", incref(long_cls->getattr(autoDecref(internStringMortal("__and__")))));
    long_cls->giveAttr("__or__", new BoxedFunction(FunctionMetadata::create((void*)longOr, UNKNOWN, 2)));
    long_cls->giveAttr("__ror__", incref(long_cls->getattr(autoDecref(internStringMortal("__or__")))));
    long_cls->giveAttr("__xor__", new BoxedFunction(FunctionMetadata::create((void*)longXor, UNKNOWN, 2)));
    long_cls->giveAttr("__rxor__", incref(long_cls->getattr(autoDecref(internStringMortal("__xor__")))));

    // Note: CPython implements long comparisons using tp_compare
    long_cls->tp_richcompare = long_richcompare;

    long_cls->giveAttr("__lshift__", new BoxedFunction(FunctionMetadata::create((void*)longLshift, UNKNOWN, 2)));
    long_cls->giveAttr("__rshift__", new BoxedFunction(FunctionMetadata::create((void*)longRshift, UNKNOWN, 2)));

    long_cls->giveAttr("__int__", new BoxedFunction(FunctionMetadata::create((void*)longInt, UNKNOWN, 1)));
    long_cls->giveAttr("__float__", new BoxedFunction(FunctionMetadata::create((void*)longFloat, UNKNOWN, 1)));
    long_cls->giveAttr("__repr__", new BoxedFunction(FunctionMetadata::create((void*)longRepr, STR, 1)));
    long_cls->giveAttr("__str__", new BoxedFunction(FunctionMetadata::create((void*)longStr, STR, 1)));
    long_cls->giveAttr("__bin__", new BoxedFunction(FunctionMetadata::create((void*)longBin, STR, 1)));
    long_cls->giveAttr("__hex__", new BoxedFunction(FunctionMetadata::create((void*)longHex, STR, 1)));
    long_cls->giveAttr("__oct__", new BoxedFunction(FunctionMetadata::create((void*)longOct, STR, 1)));

    long_cls->giveAttr("__invert__", new BoxedFunction(FunctionMetadata::create((void*)longInvert, UNKNOWN, 1)));
    long_cls->giveAttr("__neg__", new BoxedFunction(FunctionMetadata::create((void*)longNeg, UNKNOWN, 1)));
    long_cls->giveAttr("__pos__", new BoxedFunction(FunctionMetadata::create((void*)longPos, UNKNOWN, 1)));
    long_cls->giveAttr("__nonzero__", new BoxedFunction(FunctionMetadata::create((void*)longNonzero, BOXED_BOOL, 1)));
    long_cls->giveAttr("__hash__", new BoxedFunction(FunctionMetadata::create((void*)longHash, BOXED_INT, 1)));

    long_cls->giveAttr("__trunc__", new BoxedFunction(FunctionMetadata::create((void*)longTrunc, UNKNOWN, 1)));
    long_cls->giveAttr("__index__", new BoxedFunction(FunctionMetadata::create((void*)longIndex, LONG, 1)));

    long_cls->giveAttr("bit_length", new BoxedFunction(FunctionMetadata::create((void*)longBitLength, LONG, 1)));
    long_cls->giveAttr("real", new (pyston_getset_cls) BoxedGetsetDescriptor(longLong, NULL, NULL));
    long_cls->giveAttr("imag", new (pyston_getset_cls) BoxedGetsetDescriptor(long0, NULL, NULL));
    long_cls->giveAttr("conjugate", new BoxedFunction(FunctionMetadata::create((void*)longLong, UNKNOWN, 1)));
    long_cls->giveAttr("numerator", new (pyston_getset_cls) BoxedGetsetDescriptor(longLong, NULL, NULL));
    long_cls->giveAttr("denominator", new (pyston_getset_cls) BoxedGetsetDescriptor(long1, NULL, NULL));

    long_cls->giveAttr("__getnewargs__", new BoxedFunction(FunctionMetadata::create((void*)long_getnewargs, UNKNOWN, 1,
                                                                                    ParamNames::empty(), CAPI)));

    add_operators(long_cls);
    long_cls->freeze();

    long_cls->tp_as_number->nb_power = long_pow;
}
}<|MERGE_RESOLUTION|>--- conflicted
+++ resolved
@@ -1241,16 +1241,6 @@
         raiseExcHelper(TypeError, "descriptor '__truediv__' requires a 'long' object but received a '%s'",
                        getTypeName(v1));
 
-<<<<<<< HEAD
-    // We only support args which fit into an int for now...
-    int overflow = 0;
-    long lhs = PyLong_AsLongAndOverflow(v1, &overflow);
-    if (overflow)
-        return incref(NotImplemented);
-    long rhs = PyLong_AsLongAndOverflow(_v2, &overflow);
-    if (overflow)
-        return incref(NotImplemented);
-=======
     BoxedLong* v2;
     if (PyInt_Check(_v2) || PyLong_Check(_v2)) {
         v2 = (BoxedLong*)PyNumber_Long(_v2);
@@ -1258,9 +1248,10 @@
             throwCAPIException();
         }
     } else {
-        return NotImplemented;
-    }
->>>>>>> e912efed
+        return incref(NotImplemented);
+    }
+
+    AUTO_DECREF(v2);
 
     if (mpz_sgn(v2->n) == 0) {
         raiseExcHelper(ZeroDivisionError, "division by zero");
@@ -1285,26 +1276,15 @@
         raiseExcHelper(TypeError, "descriptor '__rtruediv__' requires a 'long' object but received a '%s'",
                        getTypeName(v1));
 
-<<<<<<< HEAD
-    // We only support args which fit into an int for now...
-    int overflow = 0;
-    long lhs = PyLong_AsLongAndOverflow(_v2, &overflow);
-    if (overflow)
-        return incref(NotImplemented);
-    long rhs = PyLong_AsLongAndOverflow(v1, &overflow);
-    if (overflow)
-        return incref(NotImplemented);
-
-    if (rhs == 0)
-=======
     BoxedLong* v2;
     if (PyInt_Check(_v2) || PyLong_Check(_v2)) {
         v2 = (BoxedLong*)PyNumber_Long(_v2);
     } else {
-        return NotImplemented;
-    }
+        return incref(NotImplemented);
+    }
+    AUTO_DECREF(v2);
+
     if (mpz_sgn(v2->n) == 0) {
->>>>>>> e912efed
         raiseExcHelper(ZeroDivisionError, "division by zero");
     }
 
