--- conflicted
+++ resolved
@@ -1642,11 +1642,7 @@
     auto long_new = FunctionMetadata::create((void*)longNew<CXX>, UNKNOWN, 3, false, false,
                                              ParamNames({ "", "x", "base" }, "", ""), CXX);
     long_new->addVersion((void*)longNew<CAPI>, UNKNOWN, CAPI);
-<<<<<<< HEAD
-    long_cls->giveAttr("__new__", new BoxedFunction(long_new, { autoDecref(boxInt(0)), NULL }));
-=======
     long_cls->giveAttr("__new__", new BoxedFunction(long_new, { NULL, NULL }));
->>>>>>> eb3b2738
 
     long_cls->giveAttr("__mul__", new BoxedFunction(FunctionMetadata::create((void*)longMul, UNKNOWN, 2)));
     long_cls->giveAttr("__rmul__", incref(long_cls->getattr(autoDecref(internStringMortal("__mul__")))));
