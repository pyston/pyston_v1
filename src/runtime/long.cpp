--- conflicted
+++ resolved
@@ -751,6 +751,7 @@
 
     if (cls == long_cls)
         return l;
+    AUTO_DECREF(l);
 
     BoxedLong* rtn = new (cls) BoxedLong();
 
@@ -775,7 +776,7 @@
 
 Box* longToLong(Box* self) {
     if (self->cls == long_cls) {
-        return self;
+        return incref(self);
     } else {
         assert(PyLong_Check(self));
         BoxedLong* l = new BoxedLong();
@@ -854,7 +855,7 @@
         raiseExcHelper(TypeError, "descriptor '__pos__' requires a 'long' object but received a '%s'", getTypeName(v));
 
     if (v->cls == long_cls) {
-        return v;
+        return incref(v);
     } else {
         BoxedLong* r = new BoxedLong();
         mpz_init_set(r->n, v->n);
@@ -1009,7 +1010,8 @@
     Box* rhs = convertToLong(_rhs);
 
     if (rhs == NotImplemented)
-        return NotImplemented;
+        return rhs;
+    AUTO_DECREF(rhs);
 
     BoxedLong* rhs_long = static_cast<BoxedLong*>(rhs);
 
@@ -1041,29 +1043,21 @@
 
     Box* rhs = convertToLong(_rhs);
 
-<<<<<<< HEAD
-        BoxedLong* r = new BoxedLong();
-        mpz_init(r->n);
-        mpz_mul_2exp(r->n, v1->n, v2->n);
-        return r;
-    } else {
-        return incref(NotImplemented);
-    }
-=======
     if (rhs == NotImplemented)
-        return NotImplemented;
+        return rhs;
+    AUTO_DECREF(rhs);
 
     BoxedLong* rhs_long = static_cast<BoxedLong*>(rhs);
 
     return longLShiftLong(rhs_long, lhs);
->>>>>>> 9216f615
 }
 
 Box* longRShiftLong(BoxedLong* lhs, Box* _rhs) {
     Box* rhs = convertToLong(_rhs);
 
     if (rhs == NotImplemented)
-        return NotImplemented;
+        return rhs;
+    AUTO_DECREF(rhs);
 
     BoxedLong* rhs_long = static_cast<BoxedLong*>(rhs);
 
@@ -1093,17 +1087,9 @@
     Box* rhs = convertToLong(_rhs);
 
     if (rhs == NotImplemented)
-        return NotImplemented;
-
-<<<<<<< HEAD
-        BoxedLong* r = new BoxedLong();
-        mpz_init(r->n);
-        mpz_div_2exp(r->n, v1->n, v2->n);
-        return r;
-    } else {
-        return incref(NotImplemented);
-    }
-=======
+        return rhs;
+    AUTO_DECREF(rhs);
+
     BoxedLong* rhs_long = static_cast<BoxedLong*>(rhs);
 
     return longRShiftLong(rhs_long, lhs);
@@ -1115,13 +1101,13 @@
                        getTypeName(lhs));
 
     Box* rhs = convertToLong(_rhs);
+    AUTO_DECREF(rhs);
 
     if (!PyLong_Check(rhs))
-        return NotImplemented;
+        return incref(NotImplemented);
 
     BoxedLong* rhs_long = static_cast<BoxedLong*>(rhs);
     return BoxedTuple::create({ lhs, rhs_long });
->>>>>>> 9216f615
 }
 
 Box* longSub(BoxedLong* v1, Box* _v2) {
@@ -1155,7 +1141,7 @@
         raiseExcHelper(TypeError, "descriptor '__rsub__' requires a 'long' object but received a '%s'",
                        getTypeName(v1));
 
-    return longAdd(static_cast<BoxedLong*>(longNeg(v1)), _v2);
+    return longAdd(static_cast<BoxedLong*>(autoDecref(longNeg(v1))), _v2);
 }
 
 Box* longMul(BoxedLong* v1, Box* _v2) {
@@ -1256,7 +1242,7 @@
     if (PyLong_Check(lhs)) {
         return longMod((BoxedLong*)lhs, rhs);
     } else if (PyInt_Check(lhs)) {
-        return longMod(boxLong(((BoxedInt*)lhs)->n), rhs);
+        return longMod(autoDecref(boxLong(((BoxedInt*)lhs)->n)), rhs);
     } else {
         return incref(NotImplemented);
     }
@@ -1270,26 +1256,18 @@
     Box* rhs = convertToLong(_rhs);
 
     if (rhs == NotImplemented)
-        return NotImplemented;
+        return rhs;
+    AUTO_DECREF(rhs);
 
     BoxedLong* rhs_long = static_cast<BoxedLong*>(rhs);
 
     if (mpz_sgn(rhs_long->n) == 0)
         raiseExcHelper(ZeroDivisionError, "long division or modulo by zero");
 
-<<<<<<< HEAD
-        BoxedLong* q = new BoxedLong();
-        BoxedLong* r = new BoxedLong();
-        mpz_init(q->n);
-        mpz_init_set_si(r->n, rhs->n);
-        mpz_fdiv_qr(q->n, r->n, lhs->n, r->n);
-        return BoxedTuple::create({ q, r });
-    } else {
-        return incref(NotImplemented);
-    }
-=======
     BoxedLong* q = new BoxedLong();
     BoxedLong* r = new BoxedLong();
+    AUTO_DECREF(q);
+    AUTO_DECREF(r);
     mpz_init(q->n);
     mpz_init(r->n);
     mpz_fdiv_qr(q->n, r->n, lhs->n, rhs_long->n);
@@ -1312,12 +1290,12 @@
     Box* rhs = convertToLong(_rhs);
 
     if (rhs == NotImplemented)
-        return NotImplemented;
+        return rhs;
+    AUTO_DECREF(rhs);
 
     BoxedLong* rhs_long = static_cast<BoxedLong*>(rhs);
 
     return longDivmodLong(rhs_long, lhs);
->>>>>>> 9216f615
 }
 
 Box* longRdiv(BoxedLong* v1, Box* _v2) {
@@ -1439,41 +1417,22 @@
 
 Box* longPowLong(BoxedLong* lhs, Box* _rhs, Box* _mod) {
     BoxedLong* mod_long = nullptr;
-<<<<<<< HEAD
-    if (mod != None) {
-        if (PyLong_Check(mod)) {
-            mod_long = static_cast<BoxedLong*>(mod);
-        } else if (PyInt_Check(mod)) {
-            mod_long = boxLong(static_cast<BoxedInt*>(mod)->n);
-        } else {
-            return incref(NotImplemented);
-        }
-    }
-
-    BoxedLong* rhs_long = nullptr;
-    if (PyLong_Check(rhs)) {
-        rhs_long = static_cast<BoxedLong*>(rhs);
-    } else if (PyInt_Check(rhs)) {
-        rhs_long = boxLong(static_cast<BoxedInt*>(rhs)->n);
-    } else {
-        return incref(NotImplemented);
-    }
-=======
     if (_mod != None) {
         Box* mod = convertToLong(_mod);
 
         if (mod == NotImplemented)
-            return NotImplemented;
+            return mod;
 
         mod_long = static_cast<BoxedLong*>(mod);
     }
+    AUTO_XDECREF(mod_long);
 
     BoxedLong* rhs_long = nullptr;
     Box* rhs = convertToLong(_rhs);
 
     if (rhs == NotImplemented)
-        return NotImplemented;
->>>>>>> 9216f615
+        return rhs;
+    AUTO_DECREF(rhs);
 
     rhs_long = static_cast<BoxedLong*>(rhs);
 
@@ -1485,21 +1444,21 @@
             raiseExcHelper(ValueError, "pow() 3rd argument cannot be 0");
     }
 
-    BoxedLong* r = new BoxedLong();
-    mpz_init(r->n);
-
     if (mpz_sgn(rhs_long->n) == -1) {
         BoxedFloat* rhs_float = static_cast<BoxedFloat*>(longToFloat(rhs_long));
         BoxedFloat* lhs_float = static_cast<BoxedFloat*>(longToFloat(lhs));
         return boxFloat(pow_float_float(lhs_float->d, rhs_float->d));
     }
+
+    BoxedLong* r = new BoxedLong();
+    mpz_init(r->n);
 
     if (_mod != None) {
         mpz_powm(r->n, lhs->n, rhs_long->n, mod_long->n);
         if (mpz_sgn(r->n) == 0)
             return r;
         if (mpz_sgn(mod_long->n) < 0)
-            return longAdd(r, mod_long);
+            return longAdd(autoDecref(r), mod_long);
     } else {
         if (mpz_fits_ulong_p(rhs_long->n)) {
             uint64_t n2 = mpz_get_ui(rhs_long->n);
@@ -1535,7 +1494,8 @@
     Box* rhs = convertToLong(_rhs);
 
     if (rhs == NotImplemented)
-        return NotImplemented;
+        return rhs;
+    AUTO_DECREF(rhs);
 
     BoxedLong* rhs_long = static_cast<BoxedLong*>(rhs);
     return longPowLong(rhs_long, lhs, mod);
