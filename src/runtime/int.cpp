--- conflicted
+++ resolved
@@ -1477,14 +1477,8 @@
     static PyNumberMethods int_as_number;
     int_cls->tp_as_number = &int_as_number;
 
-<<<<<<< HEAD
-    for (int i = 0; i < NUM_INTERNED_INTS; i++) {
-        interned_ints[i] = new BoxedInt(i);
-=======
     for (int i = MIN_INTERNED_INT; i <= MAX_INTERNED_INT; i++) {
         interned_ints[-MIN_INTERNED_INT + i] = new BoxedInt(i);
-        gc::registerPermanentRoot(interned_ints[-MIN_INTERNED_INT + i]);
->>>>>>> c13bfd11
     }
 
     int_cls->giveAttr("__getnewargs__", new BoxedFunction(FunctionMetadata::create((void*)int_getnewargs, UNKNOWN, 1,
