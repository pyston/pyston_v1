// Copyright (c) 2014-2015 Dropbox, Inc.
//
// Licensed under the Apache License, Version 2.0 (the "License");
// you may not use this file except in compliance with the License.
// You may obtain a copy of the License at
//
//    http://www.apache.org/licenses/LICENSE-2.0
//
// Unless required by applicable law or agreed to in writing, software
// distributed under the License is distributed on an "AS IS" BASIS,
// WITHOUT WARRANTIES OR CONDITIONS OF ANY KIND, either express or implied.
// See the License for the specific language governing permissions and
// limitations under the License.

#include "runtime/int.h"

#include <cmath>
#include <sstream>

#include "capi/typeobject.h"
#include "core/ast.h"
#include "core/common.h"
#include "core/options.h"
#include "core/stats.h"
#include "core/types.h"
#include "runtime/float.h"
#include "runtime/inline/boxing.h"
#include "runtime/long.h"
#include "runtime/objmodel.h"
#include "runtime/types.h"
#include "runtime/util.h"

extern "C" PyObject* float_pow(PyObject* v, PyObject* w, PyObject* z) noexcept;

namespace pyston {

extern "C" long PyInt_GetMax() noexcept {
    return LONG_MAX; /* To initialize sys.maxint */
}

/* Integers are quite normal objects, to make object handling uniform.
   (Using odd pointers to represent integers would save much space
   but require extra checks for this special case throughout the code.)
   Since a typical Python program spends much of its time allocating
   and deallocating integers, these operations should be very fast.
   Therefore we use a dedicated allocation scheme with a much lower
   overhead (in space and time) than straight malloc(): a simple
   dedicated free list, filled when necessary with memory from malloc().

   block_list is a singly-linked list of all PyIntBlocks ever allocated,
   linked via their next members.  PyIntBlocks are never returned to the
   system before shutdown (PyInt_Fini).

   free_list is a singly-linked list of available PyIntObjects, linked
   via abuse of their ob_type members.
*/

#define BLOCK_SIZE      1000    /* 1K less typical malloc overhead */
#define BHEAD_SIZE      8       /* Enough for a 64-bit pointer */
#define N_INTOBJECTS    ((BLOCK_SIZE - BHEAD_SIZE) / sizeof(PyIntObject))

struct _intblock {
    struct _intblock *next;
    PyIntObject objects[N_INTOBJECTS];
};

typedef struct _intblock PyIntBlock;

static PyIntBlock *block_list = NULL;
PyIntObject *BoxedInt::free_list = NULL;

PyIntObject* BoxedInt::fill_free_list(void) noexcept {
    PyIntObject* p, *q;
    /* Python's object allocator isn't appropriate for large blocks. */
    p = (PyIntObject*)PyMem_MALLOC(sizeof(PyIntBlock));
    if (p == NULL)
        return (PyIntObject*)PyErr_NoMemory();
    ((PyIntBlock*)p)->next = block_list;
    block_list = (PyIntBlock*)p;
    /* Link the int objects together, from rear to front, then return
       the address of the last int object in the block. */
    p = &((PyIntBlock*)p)->objects[0];
    q = p + N_INTOBJECTS;
    while (--q > p)
        q->ob_type = (struct _typeobject*)(q - 1);
    q->ob_type = NULL;
    return p + N_INTOBJECTS - 1;
}

void BoxedInt::tp_dealloc(Box* v) noexcept {
#ifdef DISABLE_INT_FREELIST
    v->cls->tp_free(v);
#else
    if (PyInt_CheckExact(v)) {
        BoxedInt::tp_free(v);
    } else {
        v->cls->tp_free(v);
    }
#endif
}

void BoxedInt::tp_free(void* b) noexcept {
#ifdef DISABLE_INT_FREELIST
    assert(0);
#endif
    PyIntObject* v = static_cast<PyIntObject*>(b);
    v->ob_type = (struct _typeobject *)free_list;
    free_list = v;
}

extern "C" unsigned long PyInt_AsUnsignedLongMask(PyObject* op) noexcept {
    if (op && PyInt_Check(op))
        return PyInt_AS_LONG((PyIntObject*)op);
    if (op && PyLong_Check(op))
        return PyLong_AsUnsignedLongMask(op);
    Py_FatalError("unimplemented");
}

extern "C" long PyInt_AsLong(PyObject* op) noexcept {
    // This method should do quite a bit more, including checking tp_as_number->nb_int (or calling __int__?)

    if (PyInt_Check(op))
        return static_cast<BoxedInt*>(op)->n;

    if (op->cls == long_cls)
        return PyLong_AsLong(op);

    PyErr_SetString(PyExc_TypeError, "an integer is required");
    return -1;
}

extern "C" Py_ssize_t PyInt_AsSsize_t(PyObject* op) noexcept {
    if (op == NULL) {
        PyErr_SetString(PyExc_TypeError, "an integer is required");
        return -1;
    }

    if (PyInt_Check(op))
        return ((BoxedInt*)op)->n;
    if (PyLong_Check(op))
        return _PyLong_AsSsize_t(op);
#if SIZEOF_SIZE_T == SIZEOF_LONG
    return PyInt_AsLong(op);
#else
    RELEASE_ASSERT("not implemented", "");
#endif
}

extern "C" PyObject* PyInt_FromSize_t(size_t ival) noexcept {
    RELEASE_ASSERT(ival <= LONG_MAX, "");
    return boxInt(ival);
}

extern "C" PyObject* PyInt_FromSsize_t(Py_ssize_t ival) noexcept {
    return boxInt(ival);
}

extern "C" PyObject* PyInt_FromLong(long n) noexcept {
    return boxInt(n);
}

/* Convert an integer to a decimal string.  On many platforms, this
   will be significantly faster than the general arbitrary-base
   conversion machinery in _PyInt_Format, thanks to optimization
   opportunities offered by division by a compile-time constant. */
static Box* int_to_decimal_string(BoxedInt* v) noexcept {
    char buf[sizeof(long) * CHAR_BIT / 3 + 6], *p, *bufend;
    long n = v->n;
    unsigned long absn;
    p = bufend = buf + sizeof(buf);
    absn = n < 0 ? 0UL - n : n;
    do {
        *--p = '0' + (char)(absn % 10);
        absn /= 10;
    } while (absn);
    if (n < 0)
        *--p = '-';
    return PyString_FromStringAndSize(p, bufend - p);
}

extern "C" PyAPI_FUNC(PyObject*) _PyInt_Format(PyIntObject* v, int base, int newstyle) noexcept {
    BoxedInt* bint = reinterpret_cast<BoxedInt*>(v);
    RELEASE_ASSERT(PyInt_Check(bint), "");

    /* There are no doubt many, many ways to optimize this, using code
       similar to _PyLong_Format */
    long n = bint->n;
    int negative = n < 0;
    int is_zero = n == 0;

    /* For the reasoning behind this size, see
       http://c-faq.com/misc/hexio.html. Then, add a few bytes for
       the possible sign and prefix "0[box]" */
    char buf[sizeof(n) * CHAR_BIT + 6];

    /* Start by pointing to the end of the buffer.  We fill in from
       the back forward. */
    char* p = &buf[sizeof(buf)];

    assert(base >= 2 && base <= 36);

    /* Special case base 10, for speed */
    if (base == 10)
        return int_to_decimal_string(bint);

    do {
        /* I'd use i_divmod, except it doesn't produce the results
           I want when n is negative.  So just duplicate the salient
           part here. */
        long div = n / base;
        long mod = n - div * base;

        /* convert abs(mod) to the right character in [0-9, a-z] */
        char cdigit = (char)(mod < 0 ? -mod : mod);
        cdigit += (cdigit < 10) ? '0' : 'a' - 10;
        *--p = cdigit;

        n = div;
    } while (n);

    if (base == 2) {
        *--p = 'b';
        *--p = '0';
    } else if (base == 8) {
        if (newstyle) {
            *--p = 'o';
            *--p = '0';
        } else if (!is_zero)
            *--p = '0';
    } else if (base == 16) {
        *--p = 'x';
        *--p = '0';
    } else {
        *--p = '#';
        *--p = '0' + base % 10;
        if (base > 10)
            *--p = '0' + base / 10;
    }
    if (negative)
        *--p = '-';

    return PyString_FromStringAndSize(p, &buf[sizeof(buf)] - p);
}

extern "C" int _PyInt_AsInt(PyObject* obj) noexcept {
    long result = PyInt_AsLong(obj);
    if (result == -1 && PyErr_Occurred())
        return -1;
    if (result > INT_MAX || result < INT_MIN) {
        PyErr_SetString(PyExc_OverflowError, "Python int too large to convert to C int");
        return -1;
    }
    return (int)result;
}

#ifdef HAVE_LONG_LONG
extern "C" unsigned PY_LONG_LONG PyInt_AsUnsignedLongLongMask(register PyObject* op) noexcept {
    Py_FatalError("unimplemented");

    unsigned PY_LONG_LONG val = 0;

    return val;
}
#endif

extern "C" PyObject* PyInt_FromString(const char* s, char** pend, int base) noexcept {
    char* end;
    long x;
    Py_ssize_t slen;
    PyObject* sobj, *srepr;

    if ((base != 0 && base < 2) || base > 36) {
        PyErr_SetString(PyExc_ValueError, "int() base must be >= 2 and <= 36");
        return NULL;
    }

    while (*s && isspace(Py_CHARMASK(*s)))
        s++;
    errno = 0;
    if (base == 0 && s[0] == '0') {
        x = (long)PyOS_strtoul(const_cast<char*>(s), &end, base);
        if (x < 0)
            return PyLong_FromString(s, pend, base);
    } else
        x = PyOS_strtol(const_cast<char*>(s), &end, base);
    if (end == s || !isalnum(Py_CHARMASK(end[-1])))
        goto bad;
    while (*end && isspace(Py_CHARMASK(*end)))
        end++;
    if (*end != '\0') {
    bad:
        slen = strlen(s) < 200 ? strlen(s) : 200;

        // Pyston addition: try to avoid doing the string repr if possible.
        bool use_fast = true;
        for (int i = 0; i < slen; i++) {
            char c = s[i];
            if (c == '\'' || c == '\\' || c == '\t' || c == '\n' || c == '\r' || c < ' ' || c >= 0x7f) {
                use_fast = false;
                break;
            }
        }
        if (use_fast) {
            PyErr_Format(PyExc_ValueError, "invalid literal for int() with base %d: '%.200s'", base, s);
            return NULL;
        }

        sobj = PyString_FromStringAndSize(s, slen);
        if (sobj == NULL)
            return NULL;
        srepr = PyObject_Repr(sobj);
        Py_DECREF(sobj);
        if (srepr == NULL)
            return NULL;
        PyErr_Format(PyExc_ValueError, "invalid literal for int() with base %d: %s", base, PyString_AS_STRING(srepr));
        Py_DECREF(srepr);
        return NULL;
    } else if (errno != 0)
        return PyLong_FromString(s, pend, base);
    if (pend)
        *pend = end;
    return PyInt_FromLong(x);
}

#ifdef Py_USING_UNICODE
extern "C" PyObject* PyInt_FromUnicode(Py_UNICODE* s, Py_ssize_t length, int base) noexcept {
    PyObject* result;
    char* buffer = (char*)malloc(length + 1);

    if (buffer == NULL)
        return PyErr_NoMemory();

    if (PyUnicode_EncodeDecimal(s, length, buffer, NULL)) {
        free(buffer);
        return NULL;
    }
    result = PyInt_FromString(buffer, NULL, base);
    free(buffer);
    return result;
}
#endif

BoxedInt* interned_ints[NUM_INTERNED_INTS];

// If we don't have fast overflow-checking builtins, provide some slow variants:
#if !__has_builtin(__builtin_saddl_overflow)

#ifdef __clang__
#error "shouldn't be defining the slow versions of these for clang"
#endif

bool __builtin_saddl_overflow(i64 lhs, i64 rhs, i64* result) {
    __int128 r = (__int128)lhs + (__int128)rhs;
    if (r > (__int128)PYSTON_INT_MAX)
        return true;
    if (r < (__int128)PYSTON_INT_MIN)
        return true;
    *result = (i64)r;
    return false;
}
bool __builtin_ssubl_overflow(i64 lhs, i64 rhs, i64* result) {
    __int128 r = (__int128)lhs - (__int128)rhs;
    if (r > (__int128)PYSTON_INT_MAX)
        return true;
    if (r < (__int128)PYSTON_INT_MIN)
        return true;
    *result = (i64)r;
    return false;
}
bool __builtin_smull_overflow(i64 lhs, i64 rhs, i64* result) {
    __int128 r = (__int128)lhs * (__int128)rhs;
    if (r > (__int128)PYSTON_INT_MAX)
        return true;
    if (r < (__int128)PYSTON_INT_MIN)
        return true;
    *result = (i64)r;
    return false;
}

#endif

extern "C" Box* add_i64_i64(i64 lhs, i64 rhs) {
    i64 result;
    if (!__builtin_saddl_overflow(lhs, rhs, &result))
        return boxInt(result);
    return longAdd(autoDecref(boxLong(lhs)), autoDecref(boxLong(rhs)));
}

extern "C" Box* sub_i64_i64(i64 lhs, i64 rhs) {
    i64 result;
    if (!__builtin_ssubl_overflow(lhs, rhs, &result))
        return boxInt(result);
    return longSub(autoDecref(boxLong(lhs)), autoDecref(boxLong(rhs)));
}

extern "C" Box* div_i64_i64(i64 lhs, i64 rhs) {
    if (rhs == 0) {
        raiseExcHelper(ZeroDivisionError, "integer division or modulo by zero");
    }

// It's possible for division to overflow:
#if PYSTON_INT_MIN < -PYSTON_INT_MAX
    static_assert(PYSTON_INT_MIN == -PYSTON_INT_MAX - 1, "");

    if (lhs == PYSTON_INT_MIN && rhs == -1) {
        return longDiv(autoDecref(boxLong(lhs)), autoDecref(boxLong(rhs)));
    }
#endif

    i64 div_result, mod_result;
    div_result = lhs / rhs;
    /* div_result * rhs can overflow on platforms where lhs/rhs gives floor(lhs/rhs)
     * for lhs and rhs with differing signs. (This is unusual
     * behaviour, and C99 prohibits it, but it's allowed by C89;
     * for an example of overflow, take lhs = LONG_MIN, rhs = 5 or lhs =
     * LONG_MAX, rhs = -5.)  However, lhs - div_result*rhs is always
     * representable as a long, since it lies strictly between
     * -abs(rhs) and abs(rhs).  We add casts to avoid intermediate
     * overflow.
     */
    mod_result = (i64)(lhs - (unsigned long)div_result * rhs);
    /* If the signs of lhs and rhs differ, and the remainder is non-0,
     * C89 doesn't define whether div_result is now the floor or the
     * ceiling of the infinitely precise quotient.  We want the floor,
     * and we have it iff the remainder's sign matches rhs's.
     */
    if (mod_result && ((rhs ^ mod_result) < 0) /* i.e. and signs differ */) {
        mod_result += rhs;
        --div_result;
        assert(mod_result && ((rhs ^ mod_result) >= 0));
    }

    return boxInt(div_result);
}

extern "C" i64 mod_i64_i64(i64 lhs, i64 rhs) {
    if (rhs == 0) {
        raiseExcHelper(ZeroDivisionError, "integer division or modulo by zero");
    }
    // I don't think this can overflow:
    if (lhs < 0 && rhs > 0)
        return ((lhs + 1) % rhs) + (rhs - 1);
    if (lhs > 0 && rhs < 0)
        return ((lhs - 1) % rhs) + (rhs + 1);
    return lhs % rhs;
}

extern "C" Box* pow_i64_i64(i64 lhs, i64 rhs, Box* mod) {
    if (mod != None) {
        if (!PyInt_Check(mod)) {
            return NotImplemented;
        }
        BoxedInt* mod_int = static_cast<BoxedInt*>(mod);
        if (mod_int->n == 0) {
            raiseExcHelper(ValueError, "pow() 3rd argument cannot be 0");
        }
    }

    i64 orig_rhs = rhs;
    i64 rtn = 1, curpow = lhs;

    if (rhs < 0)
        // already checked, rhs is a integer,
        // and mod will be None in this case.
        return boxFloat(pow_float_float(lhs, rhs));

    // let longPow do the checks.
    return longPow(autoDecref(boxLong(lhs)), autoDecref(boxLong(rhs)), mod);
}

extern "C" Box* mul_i64_i64(i64 lhs, i64 rhs) {
    i64 result;
    if (!__builtin_smull_overflow(lhs, rhs, &result))
        return boxInt(result);
    return longMul(autoDecref(boxLong(lhs)), autoDecref(boxLong(rhs)));
}

extern "C" Box* intAddInt(BoxedInt* lhs, BoxedInt* rhs) {
    assert(PyInt_Check(lhs));
    assert(PyInt_Check(rhs));
    return add_i64_i64(lhs->n, rhs->n);
}

extern "C" Box* intAddFloat(BoxedInt* lhs, BoxedFloat* rhs) {
    assert(PyInt_Check(lhs));
    assert(PyFloat_Check(rhs));
    return boxFloat(lhs->n + rhs->d);
}

extern "C" Box* intAdd(BoxedInt* lhs, Box* rhs) {
    if (!PyInt_Check(lhs))
        raiseExcHelper(TypeError, "descriptor '__add__' requires a 'int' object but received a '%s'", getTypeName(lhs));

    if (PyInt_Check(rhs)) {
        BoxedInt* rhs_int = static_cast<BoxedInt*>(rhs);
        return add_i64_i64(lhs->n, rhs_int->n);
    } else if (PyFloat_Check(rhs)) {
        BoxedFloat* rhs_float = static_cast<BoxedFloat*>(rhs);
        return boxFloat(lhs->n + rhs_float->d);
    } else {
        return incref(NotImplemented);
    }
}

Box* intRAdd(BoxedInt* lhs, Box* rhs) {
    if (!PyInt_Check(lhs))
        raiseExcHelper(TypeError, "descriptor '__radd__' requires a 'int' object but received a '%s'",
                       getTypeName(lhs));

    if (PyInt_Check(rhs)) {
        BoxedInt* rhs_int = static_cast<BoxedInt*>(rhs);
        return add_i64_i64(lhs->n, rhs_int->n);
    } else {
        return NotImplemented;
    }
}

extern "C" Box* intAndInt(BoxedInt* lhs, BoxedInt* rhs) {
    assert(PyInt_Check(lhs));
    assert(PyInt_Check(rhs));
    return boxInt(lhs->n & rhs->n);
}

extern "C" Box* intAnd(BoxedInt* lhs, Box* rhs) {
    if (!PyInt_Check(lhs))
        raiseExcHelper(TypeError, "descriptor '__and__' requires a 'int' object but received a '%s'", getTypeName(lhs));

    if (!PyInt_Check(rhs)) {
        return incref(NotImplemented);
    }
    BoxedInt* rhs_int = static_cast<BoxedInt*>(rhs);
    return boxInt(lhs->n & rhs_int->n);
}

Box* intRAnd(BoxedInt* lhs, Box* rhs) {
    if (!PyInt_Check(lhs))
        raiseExcHelper(TypeError, "descriptor '__rand__' requires a 'int' object but received a '%s'",
                       getTypeName(lhs));

    if (!PyInt_Check(rhs)) {
        return NotImplemented;
    }
    BoxedInt* rhs_int = static_cast<BoxedInt*>(rhs);
    return boxInt(lhs->n & rhs_int->n);
}

extern "C" Box* intOrInt(BoxedInt* lhs, BoxedInt* rhs) {
    assert(PyInt_Check(lhs));
    assert(PyInt_Check(rhs));
    return boxInt(lhs->n | rhs->n);
}

extern "C" Box* intOr(BoxedInt* lhs, Box* rhs) {
    if (!PyInt_Check(lhs))
        raiseExcHelper(TypeError, "descriptor '__or__' requires a 'int' object but received a '%s'", getTypeName(lhs));

    if (!PyInt_Check(rhs)) {
        return incref(NotImplemented);
    }
    BoxedInt* rhs_int = static_cast<BoxedInt*>(rhs);
    return boxInt(lhs->n | rhs_int->n);
}

Box* intROr(BoxedInt* lhs, Box* rhs) {
    if (!PyInt_Check(lhs))
        raiseExcHelper(TypeError, "descriptor '__ror__' requires a 'int' object but received a '%s'", getTypeName(lhs));

    if (!PyInt_Check(rhs)) {
        return NotImplemented;
    }
    BoxedInt* rhs_int = static_cast<BoxedInt*>(rhs);
    return boxInt(lhs->n | rhs_int->n);
}

extern "C" Box* intXorInt(BoxedInt* lhs, BoxedInt* rhs) {
    assert(PyInt_Check(lhs));
    assert(PyInt_Check(rhs));
    return boxInt(lhs->n ^ rhs->n);
}

extern "C" Box* intXor(BoxedInt* lhs, Box* rhs) {
    if (!PyInt_Check(lhs))
        raiseExcHelper(TypeError, "descriptor '__xor__' requires a 'int' object but received a '%s'", getTypeName(lhs));

    if (!PyInt_Check(rhs)) {
        return incref(NotImplemented);
    }
    BoxedInt* rhs_int = static_cast<BoxedInt*>(rhs);
    return boxInt(lhs->n ^ rhs_int->n);
}

Box* intRXor(BoxedInt* lhs, Box* rhs) {
    if (!PyInt_Check(lhs))
        raiseExcHelper(TypeError, "descriptor '__rxor__' requires a 'int' object but received a '%s'",
                       getTypeName(lhs));

    if (!PyInt_Check(rhs)) {
        return NotImplemented;
    }
    BoxedInt* rhs_int = static_cast<BoxedInt*>(rhs);
    return boxInt(lhs->n ^ rhs_int->n);
}

extern "C" Box* intDivInt(BoxedInt* lhs, BoxedInt* rhs) {
    assert(PyInt_Check(lhs));
    assert(PyInt_Check(rhs));
    return div_i64_i64(lhs->n, rhs->n);
}

extern "C" Box* intDivFloat(BoxedInt* lhs, BoxedFloat* rhs) {
    assert(PyInt_Check(lhs));
    assert(PyFloat_Check(rhs));

    if (rhs->d == 0) {
        raiseExcHelper(ZeroDivisionError, "float divide by zero");
    }
    return boxFloat(lhs->n / rhs->d);
}

extern "C" Box* intDiv(BoxedInt* lhs, Box* rhs) {
    if (!PyInt_Check(lhs))
        raiseExcHelper(TypeError, "descriptor '__div__' requires a 'int' object but received a '%s'", getTypeName(lhs));

    if (PyInt_Check(rhs)) {
        return intDivInt(lhs, static_cast<BoxedInt*>(rhs));
    } else if (PyFloat_Check(rhs)) {
        return intDivFloat(lhs, static_cast<BoxedFloat*>(rhs));
    } else {
        return incref(NotImplemented);
    }
}

Box* intRDiv(BoxedInt* lhs, Box* rhs) {
    if (!PyInt_Check(lhs))
        raiseExcHelper(TypeError, "descriptor '__rdiv__' requires a 'int' object but received a '%s'",
                       getTypeName(lhs));

    if (PyInt_Check(rhs)) {
        return div_i64_i64(static_cast<BoxedInt*>(rhs)->n, lhs->n);
    } else {
        return NotImplemented;
    }
}

extern "C" Box* intFloordivInt(BoxedInt* lhs, BoxedInt* rhs) {
    assert(PyInt_Check(lhs));
    assert(PyInt_Check(rhs));
    return div_i64_i64(lhs->n, rhs->n);
}

extern "C" Box* intFloordivFloat(BoxedInt* lhs, BoxedFloat* rhs) {
    assert(PyInt_Check(lhs));
    assert(PyFloat_Check(rhs));

    if (rhs->d == 0) {
        raiseExcHelper(ZeroDivisionError, "float divide by zero");
    }
    return boxFloat(floor(lhs->n / rhs->d));
}

extern "C" Box* intFloordiv(BoxedInt* lhs, Box* rhs) {
    if (!PyInt_Check(lhs))
        raiseExcHelper(TypeError, "descriptor '__floordiv__' requires a 'int' object but received a '%s'",
                       getTypeName(lhs));

    if (PyInt_Check(rhs)) {
        return intFloordivInt(lhs, static_cast<BoxedInt*>(rhs));
    } else if (PyFloat_Check(rhs)) {
        return intFloordivFloat(lhs, static_cast<BoxedFloat*>(rhs));
    } else {
        return incref(NotImplemented);
    }
}

Box* intRFloordiv(BoxedInt* lhs, Box* rhs) {
    if (!PyInt_Check(lhs))
        raiseExcHelper(TypeError, "descriptor '__rfloordiv__' requires a 'int' object but received a '%s'",
                       getTypeName(lhs));

    if (!PyInt_Check(rhs)) {
        return NotImplemented;
    }

    return div_i64_i64(static_cast<BoxedInt*>(rhs)->n, lhs->n);
}

extern "C" Box* intTruedivInt(BoxedInt* lhs, BoxedInt* rhs) {
    assert(PyInt_Check(lhs));
    assert(PyInt_Check(rhs));

    if (rhs->n == 0) {
        raiseExcHelper(ZeroDivisionError, "division by zero");
    }
    return boxFloat(lhs->n / (double)rhs->n);
}

extern "C" Box* intTruedivFloat(BoxedInt* lhs, BoxedFloat* rhs) {
    assert(PyInt_Check(lhs));
    assert(PyFloat_Check(rhs));

    if (rhs->d == 0) {
        raiseExcHelper(ZeroDivisionError, "division by zero");
    }
    return boxFloat(lhs->n / rhs->d);
}

extern "C" Box* intTruediv(BoxedInt* lhs, Box* rhs) {
    if (!PyInt_Check(lhs))
        raiseExcHelper(TypeError, "descriptor '__truediv__' requires a 'int' object but received a '%s'",
                       getTypeName(lhs));

    if (PyInt_Check(rhs)) {
        return intTruedivInt(lhs, static_cast<BoxedInt*>(rhs));
    } else if (PyFloat_Check(rhs)) {
        return intTruedivFloat(lhs, static_cast<BoxedFloat*>(rhs));
    } else {
        return incref(NotImplemented);
    }
}

Box* intRTruediv(BoxedInt* lhs, Box* rhs) {
    if (!PyInt_Check(lhs))
        raiseExcHelper(TypeError, "descriptor '__rtruediv__' requires a 'int' object but received a '%s'",
                       getTypeName(lhs));

    if (PyInt_Check(rhs)) {
        return intTruedivInt(static_cast<BoxedInt*>(rhs), lhs);
    } else {
        return NotImplemented;
    }
}

extern "C" Box* intLShiftInt(BoxedInt* lhs, BoxedInt* rhs) {
    assert(PyInt_Check(lhs));
    assert(PyInt_Check(rhs));

    if (rhs->n < 0)
        raiseExcHelper(ValueError, "negative shift count");

    bool undefined = rhs->n >= sizeof(rhs->n) * 8;
    if (!undefined) {
        int64_t res = lhs->n << rhs->n;
        if ((res >> rhs->n) == lhs->n)
            return boxInt(lhs->n << rhs->n);
    }
    return longLShiftLong(autoDecref(boxLong(lhs->n)), rhs);
}

extern "C" Box* intLShift(BoxedInt* lhs, Box* rhs) {
    if (!PyInt_Check(lhs))
        raiseExcHelper(TypeError, "descriptor '__lshift__' requires a 'int' object but received a '%s'",
                       getTypeName(lhs));

<<<<<<< HEAD
    if (rhs->cls == long_cls)
        return longLShiftLong(autoDecref(boxLong(lhs->n)), rhs);
=======
    if (PyLong_Check(rhs))
        return longLShiftLong(boxLong(lhs->n), rhs);
>>>>>>> 91cd46b6

    if (!PyInt_Check(rhs)) {
        return incref(NotImplemented);
    }
    BoxedInt* rhs_int = static_cast<BoxedInt*>(rhs);
    return intLShiftInt(lhs, rhs_int);
}

Box* intRLShift(BoxedInt* lhs, Box* rhs) {
    if (!PyInt_Check(lhs))
        raiseExcHelper(TypeError, "descriptor '__rlshift__' requires a 'int' object but received a '%s'",
                       getTypeName(lhs));


    if (!PyInt_Check(rhs)) {
        return NotImplemented;
    }
    BoxedInt* rhs_int = static_cast<BoxedInt*>(rhs);
    return intLShiftInt(rhs_int, lhs);
}

extern "C" Box* intModInt(BoxedInt* lhs, BoxedInt* rhs) {
    assert(PyInt_Check(lhs));
    assert(PyInt_Check(rhs));
    return boxInt(mod_i64_i64(lhs->n, rhs->n));
}

extern "C" Box* intMod(BoxedInt* lhs, Box* rhs) {
    if (!PyInt_Check(lhs))
        raiseExcHelper(TypeError, "descriptor '__mod__' requires a 'int' object but received a '%s'", getTypeName(lhs));

    if (!PyInt_Check(rhs)) {
        return incref(NotImplemented);
    }
    BoxedInt* rhs_int = static_cast<BoxedInt*>(rhs);
    return boxInt(mod_i64_i64(lhs->n, rhs_int->n));
}

Box* intRMod(BoxedInt* lhs, Box* rhs) {
    if (!PyInt_Check(lhs))
        raiseExcHelper(TypeError, "descriptor '__rmod__' requires a 'int' object but received a '%s'",
                       getTypeName(lhs));

    if (!PyInt_Check(rhs)) {
        return NotImplemented;
    }
    BoxedInt* rhs_int = static_cast<BoxedInt*>(rhs);
    return boxInt(mod_i64_i64(rhs_int->n, lhs->n));
}

extern "C" Box* intDivmod(BoxedInt* lhs, Box* rhs) {
    if (!PyInt_Check(lhs))
        raiseExcHelper(TypeError, "descriptor '__divmod__' requires a 'int' object but received a '%s'",
                       getTypeName(lhs));

    Box* divResult = intDiv(lhs, rhs);

    if (divResult == NotImplemented) {
        return divResult;
    }

    AUTO_DECREF(divResult);

    Box* modResult = intMod(lhs, rhs);

    if (modResult == NotImplemented) {
        return modResult;
    }

    AUTO_DECREF(modResult);

    Box* arg[2] = { divResult, modResult };
    return createTuple(2, arg);
}

Box* intRDivmod(BoxedInt* lhs, Box* rhs) {
    if (!PyInt_Check(lhs))
        raiseExcHelper(TypeError, "descriptor '__rdivmod__' requires a 'int' object but received a '%s'",
                       getTypeName(lhs));

    if (!PyInt_Check(rhs)) {
        return NotImplemented;
    }
    return intDivmod(static_cast<BoxedInt*>(rhs), lhs);
}

extern "C" Box* intMulInt(BoxedInt* lhs, BoxedInt* rhs) {
    assert(PyInt_Check(lhs));
    assert(PyInt_Check(rhs));
    return mul_i64_i64(lhs->n, rhs->n);
}

extern "C" Box* intMulFloat(BoxedInt* lhs, BoxedFloat* rhs) {
    assert(PyInt_Check(lhs));
    assert(PyFloat_Check(rhs));
    return boxFloat(lhs->n * rhs->d);
}

extern "C" Box* intMul(BoxedInt* lhs, Box* rhs) {
    if (!PyInt_Check(lhs))
        raiseExcHelper(TypeError, "descriptor '__mul__' requires a 'int' object but received a '%s'", getTypeName(lhs));

    if (PyInt_Check(rhs)) {
        BoxedInt* rhs_int = static_cast<BoxedInt*>(rhs);
        return intMulInt(lhs, rhs_int);
    } else if (PyFloat_Check(rhs)) {
        BoxedFloat* rhs_float = static_cast<BoxedFloat*>(rhs);
        return intMulFloat(lhs, rhs_float);
    } else {
        return incref(NotImplemented);
    }
}

Box* intRMul(BoxedInt* lhs, Box* rhs) {
    if (!PyInt_Check(lhs))
        raiseExcHelper(TypeError, "descriptor '__rmul__' requires a 'int' object but received a '%s'",
                       getTypeName(lhs));

    if (!PyInt_Check(rhs))
        return NotImplemented;

    return intMul(lhs, rhs);
}

static void _addFuncPow(const char* name, ConcreteCompilerType* rtn_type, void* float_func, void* int_func) {
    std::vector<ConcreteCompilerType*> v_ifu{ BOXED_INT, BOXED_FLOAT, UNKNOWN };
    std::vector<ConcreteCompilerType*> v_uuu{ UNKNOWN, UNKNOWN, UNKNOWN };

    FunctionMetadata* md = new FunctionMetadata(3, false, false);
    md->addVersion(float_func, UNKNOWN, v_ifu);
    md->addVersion(int_func, UNKNOWN, v_uuu);
    int_cls->giveAttr(name, new BoxedFunction(md, { None }));
}

extern "C" Box* intPowLong(BoxedInt* lhs, BoxedLong* rhs, Box* mod) {
    assert(PyInt_Check(lhs));
    assert(PyLong_Check(rhs));
    BoxedLong* lhs_long = boxLong(lhs->n);
    return longPow(autoDecref(lhs_long), rhs, mod);
}

extern "C" Box* intPowFloat(BoxedInt* lhs, BoxedFloat* rhs, Box* mod) {
    assert(PyInt_Check(lhs));
    assert(PyFloat_Check(rhs));

    if (mod != None) {
        raiseExcHelper(TypeError, "pow() 3rd argument not allowed unless all arguments are integers");
    }
    return boxFloat(pow_float_float(lhs->n, rhs->d));
}

extern "C" Box* intPow(BoxedInt* lhs, Box* rhs, Box* mod) {
    if (!PyInt_Check(lhs))
        raiseExcHelper(TypeError, "descriptor '__pow__' requires a 'int' object but received a '%s'", getTypeName(lhs));

    if (PyLong_Check(rhs))
        return intPowLong(lhs, static_cast<BoxedLong*>(rhs), mod);
    else if (PyFloat_Check(rhs))
        return intPowFloat(lhs, static_cast<BoxedFloat*>(rhs), mod);
    else if (!PyInt_Check(rhs))
        return incref(NotImplemented);

    BoxedInt* rhs_int = static_cast<BoxedInt*>(rhs);
    if (mod != None) {
        if (rhs_int->n < 0)
            raiseExcHelper(TypeError, "pow() 2nd argument "
                                      "cannot be negative when 3rd argument specified");
    }

    Box* rtn = pow_i64_i64(lhs->n, rhs_int->n, mod);
    if (PyLong_Check(rtn))
        return longInt(autoDecref(rtn));
    return rtn;
}

Box* intRPow(BoxedInt* lhs, Box* rhs, Box* mod) {
    if (!PyInt_Check(lhs))
        raiseExcHelper(TypeError, "descriptor '__rpow__' requires a 'int' object but received a '%s'",
                       getTypeName(lhs));

    if (!PyInt_Check(rhs))
        return NotImplemented;
    BoxedInt* rhs_int = static_cast<BoxedInt*>(rhs);
    if (mod != None) {
        if (lhs->n < 0)
            raiseExcHelper(TypeError, "pow() 2nd argument "
                                      "cannot be negative when 3rd argument specified");
    }
    Box* rtn = pow_i64_i64(rhs_int->n, lhs->n, mod);
    if (PyLong_Check(rtn))
        return longInt(rtn);
    return rtn;
}

Box* intRShiftInt(BoxedInt* lhs, BoxedInt* rhs) {
    if (!PyInt_Check(lhs))
        raiseExcHelper(TypeError, "descriptor '__rshift__' requires a 'int' object but received a '%s'",
                       getTypeName(lhs));
    assert(PyInt_Check(rhs));

    if (rhs->n < 0)
        raiseExcHelper(ValueError, "negative shift count");

    return boxInt(lhs->n >> rhs->n);
}

extern "C" Box* intRShift(BoxedInt* lhs, Box* rhs) {
    if (!PyInt_Check(lhs))
        raiseExcHelper(TypeError, "descriptor '__rshift__' requires a 'int' object but received a '%s'",
                       getTypeName(lhs));

<<<<<<< HEAD
    if (rhs->cls == long_cls)
        return longRShiftLong(autoDecref(boxLong(lhs->n)), rhs);
=======
    if (PyLong_Check(rhs))
        return longRShiftLong(boxLong(lhs->n), rhs);
>>>>>>> 91cd46b6

    if (!PyInt_Check(rhs)) {
        return incref(NotImplemented);
    }
    BoxedInt* rhs_int = static_cast<BoxedInt*>(rhs);
    return intRShiftInt(lhs, rhs_int);
}

Box* intRRShift(BoxedInt* lhs, Box* rhs) {
    if (!PyInt_Check(lhs))
        raiseExcHelper(TypeError, "descriptor '__rrshift__' requires a 'int' object but received a '%s'",
                       getTypeName(lhs));

    if (!PyInt_Check(rhs)) {
        return NotImplemented;
    }
    BoxedInt* rhs_int = static_cast<BoxedInt*>(rhs);
    return intRShiftInt(rhs_int, lhs);
}

extern "C" Box* intSubInt(BoxedInt* lhs, BoxedInt* rhs) {
    assert(PyInt_Check(lhs));
    assert(PyInt_Check(rhs));
    return sub_i64_i64(lhs->n, rhs->n);
}

extern "C" Box* intSubFloat(BoxedInt* lhs, BoxedFloat* rhs) {
    assert(PyInt_Check(lhs));
    assert(PyFloat_Check(rhs));
    return boxFloat(lhs->n - rhs->d);
}

extern "C" Box* intSub(BoxedInt* lhs, Box* rhs) {
    if (!PyInt_Check(lhs))
        raiseExcHelper(TypeError, "descriptor '__sub__' requires a 'int' object but received a '%s'", getTypeName(lhs));

    if (PyInt_Check(rhs)) {
        BoxedInt* rhs_int = static_cast<BoxedInt*>(rhs);
        return intSubInt(lhs, rhs_int);
    } else if (PyFloat_Check(rhs)) {
        BoxedFloat* rhs_float = static_cast<BoxedFloat*>(rhs);
        return intSubFloat(lhs, rhs_float);
    } else {
        return incref(NotImplemented);
    }
}

Box* intRSub(BoxedInt* lhs, Box* rhs) {
    if (!PyInt_Check(lhs))
        raiseExcHelper(TypeError, "descriptor '__rsub__' requires a 'int' object but received a '%s'",
                       getTypeName(lhs));

    if (PyInt_Check(rhs)) {
        BoxedInt* rhs_int = static_cast<BoxedInt*>(rhs);
        return sub_i64_i64(rhs_int->n, lhs->n);
    } else {
        return NotImplemented;
    }
}

extern "C" Box* intInvert(BoxedInt* v) {
    if (!PyInt_Check(v))
        raiseExcHelper(TypeError, "descriptor '__invert__' requires a 'int' object but received a '%s'",
                       getTypeName(v));

    return boxInt(~v->n);
}

extern "C" Box* intPos(BoxedInt* v) {
    if (!PyInt_Check(v))
        raiseExcHelper(TypeError, "descriptor '__pos__' requires a 'int' object but received a '%s'", getTypeName(v));

    if (v->cls == int_cls)
        return v;
    return boxInt(v->n);
}

extern "C" Box* intNeg(BoxedInt* v) {
    if (!PyInt_Check(v))
        raiseExcHelper(TypeError, "descriptor '__neg__' requires a 'int' object but received a '%s'", getTypeName(v));


// It's possible for this to overflow:
#if PYSTON_INT_MIN < -PYSTON_INT_MAX
    static_assert(PYSTON_INT_MIN == -PYSTON_INT_MAX - 1, "");

    if (v->n == PYSTON_INT_MIN) {
        return longNeg(autoDecref(boxLong(v->n)));
    }
#endif

    return boxInt(-v->n);
}

extern "C" Box* intNonzero(BoxedInt* v) {
    if (!PyInt_Check(v))
        raiseExcHelper(TypeError, "descriptor '__nonzero__' requires a 'int' object but received a '%s'",
                       getTypeName(v));

    return boxBool(v->n != 0);
}

extern "C" BoxedString* intRepr(BoxedInt* v) {
    if (!PyInt_Check(v))
        raiseExcHelper(TypeError, "descriptor '__repr__' requires a 'int' object but received a '%s'", getTypeName(v));

    char buf[80];
    int len = snprintf(buf, 80, "%ld", v->n);
    return static_cast<BoxedString*>(boxString(llvm::StringRef(buf, len)));
}

extern "C" Box* intHash(BoxedInt* self) {
    if (!PyInt_Check(self))
        raiseExcHelper(TypeError, "descriptor '__hash__' requires a 'int' object but received a '%s'",
                       getTypeName(self));

    if (self->cls == int_cls)
        return self;
    return boxInt(self->n);
}

Box* intAbs(BoxedInt* v) {
    if (!PyInt_Check(v))
        raiseExcHelper(TypeError, "descriptor '__abs__' requires a 'int' object but received a '%s'", getTypeName(v));

    if (v->n == PYSTON_INT_MIN) {
        return longNeg(boxLong(v->n));
    }
    return boxInt(std::abs(v->n));
}

extern "C" Box* intBin(BoxedInt* self) {
    if (!PyInt_Check(self))
        raiseExcHelper(TypeError, "descriptor '__bin__' requires a 'int' object but received a '%s'",
                       getTypeName(self));

    return _PyInt_Format(reinterpret_cast<PyIntObject*>(self), 2, 0);
}

Box* intCoerce(BoxedInt* lhs, Box* rhs) {
    if (!PyInt_Check(lhs))
        raiseExcHelper(TypeError, "descriptor '__coerce__' requires a 'int' object but received a '%s'",
                       getTypeName(lhs));

    if (!PyInt_Check(rhs)) {
        return NotImplemented;
    }

    BoxedInt* rhs_int = static_cast<BoxedInt*>(rhs);

    return BoxedTuple::create({ lhs, rhs_int });
}

extern "C" Box* intHex(BoxedInt* self) {
    if (!PyInt_Check(self))
        raiseExcHelper(TypeError, "descriptor '__hex__' requires a 'int' object but received a '%s'",
                       getTypeName(self));

    char buf[80];
    int len = 0;
    bool is_negative = self->n < 0;
    if (is_negative)
        len = snprintf(buf, sizeof(buf), "-0x%lx", std::abs(self->n));
    else
        len = snprintf(buf, sizeof(buf), "0x%lx", self->n);
    return boxString(llvm::StringRef(buf, len));
}

extern "C" Box* intOct(BoxedInt* self) {
    if (!PyInt_Check(self))
        raiseExcHelper(TypeError, "descriptor '__oct__' requires a 'int' object but received a '%s'",
                       getTypeName(self));

    char buf[80];
    int len = 0;
    bool is_negative = self->n < 0;
    if (is_negative)
        len = snprintf(buf, sizeof(buf), "-%#lo", std::abs(self->n));
    else
        len = snprintf(buf, sizeof(buf), "%#lo", self->n);
    return boxString(llvm::StringRef(buf, len));
}

extern "C" Box* intTrunc(BoxedInt* self) {
    if (!PyInt_Check(self))
        raiseExcHelper(TypeError, "descriptor '__trunc__' requires a 'int' object but received a '%s'",
                       getTypeName(self));

    if (self->cls == int_cls)
        return self;
    return boxInt(self->n);
}

extern "C" Box* intInt(BoxedInt* self) {
    if (!PyInt_Check(self))
        raiseExcHelper(TypeError, "descriptor '__int__' requires a 'int' object but received a '%s'",
                       getTypeName(self));

    if (self->cls == int_cls)
        return self;
    return boxInt(self->n);
}

Box* intFloat(BoxedInt* self) {
    if (!PyInt_Check(self))
        raiseExcHelper(TypeError, "descriptor '__float__' requires a 'int' object but received a '%s'",
                       getTypeName(self));

    return boxFloat(self->n);
}

Box* intLong(BoxedInt* self) {
    if (!PyInt_Check(self))
        raiseExcHelper(TypeError, "descriptor '__long__' requires a 'int' object but received a '%s'",
                       getTypeName(self));

    return boxLong(self->n);
}

extern "C" Box* intIndex(BoxedInt* v) {
    if (PyInt_CheckExact(v))
        return v;
    return boxInt(v->n);
}

template <ExceptionStyle S> static Box* _intNew(Box* val, Box* _base) noexcept(S == CAPI) {
    int base = 10;

    if (_base) {
        if (S == CAPI) {
            if (!PyInt_Check(_base)) {
                PyErr_SetString(PyExc_TypeError, "an integer is required");
                return NULL;
            }

            if (val == NULL) {
                PyErr_SetString(PyExc_TypeError, "int() missing string argument");
                return NULL;
            }

            if (!PyString_Check(val) && !PyUnicode_Check(val)) {
                PyErr_SetString(PyExc_TypeError, "int() can't convert non-string with explicit base");
                return NULL;
            }
        } else {
            if (!PyInt_Check(_base))
                raiseExcHelper(TypeError, "an integer is required");

            if (val == NULL)
                raiseExcHelper(TypeError, "int() missing string argument");

            if (!PyString_Check(val) && !PyUnicode_Check(val))
                raiseExcHelper(TypeError, "int() can't convert non-string with explicit base");
        }
        base = static_cast<BoxedInt*>(_base)->n;
    } else {
        if (val == NULL)
            return PyInt_FromLong(0L);

        Box* r = PyNumber_Int(val);
        if (!r) {
            if (S == CAPI) {
                return NULL;
            } else
                throwCAPIException();
        }
        return r;
    }

    if (PyString_Check(val)) {
        BoxedString* s = static_cast<BoxedString*>(val);
        AUTO_DECREF(s);

        if (s->size() != strlen(s->data())) {
            Box* srepr = PyObject_Repr(val);
            if (S == CAPI) {
                PyErr_Format(PyExc_ValueError, "invalid literal for int() with base %d: %s", base,
                             PyString_AS_STRING(srepr));
                return NULL;
            } else {
                raiseExcHelper(ValueError, "invalid literal for int() with base %d: %s", base,
                               PyString_AS_STRING(srepr));
            }
        }
        Box* r = PyInt_FromString(s->data(), NULL, base);
        if (!r) {
            if (S == CAPI)
                return NULL;
            else
                throwCAPIException();
        }
        return r;
    } else {
        // only for unicode and its subtype. Other type will be filtered out in above.
        Box* r = PyInt_FromUnicode(PyUnicode_AS_UNICODE(val), PyUnicode_GET_SIZE(val), base);
        if (!r) {
            if (S == CAPI)
                return NULL;
            else
                throwCAPIException();
        }
        return r;
    }
}

template <ExceptionStyle S> Box* intNew(Box* _cls, Box* val, Box* base) noexcept(S == CAPI) {
    if (!PyType_Check(_cls)) {
        if (S == CAPI) {
            PyErr_Format(TypeError, "int.__new__(X): X is not a type object (%s)", getTypeName(_cls));
            return NULL;
        } else
            raiseExcHelper(TypeError, "int.__new__(X): X is not a type object (%s)", getTypeName(_cls));
    }

    BoxedClass* cls = static_cast<BoxedClass*>(_cls);
    if (!isSubclass(cls, int_cls)) {
        if (S == CAPI) {
            PyErr_Format(TypeError, "int.__new__(%s): %s is not a subtype of int", getNameOfClass(cls),
                         getNameOfClass(cls));
            return NULL;
        } else
            raiseExcHelper(TypeError, "int.__new__(%s): %s is not a subtype of int", getNameOfClass(cls),
                           getNameOfClass(cls));
    }

    if (cls == int_cls)
        return _intNew<S>(val, base);

    BoxedInt* n = (BoxedInt*)_intNew<S>(val, base);
    if (!n) {
        assert(S == CAPI);
        return NULL;
    }

    AUTO_DECREF(n);

    if (n->cls == long_cls) {
        if (cls == int_cls)
            return n;

        if (S == CAPI) {
            PyErr_SetString(OverflowError, "Python int too large to convert to C long");
            return NULL;
        } else
            raiseExcHelper(OverflowError, "Python int too large to convert to C long");
    }
    return new (cls) BoxedInt(n->n);
}

static const unsigned char BitLengthTable[32]
    = { 0, 1, 2, 2, 3, 3, 3, 3, 4, 4, 4, 4, 4, 4, 4, 4, 5, 5, 5, 5, 5, 5, 5, 5, 5, 5, 5, 5, 5, 5, 5, 5 };

static int bits_in_ulong(unsigned long d) noexcept {
    int d_bits = 0;
    while (d >= 32) {
        d_bits += 6;
        d >>= 6;
    }
    d_bits += (int)BitLengthTable[d];
    return d_bits;
}

extern "C" Box* intBitLength(BoxedInt* v) {
    if (!PyInt_Check(v))
        raiseExcHelper(TypeError, "descriptor 'bit_length' requires a 'int' object but received a '%s'",
                       getTypeName(v));

    unsigned long n;
    if (v->n < 0)
        /* avoid undefined behaviour when v->n == -LONG_MAX-1 */
        n = 0U - (unsigned long)v->n;
    else
        n = (unsigned long)v->n;

    return PyInt_FromLong(bits_in_ulong(n));
}

static void _addFuncIntFloatUnknown(const char* name, void* int_func, void* float_func, void* boxed_func) {
    std::vector<ConcreteCompilerType*> v_ii, v_if, v_iu;
    assert(BOXED_INT);
    v_ii.push_back(UNKNOWN);
    v_ii.push_back(BOXED_INT);
    v_if.push_back(UNKNOWN);
    v_if.push_back(BOXED_FLOAT);
    // Only the unknown version can accept non-ints (ex if you access the function directly ex via int.__add__)
    v_iu.push_back(UNKNOWN);
    v_iu.push_back(UNKNOWN);

    FunctionMetadata* md = new FunctionMetadata(2, false, false);
    md->addVersion(int_func, UNKNOWN, v_ii);
    md->addVersion(float_func, BOXED_FLOAT, v_if);
    md->addVersion(boxed_func, UNKNOWN, v_iu);
    int_cls->giveAttr(name, new BoxedFunction(md));
}

static void _addFuncIntUnknown(const char* name, ConcreteCompilerType* rtn_type, void* int_func, void* boxed_func) {
    std::vector<ConcreteCompilerType*> v_ii, v_iu;
    assert(BOXED_INT);
    v_ii.push_back(UNKNOWN);
    v_ii.push_back(BOXED_INT);
    v_iu.push_back(UNKNOWN);
    v_iu.push_back(UNKNOWN);

    FunctionMetadata* md = new FunctionMetadata(2, false, false);
    md->addVersion(int_func, rtn_type, v_ii);
    md->addVersion(boxed_func, UNKNOWN, v_iu);
    int_cls->giveAttr(name, new BoxedFunction(md));
}

static Box* intIntGetset(Box* b, void*) {
    if (b->cls == int_cls) {
        return b;
    } else {
        assert(PyInt_Check(b));
        return boxInt(static_cast<BoxedInt*>(b)->n);
    }
}

static Box* int0(Box*, void*) {
    return boxInt(0);
}

static Box* int1(Box*, void*) {
    return boxInt(1);
}

static int64_t int_hash(BoxedInt* o) noexcept {
    int64_t n = o->n;
    if (n == -1)
        return -2;
    return n;
}

static PyObject* int_richcompare(PyObject* v, PyObject* w, int op) noexcept {
    if (!PyInt_Check(v) || !PyInt_Check(w)) {
        Py_INCREF(Py_NotImplemented);
        return Py_NotImplemented;
    }

    int64_t lhs = static_cast<BoxedInt*>(v)->n;
    int64_t rhs = static_cast<BoxedInt*>(w)->n;

    switch (op) {
        case Py_EQ:
            return boxBool(lhs == rhs);
        case Py_NE:
            return boxBool(lhs != rhs);
        case Py_LT:
            return boxBool(lhs < rhs);
        case Py_LE:
            return boxBool(lhs <= rhs);
        case Py_GT:
            return boxBool(lhs > rhs);
        case Py_GE:
            return boxBool(lhs >= rhs);
        default:
            RELEASE_ASSERT(0, "%d", op);
    }
}

static PyObject* int_getnewargs(BoxedInt* v) noexcept {
    return Py_BuildValue("(l)", v->n);
}

extern "C" int PyInt_ClearFreeList() noexcept {
    PyIntObject* p;
    PyIntBlock* list, *next;
    int i;
    int u; /* remaining unfreed ints per block */
    int freelist_size = 0;

    list = block_list;
    block_list = NULL;
    BoxedInt::free_list = NULL;
    while (list != NULL) {
        u = 0;
        for (i = 0, p = &list->objects[0]; i < N_INTOBJECTS; i++, p++) {
            if (PyInt_CheckExact((BoxedInt*)p) && p->ob_refcnt != 0)
                u++;
        }
        next = list->next;
        if (u) {
            list->next = block_list;
            block_list = list;
            for (i = 0, p = &list->objects[0]; i < N_INTOBJECTS; i++, p++) {
                if (!PyInt_CheckExact((BoxedInt*)p) || p->ob_refcnt == 0) {
                    p->ob_type = (struct _typeobject*)BoxedInt::free_list;
                    BoxedInt::free_list = p;
                }
#if NSMALLNEGINTS + NSMALLPOSINTS > 0
                else if (-NSMALLNEGINTS <= p->ob_ival && p->ob_ival < NSMALLPOSINTS
                         && small_ints[p->ob_ival + NSMALLNEGINTS] == NULL) {
                    Py_INCREF(p);
                    small_ints[p->ob_ival + NSMALLNEGINTS] = p;
                }
#endif
            }
        } else {
            PyMem_FREE(list);
        }
        freelist_size += u;
        list = next;
    }

    return freelist_size;
}

void setupInt() {
    static PyNumberMethods int_as_number;
    int_cls->tp_as_number = &int_as_number;

    for (int i = 0; i < NUM_INTERNED_INTS; i++) {
        interned_ints[i] = new BoxedInt(i);
    }

    int_cls->giveAttr("__getnewargs__", new BoxedFunction(FunctionMetadata::create((void*)int_getnewargs, UNKNOWN, 1,
                                                                                   ParamNames::empty(), CAPI)));
    _addFuncIntFloatUnknown("__add__", (void*)intAddInt, (void*)intAddFloat, (void*)intAdd);
    _addFuncIntUnknown("__and__", BOXED_INT, (void*)intAndInt, (void*)intAnd);
    _addFuncIntUnknown("__or__", BOXED_INT, (void*)intOrInt, (void*)intOr);
    _addFuncIntUnknown("__xor__", BOXED_INT, (void*)intXorInt, (void*)intXor);
    _addFuncIntFloatUnknown("__sub__", (void*)intSubInt, (void*)intSubFloat, (void*)intSub);
    _addFuncIntFloatUnknown("__div__", (void*)intDivInt, (void*)intDivFloat, (void*)intDiv);
    _addFuncIntFloatUnknown("__floordiv__", (void*)intFloordivInt, (void*)intFloordivFloat, (void*)intFloordiv);
    _addFuncIntFloatUnknown("__truediv__", (void*)intTruedivInt, (void*)intTruedivFloat, (void*)intTruediv);
    _addFuncIntFloatUnknown("__mul__", (void*)intMulInt, (void*)intMulFloat, (void*)intMul);
    _addFuncIntUnknown("__mod__", BOXED_INT, (void*)intModInt, (void*)intMod);
    _addFuncPow("__pow__", BOXED_INT, (void*)intPowFloat, (void*)intPow);

    int_cls->giveAttr("__radd__", new BoxedFunction(FunctionMetadata::create((void*)intRAdd, UNKNOWN, 2)));
    int_cls->giveAttr("__rand__", new BoxedFunction(FunctionMetadata::create((void*)intRAnd, UNKNOWN, 2)));
    int_cls->giveAttr("__ror__", new BoxedFunction(FunctionMetadata::create((void*)intROr, UNKNOWN, 2)));
    int_cls->giveAttr("__rxor__", new BoxedFunction(FunctionMetadata::create((void*)intRXor, UNKNOWN, 2)));

    int_cls->giveAttr("__rsub__", new BoxedFunction(FunctionMetadata::create((void*)intRSub, UNKNOWN, 2)));
    int_cls->giveAttr("__rmul__", new BoxedFunction(FunctionMetadata::create((void*)intRMul, UNKNOWN, 2)));
    int_cls->giveAttr("__rdiv__", new BoxedFunction(FunctionMetadata::create((void*)intRDiv, UNKNOWN, 2)));
    int_cls->giveAttr("__rfloordiv__", new BoxedFunction(FunctionMetadata::create((void*)intRFloordiv, UNKNOWN, 2)));
    int_cls->giveAttr("__rtruediv__", new BoxedFunction(FunctionMetadata::create((void*)intRTruediv, UNKNOWN, 2)));
    int_cls->giveAttr("__rmod__", new BoxedFunction(FunctionMetadata::create((void*)intRMod, UNKNOWN, 2)));
    int_cls->giveAttr("__rdivmod__", new BoxedFunction(FunctionMetadata::create((void*)intRDivmod, UNKNOWN, 2)));
    int_cls->giveAttr("__rpow__",
                      new BoxedFunction(FunctionMetadata::create((void*)intRPow, UNKNOWN, 3, false, false), { None }));
    int_cls->giveAttr("__rrshift__", new BoxedFunction(FunctionMetadata::create((void*)intRRShift, UNKNOWN, 2)));
    int_cls->giveAttr("__rlshift__", new BoxedFunction(FunctionMetadata::create((void*)intRLShift, UNKNOWN, 2)));
    // Note: CPython implements int comparisons using tp_compare
    int_cls->tp_richcompare = int_richcompare;

    _addFuncIntUnknown("__lshift__", UNKNOWN, (void*)intLShiftInt, (void*)intLShift);
    _addFuncIntUnknown("__rshift__", UNKNOWN, (void*)intRShiftInt, (void*)intRShift);

    int_cls->giveAttr("__invert__", new BoxedFunction(FunctionMetadata::create((void*)intInvert, BOXED_INT, 1)));
    int_cls->giveAttr("__pos__", new BoxedFunction(FunctionMetadata::create((void*)intPos, BOXED_INT, 1)));
    int_cls->giveAttr("__neg__", new BoxedFunction(FunctionMetadata::create((void*)intNeg, UNKNOWN, 1)));
    int_cls->giveAttr("__nonzero__", new BoxedFunction(FunctionMetadata::create((void*)intNonzero, BOXED_BOOL, 1)));
    int_cls->giveAttr("__repr__", new BoxedFunction(FunctionMetadata::create((void*)intRepr, STR, 1)));
    int_cls->tp_hash = (hashfunc)int_hash;
    int_cls->giveAttr("__divmod__", new BoxedFunction(FunctionMetadata::create((void*)intDivmod, UNKNOWN, 2)));


    int_cls->giveAttr("__coerce__", new BoxedFunction(FunctionMetadata::create((void*)intCoerce, UNKNOWN, 2)));
    int_cls->giveAttr("__abs__", new BoxedFunction(FunctionMetadata::create((void*)intAbs, UNKNOWN, 1)));
    int_cls->giveAttr("__bin__", new BoxedFunction(FunctionMetadata::create((void*)intBin, STR, 1)));
    int_cls->giveAttr("__hex__", new BoxedFunction(FunctionMetadata::create((void*)intHex, STR, 1)));
    int_cls->giveAttr("__oct__", new BoxedFunction(FunctionMetadata::create((void*)intOct, STR, 1)));

    int_cls->giveAttr("__trunc__", new BoxedFunction(FunctionMetadata::create((void*)intTrunc, BOXED_INT, 1)));
    int_cls->giveAttr("__index__", new BoxedFunction(FunctionMetadata::create((void*)intIndex, BOXED_INT, 1)));
    int_cls->giveAttr("__int__", new BoxedFunction(FunctionMetadata::create((void*)intInt, BOXED_INT, 1)));
    int_cls->giveAttr("__float__", new BoxedFunction(FunctionMetadata::create((void*)intFloat, BOXED_FLOAT, 1)));
    int_cls->giveAttr("__long__", new BoxedFunction(FunctionMetadata::create((void*)intLong, LONG, 1)));

    int_cls->giveAttr("__doc__",
                      boxString("int(x=0) -> int or long\n"
                                "int(x, base=10) -> int or long\n"
                                "\n"
                                "Convert a number or string to an integer, or return 0 if no arguments\n"
                                "are given.  If x is floating point, the conversion truncates towards zero.\n"
                                "If x is outside the integer range, the function returns a long instead.\n"
                                "\n"
                                "If x is not a number or if base is given, then x must be a string or\n"
                                "Unicode object representing an integer literal in the given base.  The\n"
                                "literal can be preceded by '+' or '-' and be surrounded by whitespace.\n"
                                "The base defaults to 10.  Valid bases are 0 and 2-36.  Base 0 means to\n"
                                "interpret the base from the string as an integer literal.\n"
                                ">>> int('0b100', base=0)\n"
                                "4"));

    auto int_new = FunctionMetadata::create((void*)intNew<CXX>, UNKNOWN, 3, false, false,
                                            ParamNames({ "", "x", "base" }, "", ""), CXX);
    int_new->addVersion((void*)intNew<CAPI>, UNKNOWN, CAPI);
    int_cls->giveAttr("__new__", new BoxedFunction(int_new, { NULL, NULL }));


    int_cls->giveAttr("bit_length", new BoxedFunction(FunctionMetadata::create((void*)intBitLength, BOXED_INT, 1)));

    int_cls->giveAttrDescriptor("real", intIntGetset, NULL);
    int_cls->giveAttrDescriptor("imag", int0, NULL);
    int_cls->giveAttr("conjugate", new BoxedFunction(FunctionMetadata::create((void*)intIntGetset, BOXED_INT, 1)));
    int_cls->giveAttrDescriptor("numerator", intIntGetset, NULL);
    int_cls->giveAttrDescriptor("denominator", int1, NULL);

    add_operators(int_cls);
    int_cls->freeze();

    int_cls->tp_repr = (reprfunc)int_to_decimal_string;
}
}<|MERGE_RESOLUTION|>--- conflicted
+++ resolved
@@ -751,13 +751,8 @@
         raiseExcHelper(TypeError, "descriptor '__lshift__' requires a 'int' object but received a '%s'",
                        getTypeName(lhs));
 
-<<<<<<< HEAD
-    if (rhs->cls == long_cls)
+    if (PyLong_Check(rhs))
         return longLShiftLong(autoDecref(boxLong(lhs->n)), rhs);
-=======
-    if (PyLong_Check(rhs))
-        return longLShiftLong(boxLong(lhs->n), rhs);
->>>>>>> 91cd46b6
 
     if (!PyInt_Check(rhs)) {
         return incref(NotImplemented);
@@ -969,13 +964,8 @@
         raiseExcHelper(TypeError, "descriptor '__rshift__' requires a 'int' object but received a '%s'",
                        getTypeName(lhs));
 
-<<<<<<< HEAD
-    if (rhs->cls == long_cls)
+    if (PyLong_Check(rhs))
         return longRShiftLong(autoDecref(boxLong(lhs->n)), rhs);
-=======
-    if (PyLong_Check(rhs))
-        return longRShiftLong(boxLong(lhs->n), rhs);
->>>>>>> 91cd46b6
 
     if (!PyInt_Check(rhs)) {
         return incref(NotImplemented);
