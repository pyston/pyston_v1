// Copyright (c) 2014-2015 Dropbox, Inc.
//
// Licensed under the Apache License, Version 2.0 (the "License");
// you may not use this file except in compliance with the License.
// You may obtain a copy of the License at
//
//    http://www.apache.org/licenses/LICENSE-2.0
//
// Unless required by applicable law or agreed to in writing, software
// distributed under the License is distributed on an "AS IS" BASIS,
// WITHOUT WARRANTIES OR CONDITIONS OF ANY KIND, either express or implied.
// See the License for the specific language governing permissions and
// limitations under the License.

#include "runtime/int.h"

#include <cmath>
#include <sstream>

#include "capi/typeobject.h"
#include "core/ast.h"
#include "core/common.h"
#include "core/options.h"
#include "core/stats.h"
#include "core/types.h"
#include "runtime/float.h"
#include "runtime/inline/boxing.h"
#include "runtime/long.h"
#include "runtime/objmodel.h"
#include "runtime/types.h"
#include "runtime/util.h"

extern "C" PyObject* float_pow(PyObject* v, PyObject* w, PyObject* z) noexcept;

namespace pyston {

extern "C" long PyInt_GetMax() noexcept {
    return LONG_MAX; /* To initialize sys.maxint */
}

/* Integers are quite normal objects, to make object handling uniform.
   (Using odd pointers to represent integers would save much space
   but require extra checks for this special case throughout the code.)
   Since a typical Python program spends much of its time allocating
   and deallocating integers, these operations should be very fast.
   Therefore we use a dedicated allocation scheme with a much lower
   overhead (in space and time) than straight malloc(): a simple
   dedicated free list, filled when necessary with memory from malloc().

   block_list is a singly-linked list of all PyIntBlocks ever allocated,
   linked via their next members.  PyIntBlocks are never returned to the
   system before shutdown (PyInt_Fini).

   free_list is a singly-linked list of available PyIntObjects, linked
   via abuse of their ob_type members.
*/

#define BLOCK_SIZE      1000    /* 1K less typical malloc overhead */
#define BHEAD_SIZE      8       /* Enough for a 64-bit pointer */
#define N_INTOBJECTS    ((BLOCK_SIZE - BHEAD_SIZE) / sizeof(PyIntObject))

struct _intblock {
    struct _intblock *next;
    PyIntObject objects[N_INTOBJECTS];
};

typedef struct _intblock PyIntBlock;

static PyIntBlock *block_list = NULL;
PyIntObject *BoxedInt::free_list = NULL;

PyIntObject* BoxedInt::fill_free_list(void) noexcept {
    PyIntObject* p, *q;
    /* Python's object allocator isn't appropriate for large blocks. */
    p = (PyIntObject*)PyMem_MALLOC(sizeof(PyIntBlock));
    if (p == NULL)
        return (PyIntObject*)PyErr_NoMemory();
    ((PyIntBlock*)p)->next = block_list;
    block_list = (PyIntBlock*)p;
    /* Link the int objects together, from rear to front, then return
       the address of the last int object in the block. */
    p = &((PyIntBlock*)p)->objects[0];
    q = p + N_INTOBJECTS;
    while (--q > p)
        q->ob_type = (struct _typeobject*)(q - 1);
    q->ob_type = NULL;
    return p + N_INTOBJECTS - 1;
}

void BoxedInt::tp_dealloc(Box* v) noexcept {
#ifdef DISABLE_INT_FREELIST
    v->cls->tp_free(v);
#else
    if (PyInt_CheckExact(v)) {
        BoxedInt::tp_free(v);
    } else {
        v->cls->tp_free(v);
    }
#endif
}

void BoxedInt::tp_free(void* b) noexcept {
#ifdef DISABLE_INT_FREELIST
    assert(0);
#endif
    PyIntObject* v = static_cast<PyIntObject*>(b);
    v->ob_type = (struct _typeobject *)free_list;
    free_list = v;
}

extern "C" unsigned long PyInt_AsUnsignedLongMask(PyObject* op) noexcept {
    if (op && PyInt_Check(op))
        return PyInt_AS_LONG((PyIntObject*)op);
    if (op && PyLong_Check(op))
        return PyLong_AsUnsignedLongMask(op);
    Py_FatalError("unimplemented");
}

extern "C" long PyInt_AsLong(PyObject* op) noexcept {
    // This method should do quite a bit more, including checking tp_as_number->nb_int (or calling __int__?)

    if (PyInt_Check(op))
        return static_cast<BoxedInt*>(op)->n;

    if (op->cls == long_cls)
        return PyLong_AsLong(op);

    PyErr_SetString(PyExc_TypeError, "an integer is required");
    return -1;
}

extern "C" Py_ssize_t PyInt_AsSsize_t(PyObject* op) noexcept {
    if (op == NULL) {
        PyErr_SetString(PyExc_TypeError, "an integer is required");
        return -1;
    }

    if (PyInt_Check(op))
        return ((BoxedInt*)op)->n;
    if (PyLong_Check(op))
        return _PyLong_AsSsize_t(op);
#if SIZEOF_SIZE_T == SIZEOF_LONG
    return PyInt_AsLong(op);
#else
    RELEASE_ASSERT("not implemented", "");
#endif
}

extern "C" PyObject* PyInt_FromSize_t(size_t ival) noexcept {
    RELEASE_ASSERT(ival <= LONG_MAX, "");
    return boxInt(ival);
}

extern "C" PyObject* PyInt_FromSsize_t(Py_ssize_t ival) noexcept {
    return boxInt(ival);
}

extern "C" PyObject* PyInt_FromLong(long n) noexcept {
    return boxInt(n);
}

/* Convert an integer to a decimal string.  On many platforms, this
   will be significantly faster than the general arbitrary-base
   conversion machinery in _PyInt_Format, thanks to optimization
   opportunities offered by division by a compile-time constant. */
static Box* int_to_decimal_string(BoxedInt* v) noexcept {
    char buf[sizeof(long) * CHAR_BIT / 3 + 6], *p, *bufend;
    long n = v->n;
    unsigned long absn;
    p = bufend = buf + sizeof(buf);
    absn = n < 0 ? 0UL - n : n;
    do {
        *--p = '0' + (char)(absn % 10);
        absn /= 10;
    } while (absn);
    if (n < 0)
        *--p = '-';
    return PyString_FromStringAndSize(p, bufend - p);
}

extern "C" PyAPI_FUNC(PyObject*) _PyInt_Format(PyIntObject* v, int base, int newstyle) noexcept {
    BoxedInt* bint = reinterpret_cast<BoxedInt*>(v);
    RELEASE_ASSERT(PyInt_Check(bint), "");

    /* There are no doubt many, many ways to optimize this, using code
       similar to _PyLong_Format */
    long n = bint->n;
    int negative = n < 0;
    int is_zero = n == 0;

    /* For the reasoning behind this size, see
       http://c-faq.com/misc/hexio.html. Then, add a few bytes for
       the possible sign and prefix "0[box]" */
    char buf[sizeof(n) * CHAR_BIT + 6];

    /* Start by pointing to the end of the buffer.  We fill in from
       the back forward. */
    char* p = &buf[sizeof(buf)];

    assert(base >= 2 && base <= 36);

    /* Special case base 10, for speed */
    if (base == 10)
        return int_to_decimal_string(bint);

    do {
        /* I'd use i_divmod, except it doesn't produce the results
           I want when n is negative.  So just duplicate the salient
           part here. */
        long div = n / base;
        long mod = n - div * base;

        /* convert abs(mod) to the right character in [0-9, a-z] */
        char cdigit = (char)(mod < 0 ? -mod : mod);
        cdigit += (cdigit < 10) ? '0' : 'a' - 10;
        *--p = cdigit;

        n = div;
    } while (n);

    if (base == 2) {
        *--p = 'b';
        *--p = '0';
    } else if (base == 8) {
        if (newstyle) {
            *--p = 'o';
            *--p = '0';
        } else if (!is_zero)
            *--p = '0';
    } else if (base == 16) {
        *--p = 'x';
        *--p = '0';
    } else {
        *--p = '#';
        *--p = '0' + base % 10;
        if (base > 10)
            *--p = '0' + base / 10;
    }
    if (negative)
        *--p = '-';

    return PyString_FromStringAndSize(p, &buf[sizeof(buf)] - p);
}

extern "C" int _PyInt_AsInt(PyObject* obj) noexcept {
    long result = PyInt_AsLong(obj);
    if (result == -1 && PyErr_Occurred())
        return -1;
    if (result > INT_MAX || result < INT_MIN) {
        PyErr_SetString(PyExc_OverflowError, "Python int too large to convert to C int");
        return -1;
    }
    return (int)result;
}

#ifdef HAVE_LONG_LONG
extern "C" unsigned PY_LONG_LONG PyInt_AsUnsignedLongLongMask(register PyObject* op) noexcept {
    Py_FatalError("unimplemented");

    unsigned PY_LONG_LONG val = 0;

    return val;
}
#endif

extern "C" PyObject* PyInt_FromString(const char* s, char** pend, int base) noexcept {
    char* end;
    long x;
    Py_ssize_t slen;
    PyObject* sobj, *srepr;

    if ((base != 0 && base < 2) || base > 36) {
        PyErr_SetString(PyExc_ValueError, "int() base must be >= 2 and <= 36");
        return NULL;
    }

    while (*s && isspace(Py_CHARMASK(*s)))
        s++;
    errno = 0;
    if (base == 0 && s[0] == '0') {
        x = (long)PyOS_strtoul(const_cast<char*>(s), &end, base);
        if (x < 0)
            return PyLong_FromString(s, pend, base);
    } else
        x = PyOS_strtol(const_cast<char*>(s), &end, base);
    if (end == s || !isalnum(Py_CHARMASK(end[-1])))
        goto bad;
    while (*end && isspace(Py_CHARMASK(*end)))
        end++;
    if (*end != '\0') {
    bad:
        slen = strlen(s) < 200 ? strlen(s) : 200;

        // Pyston addition: try to avoid doing the string repr if possible.
        bool use_fast = true;
        for (int i = 0; i < slen; i++) {
            char c = s[i];
            if (c == '\'' || c == '\\' || c == '\t' || c == '\n' || c == '\r' || c < ' ' || c >= 0x7f) {
                use_fast = false;
                break;
            }
        }
        if (use_fast) {
            PyErr_Format(PyExc_ValueError, "invalid literal for int() with base %d: '%.200s'", base, s);
            return NULL;
        }

        sobj = PyString_FromStringAndSize(s, slen);
        if (sobj == NULL)
            return NULL;
        srepr = PyObject_Repr(sobj);
        Py_DECREF(sobj);
        if (srepr == NULL)
            return NULL;
        PyErr_Format(PyExc_ValueError, "invalid literal for int() with base %d: %s", base, PyString_AS_STRING(srepr));
        Py_DECREF(srepr);
        return NULL;
    } else if (errno != 0)
        return PyLong_FromString(s, pend, base);
    if (pend)
        *pend = end;
    return PyInt_FromLong(x);
}

#ifdef Py_USING_UNICODE
extern "C" PyObject* PyInt_FromUnicode(Py_UNICODE* s, Py_ssize_t length, int base) noexcept {
    PyObject* result;
    char* buffer = (char*)malloc(length + 1);

    if (buffer == NULL)
        return PyErr_NoMemory();

    if (PyUnicode_EncodeDecimal(s, length, buffer, NULL)) {
        free(buffer);
        return NULL;
    }
    result = PyInt_FromString(buffer, NULL, base);
    free(buffer);
    return result;
}
#endif

BoxedInt* interned_ints[NUM_INTERNED_INTS];

// If we don't have fast overflow-checking builtins, provide some slow variants:
#if !__has_builtin(__builtin_saddl_overflow)

#ifdef __clang__
#error "shouldn't be defining the slow versions of these for clang"
#endif

bool __builtin_saddl_overflow(i64 lhs, i64 rhs, i64* result) {
    __int128 r = (__int128)lhs + (__int128)rhs;
    if (r > (__int128)PYSTON_INT_MAX)
        return true;
    if (r < (__int128)PYSTON_INT_MIN)
        return true;
    *result = (i64)r;
    return false;
}
bool __builtin_ssubl_overflow(i64 lhs, i64 rhs, i64* result) {
    __int128 r = (__int128)lhs - (__int128)rhs;
    if (r > (__int128)PYSTON_INT_MAX)
        return true;
    if (r < (__int128)PYSTON_INT_MIN)
        return true;
    *result = (i64)r;
    return false;
}
bool __builtin_smull_overflow(i64 lhs, i64 rhs, i64* result) {
    __int128 r = (__int128)lhs * (__int128)rhs;
    if (r > (__int128)PYSTON_INT_MAX)
        return true;
    if (r < (__int128)PYSTON_INT_MIN)
        return true;
    *result = (i64)r;
    return false;
}

#endif

extern "C" Box* add_i64_i64(i64 lhs, i64 rhs) {
    i64 result;
    if (!__builtin_saddl_overflow(lhs, rhs, &result))
        return boxInt(result);
    return longAdd(autoDecref(boxLong(lhs)), autoDecref(boxLong(rhs)));
}

extern "C" Box* sub_i64_i64(i64 lhs, i64 rhs) {
    i64 result;
    if (!__builtin_ssubl_overflow(lhs, rhs, &result))
        return boxInt(result);
    return longSub(autoDecref(boxLong(lhs)), autoDecref(boxLong(rhs)));
}

extern "C" Box* div_i64_i64(i64 lhs, i64 rhs) {
    if (rhs == 0) {
        raiseExcHelper(ZeroDivisionError, "integer division or modulo by zero");
    }

// It's possible for division to overflow:
#if PYSTON_INT_MIN < -PYSTON_INT_MAX
    static_assert(PYSTON_INT_MIN == -PYSTON_INT_MAX - 1, "");

    if (lhs == PYSTON_INT_MIN && rhs == -1) {
        return longDiv(autoDecref(boxLong(lhs)), autoDecref(boxLong(rhs)));
    }
#endif

    i64 div_result, mod_result;
    div_result = lhs / rhs;
    /* div_result * rhs can overflow on platforms where lhs/rhs gives floor(lhs/rhs)
     * for lhs and rhs with differing signs. (This is unusual
     * behaviour, and C99 prohibits it, but it's allowed by C89;
     * for an example of overflow, take lhs = LONG_MIN, rhs = 5 or lhs =
     * LONG_MAX, rhs = -5.)  However, lhs - div_result*rhs is always
     * representable as a long, since it lies strictly between
     * -abs(rhs) and abs(rhs).  We add casts to avoid intermediate
     * overflow.
     */
    mod_result = (i64)(lhs - (unsigned long)div_result * rhs);
    /* If the signs of lhs and rhs differ, and the remainder is non-0,
     * C89 doesn't define whether div_result is now the floor or the
     * ceiling of the infinitely precise quotient.  We want the floor,
     * and we have it iff the remainder's sign matches rhs's.
     */
    if (mod_result && ((rhs ^ mod_result) < 0) /* i.e. and signs differ */) {
        mod_result += rhs;
        --div_result;
        assert(mod_result && ((rhs ^ mod_result) >= 0));
    }

    return boxInt(div_result);
}

extern "C" Box* mod_i64_i64(i64 lhs, i64 rhs) {
    if (rhs == 0) {
        raiseExcHelper(ZeroDivisionError, "integer division or modulo by zero");
    }

    // this would overflow:
    if (lhs == PYSTON_INT_MIN && rhs == -1)
        return boxLong(0); // long because pypy and cpython both return a long

    if (lhs < 0 && rhs > 0)
        return boxInt(((lhs + 1) % rhs) + (rhs - 1));
    if (lhs > 0 && rhs < 0)
        return boxInt(((lhs - 1) % rhs) + (rhs + 1));
    return boxInt(lhs % rhs);
}

extern "C" Box* pow_i64_i64(i64 lhs, i64 rhs, Box* mod) {
    if (mod != None) {
        if (!PyInt_Check(mod)) {
            return NotImplemented;
        }
        BoxedInt* mod_int = static_cast<BoxedInt*>(mod);
        if (mod_int->n == 0) {
            raiseExcHelper(ValueError, "pow() 3rd argument cannot be 0");
        }
    }

    i64 orig_rhs = rhs;
    i64 rtn = 1, curpow = lhs;

    if (rhs < 0)
        // already checked, rhs is a integer,
        // and mod will be None in this case.
        return boxFloat(pow_float_float(lhs, rhs));

    // let longPow do the checks.
    return longPow(autoDecref(boxLong(lhs)), autoDecref(boxLong(rhs)), mod);
}

extern "C" Box* mul_i64_i64(i64 lhs, i64 rhs) {
    i64 result;
    if (!__builtin_smull_overflow(lhs, rhs, &result))
        return boxInt(result);
    return longMul(autoDecref(boxLong(lhs)), autoDecref(boxLong(rhs)));
}

extern "C" Box* intAddInt(BoxedInt* lhs, BoxedInt* rhs) {
    assert(PyInt_Check(lhs));
    assert(PyInt_Check(rhs));
    return add_i64_i64(lhs->n, rhs->n);
}

extern "C" Box* intAddFloat(BoxedInt* lhs, BoxedFloat* rhs) {
    assert(PyInt_Check(lhs));
    assert(PyFloat_Check(rhs));
    return boxFloat(lhs->n + rhs->d);
}

extern "C" Box* intAdd(BoxedInt* lhs, Box* rhs) {
    if (!PyInt_Check(lhs))
        raiseExcHelper(TypeError, "descriptor '__add__' requires a 'int' object but received a '%s'", getTypeName(lhs));

    if (PyInt_Check(rhs)) {
        BoxedInt* rhs_int = static_cast<BoxedInt*>(rhs);
        return add_i64_i64(lhs->n, rhs_int->n);
    } else if (PyFloat_Check(rhs)) {
        BoxedFloat* rhs_float = static_cast<BoxedFloat*>(rhs);
        return boxFloat(lhs->n + rhs_float->d);
    } else {
        return incref(NotImplemented);
    }
}

Box* intRAdd(BoxedInt* lhs, Box* rhs) {
    if (!PyInt_Check(lhs))
        raiseExcHelper(TypeError, "descriptor '__radd__' requires a 'int' object but received a '%s'",
                       getTypeName(lhs));

    if (PyInt_Check(rhs)) {
        BoxedInt* rhs_int = static_cast<BoxedInt*>(rhs);
        return add_i64_i64(lhs->n, rhs_int->n);
    } else {
        return NotImplemented;
    }
}

extern "C" Box* intAndInt(BoxedInt* lhs, BoxedInt* rhs) {
    assert(PyInt_Check(lhs));
    assert(PyInt_Check(rhs));
    return boxInt(lhs->n & rhs->n);
}

extern "C" Box* intAnd(BoxedInt* lhs, Box* rhs) {
    if (!PyInt_Check(lhs))
        raiseExcHelper(TypeError, "descriptor '__and__' requires a 'int' object but received a '%s'", getTypeName(lhs));

    if (!PyInt_Check(rhs)) {
        return incref(NotImplemented);
    }
    BoxedInt* rhs_int = static_cast<BoxedInt*>(rhs);
    return boxInt(lhs->n & rhs_int->n);
}

Box* intRAnd(BoxedInt* lhs, Box* rhs) {
    if (!PyInt_Check(lhs))
        raiseExcHelper(TypeError, "descriptor '__rand__' requires a 'int' object but received a '%s'",
                       getTypeName(lhs));

    if (!PyInt_Check(rhs)) {
        return NotImplemented;
    }
    BoxedInt* rhs_int = static_cast<BoxedInt*>(rhs);
    return boxInt(lhs->n & rhs_int->n);
}

extern "C" Box* intOrInt(BoxedInt* lhs, BoxedInt* rhs) {
    assert(PyInt_Check(lhs));
    assert(PyInt_Check(rhs));
    return boxInt(lhs->n | rhs->n);
}

extern "C" Box* intOr(BoxedInt* lhs, Box* rhs) {
    if (!PyInt_Check(lhs))
        raiseExcHelper(TypeError, "descriptor '__or__' requires a 'int' object but received a '%s'", getTypeName(lhs));

    if (!PyInt_Check(rhs)) {
        return incref(NotImplemented);
    }
    BoxedInt* rhs_int = static_cast<BoxedInt*>(rhs);
    return boxInt(lhs->n | rhs_int->n);
}

Box* intROr(BoxedInt* lhs, Box* rhs) {
    if (!PyInt_Check(lhs))
        raiseExcHelper(TypeError, "descriptor '__ror__' requires a 'int' object but received a '%s'", getTypeName(lhs));

    if (!PyInt_Check(rhs)) {
        return NotImplemented;
    }
    BoxedInt* rhs_int = static_cast<BoxedInt*>(rhs);
    return boxInt(lhs->n | rhs_int->n);
}

extern "C" Box* intXorInt(BoxedInt* lhs, BoxedInt* rhs) {
    assert(PyInt_Check(lhs));
    assert(PyInt_Check(rhs));
    return boxInt(lhs->n ^ rhs->n);
}

extern "C" Box* intXor(BoxedInt* lhs, Box* rhs) {
    if (!PyInt_Check(lhs))
        raiseExcHelper(TypeError, "descriptor '__xor__' requires a 'int' object but received a '%s'", getTypeName(lhs));

    if (!PyInt_Check(rhs)) {
        return incref(NotImplemented);
    }
    BoxedInt* rhs_int = static_cast<BoxedInt*>(rhs);
    return boxInt(lhs->n ^ rhs_int->n);
}

Box* intRXor(BoxedInt* lhs, Box* rhs) {
    if (!PyInt_Check(lhs))
        raiseExcHelper(TypeError, "descriptor '__rxor__' requires a 'int' object but received a '%s'",
                       getTypeName(lhs));

    if (!PyInt_Check(rhs)) {
        return NotImplemented;
    }
    BoxedInt* rhs_int = static_cast<BoxedInt*>(rhs);
    return boxInt(lhs->n ^ rhs_int->n);
}

extern "C" Box* intDivInt(BoxedInt* lhs, BoxedInt* rhs) {
    assert(PyInt_Check(lhs));
    assert(PyInt_Check(rhs));
    return div_i64_i64(lhs->n, rhs->n);
}

extern "C" Box* intDivFloat(BoxedInt* lhs, BoxedFloat* rhs) {
    assert(PyInt_Check(lhs));
    assert(PyFloat_Check(rhs));

    if (rhs->d == 0) {
        raiseExcHelper(ZeroDivisionError, "float divide by zero");
    }
    return boxFloat(lhs->n / rhs->d);
}

extern "C" Box* intDiv(BoxedInt* lhs, Box* rhs) {
    if (!PyInt_Check(lhs))
        raiseExcHelper(TypeError, "descriptor '__div__' requires a 'int' object but received a '%s'", getTypeName(lhs));

    if (PyInt_Check(rhs)) {
        return intDivInt(lhs, static_cast<BoxedInt*>(rhs));
    } else if (PyFloat_Check(rhs)) {
        return intDivFloat(lhs, static_cast<BoxedFloat*>(rhs));
    } else {
        return incref(NotImplemented);
    }
}

Box* intRDiv(BoxedInt* lhs, Box* rhs) {
    if (!PyInt_Check(lhs))
        raiseExcHelper(TypeError, "descriptor '__rdiv__' requires a 'int' object but received a '%s'",
                       getTypeName(lhs));

    if (PyInt_Check(rhs)) {
        return div_i64_i64(static_cast<BoxedInt*>(rhs)->n, lhs->n);
    } else {
        return NotImplemented;
    }
}

extern "C" Box* intFloordivInt(BoxedInt* lhs, BoxedInt* rhs) {
    assert(PyInt_Check(lhs));
    assert(PyInt_Check(rhs));
    return div_i64_i64(lhs->n, rhs->n);
}

extern "C" Box* intFloordivFloat(BoxedInt* lhs, BoxedFloat* rhs) {
    assert(PyInt_Check(lhs));
    assert(PyFloat_Check(rhs));

    if (rhs->d == 0) {
        raiseExcHelper(ZeroDivisionError, "float divide by zero");
    }
    return boxFloat(floor(lhs->n / rhs->d));
}

extern "C" Box* intFloordiv(BoxedInt* lhs, Box* rhs) {
    if (!PyInt_Check(lhs))
        raiseExcHelper(TypeError, "descriptor '__floordiv__' requires a 'int' object but received a '%s'",
                       getTypeName(lhs));

    if (PyInt_Check(rhs)) {
        return intFloordivInt(lhs, static_cast<BoxedInt*>(rhs));
    } else if (PyFloat_Check(rhs)) {
        return intFloordivFloat(lhs, static_cast<BoxedFloat*>(rhs));
    } else {
        return incref(NotImplemented);
    }
}

Box* intRFloordiv(BoxedInt* lhs, Box* rhs) {
    if (!PyInt_Check(lhs))
        raiseExcHelper(TypeError, "descriptor '__rfloordiv__' requires a 'int' object but received a '%s'",
                       getTypeName(lhs));

    if (!PyInt_Check(rhs)) {
        return NotImplemented;
    }

    return div_i64_i64(static_cast<BoxedInt*>(rhs)->n, lhs->n);
}

extern "C" Box* intTruedivInt(BoxedInt* lhs, BoxedInt* rhs) {
    assert(PyInt_Check(lhs));
    assert(PyInt_Check(rhs));

    if (rhs->n == 0) {
        raiseExcHelper(ZeroDivisionError, "division by zero");
    }
    return boxFloat(lhs->n / (double)rhs->n);
}

extern "C" Box* intTruedivFloat(BoxedInt* lhs, BoxedFloat* rhs) {
    assert(PyInt_Check(lhs));
    assert(PyFloat_Check(rhs));

    if (rhs->d == 0) {
        raiseExcHelper(ZeroDivisionError, "division by zero");
    }
    return boxFloat(lhs->n / rhs->d);
}

extern "C" Box* intTruediv(BoxedInt* lhs, Box* rhs) {
    if (!PyInt_Check(lhs))
        raiseExcHelper(TypeError, "descriptor '__truediv__' requires a 'int' object but received a '%s'",
                       getTypeName(lhs));

    if (PyInt_Check(rhs)) {
        return intTruedivInt(lhs, static_cast<BoxedInt*>(rhs));
    } else if (PyFloat_Check(rhs)) {
        return intTruedivFloat(lhs, static_cast<BoxedFloat*>(rhs));
    } else {
        return incref(NotImplemented);
    }
}

Box* intRTruediv(BoxedInt* lhs, Box* rhs) {
    if (!PyInt_Check(lhs))
        raiseExcHelper(TypeError, "descriptor '__rtruediv__' requires a 'int' object but received a '%s'",
                       getTypeName(lhs));

    if (PyInt_Check(rhs)) {
        return intTruedivInt(static_cast<BoxedInt*>(rhs), lhs);
    } else {
        return NotImplemented;
    }
}

extern "C" Box* intLShiftInt(BoxedInt* lhs, BoxedInt* rhs) {
    assert(PyInt_Check(lhs));
    assert(PyInt_Check(rhs));

    if (rhs->n < 0)
        raiseExcHelper(ValueError, "negative shift count");

    bool undefined = rhs->n >= sizeof(rhs->n) * 8;
    if (!undefined) {
        int64_t res = lhs->n << rhs->n;
        if ((res >> rhs->n) == lhs->n)
            return boxInt(lhs->n << rhs->n);
    }
    return longLShiftLong(autoDecref(boxLong(lhs->n)), rhs);
}

extern "C" Box* intLShift(BoxedInt* lhs, Box* rhs) {
    if (!PyInt_Check(lhs))
        raiseExcHelper(TypeError, "descriptor '__lshift__' requires a 'int' object but received a '%s'",
                       getTypeName(lhs));

    if (PyLong_Check(rhs))
        return longLShiftLong(autoDecref(boxLong(lhs->n)), rhs);

    if (!PyInt_Check(rhs)) {
        return incref(NotImplemented);
    }
    BoxedInt* rhs_int = static_cast<BoxedInt*>(rhs);
    return intLShiftInt(lhs, rhs_int);
}

Box* intRLShift(BoxedInt* lhs, Box* rhs) {
    if (!PyInt_Check(lhs))
        raiseExcHelper(TypeError, "descriptor '__rlshift__' requires a 'int' object but received a '%s'",
                       getTypeName(lhs));


    if (!PyInt_Check(rhs)) {
        return NotImplemented;
    }
    BoxedInt* rhs_int = static_cast<BoxedInt*>(rhs);
    return intLShiftInt(rhs_int, lhs);
}

extern "C" Box* intModInt(BoxedInt* lhs, BoxedInt* rhs) {
    assert(PyInt_Check(lhs));
    assert(PyInt_Check(rhs));
    return mod_i64_i64(lhs->n, rhs->n);
}

extern "C" Box* intMod(BoxedInt* lhs, Box* rhs) {
    if (!PyInt_Check(lhs))
        raiseExcHelper(TypeError, "descriptor '__mod__' requires a 'int' object but received a '%s'", getTypeName(lhs));

    if (!PyInt_Check(rhs)) {
        return incref(NotImplemented);
    }
    BoxedInt* rhs_int = static_cast<BoxedInt*>(rhs);
    return mod_i64_i64(lhs->n, rhs_int->n);
}

Box* intRMod(BoxedInt* lhs, Box* rhs) {
    if (!PyInt_Check(lhs))
        raiseExcHelper(TypeError, "descriptor '__rmod__' requires a 'int' object but received a '%s'",
                       getTypeName(lhs));

    if (!PyInt_Check(rhs)) {
        return NotImplemented;
    }
    BoxedInt* rhs_int = static_cast<BoxedInt*>(rhs);
    return mod_i64_i64(rhs_int->n, lhs->n);
}

extern "C" Box* intDivmod(BoxedInt* lhs, Box* rhs) {
    if (!PyInt_Check(lhs))
        raiseExcHelper(TypeError, "descriptor '__divmod__' requires a 'int' object but received a '%s'",
                       getTypeName(lhs));

    Box* divResult = intDiv(lhs, rhs);

    if (divResult == NotImplemented) {
        return divResult;
    }

    AUTO_DECREF(divResult);

    Box* modResult = intMod(lhs, rhs);

    if (modResult == NotImplemented) {
        return modResult;
    }

    AUTO_DECREF(modResult);

    Box* arg[2] = { divResult, modResult };
    return createTuple(2, arg);
}

Box* intRDivmod(BoxedInt* lhs, Box* rhs) {
    if (!PyInt_Check(lhs))
        raiseExcHelper(TypeError, "descriptor '__rdivmod__' requires a 'int' object but received a '%s'",
                       getTypeName(lhs));

    if (!PyInt_Check(rhs)) {
        return NotImplemented;
    }
    return intDivmod(static_cast<BoxedInt*>(rhs), lhs);
}

extern "C" Box* intMulInt(BoxedInt* lhs, BoxedInt* rhs) {
    assert(PyInt_Check(lhs));
    assert(PyInt_Check(rhs));
    return mul_i64_i64(lhs->n, rhs->n);
}

extern "C" Box* intMulFloat(BoxedInt* lhs, BoxedFloat* rhs) {
    assert(PyInt_Check(lhs));
    assert(PyFloat_Check(rhs));
    return boxFloat(lhs->n * rhs->d);
}

extern "C" Box* intMul(BoxedInt* lhs, Box* rhs) {
    if (!PyInt_Check(lhs))
        raiseExcHelper(TypeError, "descriptor '__mul__' requires a 'int' object but received a '%s'", getTypeName(lhs));

    if (PyInt_Check(rhs)) {
        BoxedInt* rhs_int = static_cast<BoxedInt*>(rhs);
        return intMulInt(lhs, rhs_int);
    } else if (PyFloat_Check(rhs)) {
        BoxedFloat* rhs_float = static_cast<BoxedFloat*>(rhs);
        return intMulFloat(lhs, rhs_float);
    } else {
        return incref(NotImplemented);
    }
}

Box* intRMul(BoxedInt* lhs, Box* rhs) {
    if (!PyInt_Check(lhs))
        raiseExcHelper(TypeError, "descriptor '__rmul__' requires a 'int' object but received a '%s'",
                       getTypeName(lhs));

    if (!PyInt_Check(rhs))
        return NotImplemented;

    return intMul(lhs, rhs);
}

static void _addFuncPow(const char* name, ConcreteCompilerType* rtn_type, void* float_func, void* int_func) {
    std::vector<ConcreteCompilerType*> v_ifu{ BOXED_INT, BOXED_FLOAT, UNKNOWN };
    std::vector<ConcreteCompilerType*> v_uuu{ UNKNOWN, UNKNOWN, UNKNOWN };

    FunctionMetadata* md = new FunctionMetadata(3, false, false);
    md->addVersion(float_func, UNKNOWN, v_ifu);
    md->addVersion(int_func, UNKNOWN, v_uuu);
    int_cls->giveAttr(name, new BoxedFunction(md, { None }));
}

extern "C" Box* intPowLong(BoxedInt* lhs, BoxedLong* rhs, Box* mod) {
    assert(PyInt_Check(lhs));
    assert(PyLong_Check(rhs));
    BoxedLong* lhs_long = boxLong(lhs->n);
    return longPow(autoDecref(lhs_long), rhs, mod);
}

extern "C" Box* intPowFloat(BoxedInt* lhs, BoxedFloat* rhs, Box* mod) {
    assert(PyInt_Check(lhs));
    assert(PyFloat_Check(rhs));

    if (mod != None) {
        raiseExcHelper(TypeError, "pow() 3rd argument not allowed unless all arguments are integers");
    }
    return boxFloat(pow_float_float(lhs->n, rhs->d));
}

extern "C" Box* intPow(BoxedInt* lhs, Box* rhs, Box* mod) {
    if (!PyInt_Check(lhs))
        raiseExcHelper(TypeError, "descriptor '__pow__' requires a 'int' object but received a '%s'", getTypeName(lhs));

    if (PyLong_Check(rhs))
        return intPowLong(lhs, static_cast<BoxedLong*>(rhs), mod);
    else if (PyFloat_Check(rhs))
        return intPowFloat(lhs, static_cast<BoxedFloat*>(rhs), mod);
    else if (!PyInt_Check(rhs))
        return incref(NotImplemented);

    BoxedInt* rhs_int = static_cast<BoxedInt*>(rhs);
    if (mod != None) {
        if (rhs_int->n < 0)
            raiseExcHelper(TypeError, "pow() 2nd argument "
                                      "cannot be negative when 3rd argument specified");
    }

    Box* rtn = pow_i64_i64(lhs->n, rhs_int->n, mod);
    if (PyLong_Check(rtn))
        return longInt(autoDecref(rtn));
    return rtn;
}

Box* intRPow(BoxedInt* lhs, Box* rhs, Box* mod) {
    if (!PyInt_Check(lhs))
        raiseExcHelper(TypeError, "descriptor '__rpow__' requires a 'int' object but received a '%s'",
                       getTypeName(lhs));

    if (!PyInt_Check(rhs))
        return NotImplemented;
    BoxedInt* rhs_int = static_cast<BoxedInt*>(rhs);
    if (mod != None) {
        if (lhs->n < 0)
            raiseExcHelper(TypeError, "pow() 2nd argument "
                                      "cannot be negative when 3rd argument specified");
    }
    Box* rtn = pow_i64_i64(rhs_int->n, lhs->n, mod);
    if (PyLong_Check(rtn))
        return longInt(rtn);
    return rtn;
}

Box* intRShiftInt(BoxedInt* lhs, BoxedInt* rhs) {
    if (!PyInt_Check(lhs))
        raiseExcHelper(TypeError, "descriptor '__rshift__' requires a 'int' object but received a '%s'",
                       getTypeName(lhs));
    assert(PyInt_Check(rhs));

    if (rhs->n < 0)
        raiseExcHelper(ValueError, "negative shift count");

    return boxInt(lhs->n >> rhs->n);
}

extern "C" Box* intRShift(BoxedInt* lhs, Box* rhs) {
    if (!PyInt_Check(lhs))
        raiseExcHelper(TypeError, "descriptor '__rshift__' requires a 'int' object but received a '%s'",
                       getTypeName(lhs));

    if (PyLong_Check(rhs))
        return longRShiftLong(autoDecref(boxLong(lhs->n)), rhs);

    if (!PyInt_Check(rhs)) {
        return incref(NotImplemented);
    }
    BoxedInt* rhs_int = static_cast<BoxedInt*>(rhs);
    return intRShiftInt(lhs, rhs_int);
}

Box* intRRShift(BoxedInt* lhs, Box* rhs) {
    if (!PyInt_Check(lhs))
        raiseExcHelper(TypeError, "descriptor '__rrshift__' requires a 'int' object but received a '%s'",
                       getTypeName(lhs));

    if (!PyInt_Check(rhs)) {
        return NotImplemented;
    }
    BoxedInt* rhs_int = static_cast<BoxedInt*>(rhs);
    return intRShiftInt(rhs_int, lhs);
}

extern "C" Box* intSubInt(BoxedInt* lhs, BoxedInt* rhs) {
    assert(PyInt_Check(lhs));
    assert(PyInt_Check(rhs));
    return sub_i64_i64(lhs->n, rhs->n);
}

extern "C" Box* intSubFloat(BoxedInt* lhs, BoxedFloat* rhs) {
    assert(PyInt_Check(lhs));
    assert(PyFloat_Check(rhs));
    return boxFloat(lhs->n - rhs->d);
}

extern "C" Box* intSub(BoxedInt* lhs, Box* rhs) {
    if (!PyInt_Check(lhs))
        raiseExcHelper(TypeError, "descriptor '__sub__' requires a 'int' object but received a '%s'", getTypeName(lhs));

    if (PyInt_Check(rhs)) {
        BoxedInt* rhs_int = static_cast<BoxedInt*>(rhs);
        return intSubInt(lhs, rhs_int);
    } else if (PyFloat_Check(rhs)) {
        BoxedFloat* rhs_float = static_cast<BoxedFloat*>(rhs);
        return intSubFloat(lhs, rhs_float);
    } else {
        return incref(NotImplemented);
    }
}

Box* intRSub(BoxedInt* lhs, Box* rhs) {
    if (!PyInt_Check(lhs))
        raiseExcHelper(TypeError, "descriptor '__rsub__' requires a 'int' object but received a '%s'",
                       getTypeName(lhs));

    if (PyInt_Check(rhs)) {
        BoxedInt* rhs_int = static_cast<BoxedInt*>(rhs);
        return sub_i64_i64(rhs_int->n, lhs->n);
    } else {
        return NotImplemented;
    }
}

extern "C" Box* intInvert(BoxedInt* v) {
    if (!PyInt_Check(v))
        raiseExcHelper(TypeError, "descriptor '__invert__' requires a 'int' object but received a '%s'",
                       getTypeName(v));

    return boxInt(~v->n);
}

extern "C" Box* intPos(BoxedInt* v) {
    if (!PyInt_Check(v))
        raiseExcHelper(TypeError, "descriptor '__pos__' requires a 'int' object but received a '%s'", getTypeName(v));

    if (v->cls == int_cls)
        return v;
    return boxInt(v->n);
}

extern "C" Box* intNeg(BoxedInt* v) {
    if (!PyInt_Check(v))
        raiseExcHelper(TypeError, "descriptor '__neg__' requires a 'int' object but received a '%s'", getTypeName(v));


// It's possible for this to overflow:
#if PYSTON_INT_MIN < -PYSTON_INT_MAX
    static_assert(PYSTON_INT_MIN == -PYSTON_INT_MAX - 1, "");

    if (v->n == PYSTON_INT_MIN) {
        return longNeg(autoDecref(boxLong(v->n)));
    }
#endif

    return boxInt(-v->n);
}

extern "C" Box* intNonzero(BoxedInt* v) {
    if (!PyInt_Check(v))
        raiseExcHelper(TypeError, "descriptor '__nonzero__' requires a 'int' object but received a '%s'",
                       getTypeName(v));

    return boxBool(v->n != 0);
}

extern "C" BoxedString* intRepr(BoxedInt* v) {
    if (!PyInt_Check(v))
        raiseExcHelper(TypeError, "descriptor '__repr__' requires a 'int' object but received a '%s'", getTypeName(v));

    char buf[80];
    int len = snprintf(buf, 80, "%ld", v->n);
    return static_cast<BoxedString*>(boxString(llvm::StringRef(buf, len)));
}

extern "C" Box* intHash(BoxedInt* self) {
    if (!PyInt_Check(self))
        raiseExcHelper(TypeError, "descriptor '__hash__' requires a 'int' object but received a '%s'",
                       getTypeName(self));

    if (self->n == -1)
        return boxInt(-2);

    if (self->cls == int_cls)
        return self;
    return boxInt(self->n);
}

Box* intAbs(BoxedInt* v) {
    if (!PyInt_Check(v))
        raiseExcHelper(TypeError, "descriptor '__abs__' requires a 'int' object but received a '%s'", getTypeName(v));

    if (v->n == PYSTON_INT_MIN) {
        return longNeg(boxLong(v->n));
    }
    return boxInt(std::abs(v->n));
}

extern "C" Box* intBin(BoxedInt* self) {
    if (!PyInt_Check(self))
        raiseExcHelper(TypeError, "descriptor '__bin__' requires a 'int' object but received a '%s'",
                       getTypeName(self));

    return _PyInt_Format(reinterpret_cast<PyIntObject*>(self), 2, 0);
}

Box* intCoerce(BoxedInt* lhs, Box* rhs) {
    if (!PyInt_Check(lhs))
        raiseExcHelper(TypeError, "descriptor '__coerce__' requires a 'int' object but received a '%s'",
                       getTypeName(lhs));

    if (!PyInt_Check(rhs)) {
        return NotImplemented;
    }

    BoxedInt* rhs_int = static_cast<BoxedInt*>(rhs);

    return BoxedTuple::create({ lhs, rhs_int });
}

extern "C" Box* intHex(BoxedInt* self) {
    if (!PyInt_Check(self))
        raiseExcHelper(TypeError, "descriptor '__hex__' requires a 'int' object but received a '%s'",
                       getTypeName(self));

    char buf[80];
    int len = 0;
    bool is_negative = self->n < 0;
    if (is_negative)
        len = snprintf(buf, sizeof(buf), "-0x%lx", std::abs(self->n));
    else
        len = snprintf(buf, sizeof(buf), "0x%lx", self->n);
    return boxString(llvm::StringRef(buf, len));
}

extern "C" Box* intOct(BoxedInt* self) {
    if (!PyInt_Check(self))
        raiseExcHelper(TypeError, "descriptor '__oct__' requires a 'int' object but received a '%s'",
                       getTypeName(self));

    char buf[80];
    int len = 0;
    bool is_negative = self->n < 0;
    if (is_negative)
        len = snprintf(buf, sizeof(buf), "-%#lo", std::abs(self->n));
    else
        len = snprintf(buf, sizeof(buf), "%#lo", self->n);
    return boxString(llvm::StringRef(buf, len));
}

extern "C" Box* intTrunc(BoxedInt* self) {
    if (!PyInt_Check(self))
        raiseExcHelper(TypeError, "descriptor '__trunc__' requires a 'int' object but received a '%s'",
                       getTypeName(self));

    if (self->cls == int_cls)
        return self;
    return boxInt(self->n);
}

extern "C" Box* intInt(BoxedInt* self) {
    if (!PyInt_Check(self))
        raiseExcHelper(TypeError, "descriptor '__int__' requires a 'int' object but received a '%s'",
                       getTypeName(self));

    if (self->cls == int_cls)
        return self;
    return boxInt(self->n);
}

Box* intFloat(BoxedInt* self) {
    if (!PyInt_Check(self))
        raiseExcHelper(TypeError, "descriptor '__float__' requires a 'int' object but received a '%s'",
                       getTypeName(self));

    return boxFloat(self->n);
}

Box* intLong(BoxedInt* self) {
    if (!PyInt_Check(self))
        raiseExcHelper(TypeError, "descriptor '__long__' requires a 'int' object but received a '%s'",
                       getTypeName(self));

    return boxLong(self->n);
}

extern "C" Box* intIndex(BoxedInt* v) {
    if (PyInt_CheckExact(v))
        return v;
    return boxInt(v->n);
}

template <ExceptionStyle S> static Box* _intNew(Box* val, Box* _base) noexcept(S == CAPI) {
    int base = 10;

    if (_base) {
        if (S == CAPI) {
            if (!PyInt_Check(_base)) {
                PyErr_SetString(PyExc_TypeError, "an integer is required");
                return NULL;
            }

            if (val == NULL) {
                PyErr_SetString(PyExc_TypeError, "int() missing string argument");
                return NULL;
            }

            if (!PyString_Check(val) && !PyUnicode_Check(val)) {
                PyErr_SetString(PyExc_TypeError, "int() can't convert non-string with explicit base");
                return NULL;
            }
        } else {
            if (!PyInt_Check(_base))
                raiseExcHelper(TypeError, "an integer is required");

            if (val == NULL)
                raiseExcHelper(TypeError, "int() missing string argument");

            if (!PyString_Check(val) && !PyUnicode_Check(val))
                raiseExcHelper(TypeError, "int() can't convert non-string with explicit base");
        }
        base = static_cast<BoxedInt*>(_base)->n;
    } else {
        if (val == NULL)
            return PyInt_FromLong(0L);

        Box* r = PyNumber_Int(val);
        if (!r) {
            if (S == CAPI) {
                return NULL;
            } else
                throwCAPIException();
        }
        return r;
    }

    if (PyString_Check(val)) {
        BoxedString* s = static_cast<BoxedString*>(val);
        AUTO_DECREF(s);

        if (s->size() != strlen(s->data())) {
            Box* srepr = PyObject_Repr(val);
            if (S == CAPI) {
                PyErr_Format(PyExc_ValueError, "invalid literal for int() with base %d: %s", base,
                             PyString_AS_STRING(srepr));
                return NULL;
            } else {
                raiseExcHelper(ValueError, "invalid literal for int() with base %d: %s", base,
                               PyString_AS_STRING(srepr));
            }
        }
        Box* r = PyInt_FromString(s->data(), NULL, base);
        if (!r) {
            if (S == CAPI)
                return NULL;
            else
                throwCAPIException();
        }
        return r;
    } else {
        // only for unicode and its subtype. Other type will be filtered out in above.
        Box* r = PyInt_FromUnicode(PyUnicode_AS_UNICODE(val), PyUnicode_GET_SIZE(val), base);
        if (!r) {
            if (S == CAPI)
                return NULL;
            else
                throwCAPIException();
        }
        return r;
    }
}

template <ExceptionStyle S> Box* intNew(Box* _cls, Box* val, Box* base) noexcept(S == CAPI) {
    if (!PyType_Check(_cls)) {
        if (S == CAPI) {
            PyErr_Format(TypeError, "int.__new__(X): X is not a type object (%s)", getTypeName(_cls));
            return NULL;
        } else
            raiseExcHelper(TypeError, "int.__new__(X): X is not a type object (%s)", getTypeName(_cls));
    }

    BoxedClass* cls = static_cast<BoxedClass*>(_cls);
    if (!isSubclass(cls, int_cls)) {
        if (S == CAPI) {
            PyErr_Format(TypeError, "int.__new__(%s): %s is not a subtype of int", getNameOfClass(cls),
                         getNameOfClass(cls));
            return NULL;
        } else
            raiseExcHelper(TypeError, "int.__new__(%s): %s is not a subtype of int", getNameOfClass(cls),
                           getNameOfClass(cls));
    }

    if (cls == int_cls)
        return _intNew<S>(val, base);

    BoxedInt* n = (BoxedInt*)_intNew<S>(val, base);
    if (!n) {
        assert(S == CAPI);
        return NULL;
    }

    AUTO_DECREF(n);

    if (n->cls == long_cls) {
        if (cls == int_cls)
            return n;

        if (S == CAPI) {
            PyErr_SetString(OverflowError, "Python int too large to convert to C long");
            return NULL;
        } else
            raiseExcHelper(OverflowError, "Python int too large to convert to C long");
    }
    return new (cls) BoxedInt(n->n);
}

static const unsigned char BitLengthTable[32]
    = { 0, 1, 2, 2, 3, 3, 3, 3, 4, 4, 4, 4, 4, 4, 4, 4, 5, 5, 5, 5, 5, 5, 5, 5, 5, 5, 5, 5, 5, 5, 5, 5 };

static int bits_in_ulong(unsigned long d) noexcept {
    int d_bits = 0;
    while (d >= 32) {
        d_bits += 6;
        d >>= 6;
    }
    d_bits += (int)BitLengthTable[d];
    return d_bits;
}

extern "C" Box* intBitLength(BoxedInt* v) {
    if (!PyInt_Check(v))
        raiseExcHelper(TypeError, "descriptor 'bit_length' requires a 'int' object but received a '%s'",
                       getTypeName(v));

    unsigned long n;
    if (v->n < 0)
        /* avoid undefined behaviour when v->n == -LONG_MAX-1 */
        n = 0U - (unsigned long)v->n;
    else
        n = (unsigned long)v->n;

    return PyInt_FromLong(bits_in_ulong(n));
}

static void _addFuncIntFloatUnknown(const char* name, void* int_func, void* float_func, void* boxed_func) {
    std::vector<ConcreteCompilerType*> v_ii, v_if, v_iu;
    assert(BOXED_INT);
    v_ii.push_back(UNKNOWN);
    v_ii.push_back(BOXED_INT);
    v_if.push_back(UNKNOWN);
    v_if.push_back(BOXED_FLOAT);
    // Only the unknown version can accept non-ints (ex if you access the function directly ex via int.__add__)
    v_iu.push_back(UNKNOWN);
    v_iu.push_back(UNKNOWN);

    FunctionMetadata* md = new FunctionMetadata(2, false, false);
    md->addVersion(int_func, UNKNOWN, v_ii);
    md->addVersion(float_func, BOXED_FLOAT, v_if);
    md->addVersion(boxed_func, UNKNOWN, v_iu);
    int_cls->giveAttr(name, new BoxedFunction(md));
}

static void _addFuncIntUnknown(const char* name, ConcreteCompilerType* rtn_type, void* int_func, void* boxed_func) {
    std::vector<ConcreteCompilerType*> v_ii, v_iu;
    assert(BOXED_INT);
    v_ii.push_back(UNKNOWN);
    v_ii.push_back(BOXED_INT);
    v_iu.push_back(UNKNOWN);
    v_iu.push_back(UNKNOWN);

    FunctionMetadata* md = new FunctionMetadata(2, false, false);
    md->addVersion(int_func, rtn_type, v_ii);
    md->addVersion(boxed_func, UNKNOWN, v_iu);
    int_cls->giveAttr(name, new BoxedFunction(md));
}

static Box* intIntGetset(Box* b, void*) {
    if (b->cls == int_cls) {
        return b;
    } else {
        assert(PyInt_Check(b));
        return boxInt(static_cast<BoxedInt*>(b)->n);
    }
}

static Box* int0(Box*, void*) {
    return boxInt(0);
}

static Box* int1(Box*, void*) {
    return boxInt(1);
}

static int64_t int_hash(BoxedInt* o) noexcept {
    int64_t n = o->n;
    if (n == -1)
        return -2;
    return n;
}

static PyObject* int_richcompare(PyObject* v, PyObject* w, int op) noexcept {
    if (!PyInt_Check(v) || !PyInt_Check(w)) {
        Py_INCREF(Py_NotImplemented);
        return Py_NotImplemented;
    }

    int64_t lhs = static_cast<BoxedInt*>(v)->n;
    int64_t rhs = static_cast<BoxedInt*>(w)->n;

    switch (op) {
        case Py_EQ:
            return boxBool(lhs == rhs);
        case Py_NE:
            return boxBool(lhs != rhs);
        case Py_LT:
            return boxBool(lhs < rhs);
        case Py_LE:
            return boxBool(lhs <= rhs);
        case Py_GT:
            return boxBool(lhs > rhs);
        case Py_GE:
            return boxBool(lhs >= rhs);
        default:
            RELEASE_ASSERT(0, "%d", op);
    }
}

static PyObject* int_getnewargs(BoxedInt* v) noexcept {
    return Py_BuildValue("(l)", v->n);
}

<<<<<<< HEAD
extern "C" int PyInt_ClearFreeList() noexcept {
    PyIntObject* p;
    PyIntBlock* list, *next;
    int i;
    int u; /* remaining unfreed ints per block */
    int freelist_size = 0;

    list = block_list;
    block_list = NULL;
    BoxedInt::free_list = NULL;
    while (list != NULL) {
        u = 0;
        for (i = 0, p = &list->objects[0]; i < N_INTOBJECTS; i++, p++) {
            if (PyInt_CheckExact((BoxedInt*)p) && p->ob_refcnt != 0)
                u++;
        }
        next = list->next;
        if (u) {
            list->next = block_list;
            block_list = list;
            for (i = 0, p = &list->objects[0]; i < N_INTOBJECTS; i++, p++) {
                if (!PyInt_CheckExact((BoxedInt*)p) || p->ob_refcnt == 0) {
                    p->ob_type = (struct _typeobject*)BoxedInt::free_list;
                    BoxedInt::free_list = p;
                }
#if NSMALLNEGINTS + NSMALLPOSINTS > 0
                else if (-NSMALLNEGINTS <= p->ob_ival && p->ob_ival < NSMALLPOSINTS
                         && small_ints[p->ob_ival + NSMALLNEGINTS] == NULL) {
                    Py_INCREF(p);
                    small_ints[p->ob_ival + NSMALLNEGINTS] = p;
                }
#endif
            }
        } else {
            PyMem_FREE(list);
        }
        freelist_size += u;
        list = next;
    }

    return freelist_size;
=======
static Box* intFormat(PyObject* self, Box* format_spec) {
    if (PyBytes_Check(format_spec)) {
        Box* rtn = _PyInt_FormatAdvanced(self, PyBytes_AS_STRING(format_spec), PyBytes_GET_SIZE(format_spec));
        if (!rtn)
            throwCAPIException();
        return rtn;
    }
    if (PyUnicode_Check(format_spec)) {
        /* Convert format_spec to a str */
        PyObject* result;
        PyObject* str_spec = PyObject_Str(format_spec);

        if (str_spec == NULL)
            throwCAPIException();

        result = _PyInt_FormatAdvanced(self, PyBytes_AS_STRING(str_spec), PyBytes_GET_SIZE(str_spec));
        Py_DECREF(str_spec);
        if (!result)
            throwCAPIException();
        return result;
    }
    raiseExcHelper(TypeError, "__format__ requires str or unicode");
>>>>>>> c9268664
}

void setupInt() {
    static PyNumberMethods int_as_number;
    int_cls->tp_as_number = &int_as_number;

    for (int i = MIN_INTERNED_INT; i <= MAX_INTERNED_INT; i++) {
        interned_ints[-MIN_INTERNED_INT + i] = new BoxedInt(i);
    }

    int_cls->giveAttr("__getnewargs__", new BoxedFunction(FunctionMetadata::create((void*)int_getnewargs, UNKNOWN, 1,
                                                                                   ParamNames::empty(), CAPI)));
    _addFuncIntFloatUnknown("__add__", (void*)intAddInt, (void*)intAddFloat, (void*)intAdd);
    _addFuncIntUnknown("__and__", BOXED_INT, (void*)intAndInt, (void*)intAnd);
    _addFuncIntUnknown("__or__", BOXED_INT, (void*)intOrInt, (void*)intOr);
    _addFuncIntUnknown("__xor__", BOXED_INT, (void*)intXorInt, (void*)intXor);
    _addFuncIntFloatUnknown("__sub__", (void*)intSubInt, (void*)intSubFloat, (void*)intSub);
    _addFuncIntFloatUnknown("__div__", (void*)intDivInt, (void*)intDivFloat, (void*)intDiv);
    _addFuncIntFloatUnknown("__floordiv__", (void*)intFloordivInt, (void*)intFloordivFloat, (void*)intFloordiv);
    _addFuncIntFloatUnknown("__truediv__", (void*)intTruedivInt, (void*)intTruedivFloat, (void*)intTruediv);
    _addFuncIntFloatUnknown("__mul__", (void*)intMulInt, (void*)intMulFloat, (void*)intMul);
    _addFuncIntUnknown("__mod__", UNKNOWN, (void*)intModInt, (void*)intMod);
    _addFuncPow("__pow__", BOXED_INT, (void*)intPowFloat, (void*)intPow);

    int_cls->giveAttr("__radd__", new BoxedFunction(FunctionMetadata::create((void*)intRAdd, UNKNOWN, 2)));
    int_cls->giveAttr("__rand__", new BoxedFunction(FunctionMetadata::create((void*)intRAnd, UNKNOWN, 2)));
    int_cls->giveAttr("__ror__", new BoxedFunction(FunctionMetadata::create((void*)intROr, UNKNOWN, 2)));
    int_cls->giveAttr("__rxor__", new BoxedFunction(FunctionMetadata::create((void*)intRXor, UNKNOWN, 2)));

    int_cls->giveAttr("__rsub__", new BoxedFunction(FunctionMetadata::create((void*)intRSub, UNKNOWN, 2)));
    int_cls->giveAttr("__rmul__", new BoxedFunction(FunctionMetadata::create((void*)intRMul, UNKNOWN, 2)));
    int_cls->giveAttr("__rdiv__", new BoxedFunction(FunctionMetadata::create((void*)intRDiv, UNKNOWN, 2)));
    int_cls->giveAttr("__rfloordiv__", new BoxedFunction(FunctionMetadata::create((void*)intRFloordiv, UNKNOWN, 2)));
    int_cls->giveAttr("__rtruediv__", new BoxedFunction(FunctionMetadata::create((void*)intRTruediv, UNKNOWN, 2)));
    int_cls->giveAttr("__rmod__", new BoxedFunction(FunctionMetadata::create((void*)intRMod, UNKNOWN, 2)));
    int_cls->giveAttr("__rdivmod__", new BoxedFunction(FunctionMetadata::create((void*)intRDivmod, UNKNOWN, 2)));
    int_cls->giveAttr("__rpow__",
                      new BoxedFunction(FunctionMetadata::create((void*)intRPow, UNKNOWN, 3, false, false), { None }));
    int_cls->giveAttr("__rrshift__", new BoxedFunction(FunctionMetadata::create((void*)intRRShift, UNKNOWN, 2)));
    int_cls->giveAttr("__rlshift__", new BoxedFunction(FunctionMetadata::create((void*)intRLShift, UNKNOWN, 2)));
    // Note: CPython implements int comparisons using tp_compare
    int_cls->tp_richcompare = int_richcompare;

    _addFuncIntUnknown("__lshift__", UNKNOWN, (void*)intLShiftInt, (void*)intLShift);
    _addFuncIntUnknown("__rshift__", UNKNOWN, (void*)intRShiftInt, (void*)intRShift);

    int_cls->giveAttr("__invert__", new BoxedFunction(FunctionMetadata::create((void*)intInvert, BOXED_INT, 1)));
    int_cls->giveAttr("__pos__", new BoxedFunction(FunctionMetadata::create((void*)intPos, BOXED_INT, 1)));
    int_cls->giveAttr("__neg__", new BoxedFunction(FunctionMetadata::create((void*)intNeg, UNKNOWN, 1)));
    int_cls->giveAttr("__nonzero__", new BoxedFunction(FunctionMetadata::create((void*)intNonzero, BOXED_BOOL, 1)));
    int_cls->giveAttr("__repr__", new BoxedFunction(FunctionMetadata::create((void*)intRepr, STR, 1)));
    int_cls->tp_hash = (hashfunc)int_hash;
    int_cls->giveAttr("__divmod__", new BoxedFunction(FunctionMetadata::create((void*)intDivmod, UNKNOWN, 2)));


    int_cls->giveAttr("__coerce__", new BoxedFunction(FunctionMetadata::create((void*)intCoerce, UNKNOWN, 2)));
    int_cls->giveAttr("__abs__", new BoxedFunction(FunctionMetadata::create((void*)intAbs, UNKNOWN, 1)));
    int_cls->giveAttr("__bin__", new BoxedFunction(FunctionMetadata::create((void*)intBin, STR, 1)));
    int_cls->giveAttr("__hex__", new BoxedFunction(FunctionMetadata::create((void*)intHex, STR, 1)));
    int_cls->giveAttr("__oct__", new BoxedFunction(FunctionMetadata::create((void*)intOct, STR, 1)));

    int_cls->giveAttr("__trunc__", new BoxedFunction(FunctionMetadata::create((void*)intTrunc, BOXED_INT, 1)));
    int_cls->giveAttr("__index__", new BoxedFunction(FunctionMetadata::create((void*)intIndex, BOXED_INT, 1)));
    int_cls->giveAttr("__int__", new BoxedFunction(FunctionMetadata::create((void*)intInt, BOXED_INT, 1)));
    int_cls->giveAttr("__float__", new BoxedFunction(FunctionMetadata::create((void*)intFloat, BOXED_FLOAT, 1)));
    int_cls->giveAttr("__long__", new BoxedFunction(FunctionMetadata::create((void*)intLong, LONG, 1)));

    int_cls->giveAttr("__format__", new BoxedFunction(FunctionMetadata::create((void*)intFormat, STR, 2)));

    int_cls->giveAttr("__doc__",
                      boxString("int(x=0) -> int or long\n"
                                "int(x, base=10) -> int or long\n"
                                "\n"
                                "Convert a number or string to an integer, or return 0 if no arguments\n"
                                "are given.  If x is floating point, the conversion truncates towards zero.\n"
                                "If x is outside the integer range, the function returns a long instead.\n"
                                "\n"
                                "If x is not a number or if base is given, then x must be a string or\n"
                                "Unicode object representing an integer literal in the given base.  The\n"
                                "literal can be preceded by '+' or '-' and be surrounded by whitespace.\n"
                                "The base defaults to 10.  Valid bases are 0 and 2-36.  Base 0 means to\n"
                                "interpret the base from the string as an integer literal.\n"
                                ">>> int('0b100', base=0)\n"
                                "4"));

    auto int_new = FunctionMetadata::create((void*)intNew<CXX>, UNKNOWN, 3, false, false,
                                            ParamNames({ "", "x", "base" }, "", ""), CXX);
    int_new->addVersion((void*)intNew<CAPI>, UNKNOWN, CAPI);
    int_cls->giveAttr("__new__", new BoxedFunction(int_new, { NULL, NULL }));


    int_cls->giveAttr("bit_length", new BoxedFunction(FunctionMetadata::create((void*)intBitLength, BOXED_INT, 1)));

    int_cls->giveAttrDescriptor("real", intIntGetset, NULL);
    int_cls->giveAttrDescriptor("imag", int0, NULL);
    int_cls->giveAttr("conjugate", new BoxedFunction(FunctionMetadata::create((void*)intIntGetset, BOXED_INT, 1)));
    int_cls->giveAttrDescriptor("numerator", intIntGetset, NULL);
    int_cls->giveAttrDescriptor("denominator", int1, NULL);

    add_operators(int_cls);
    int_cls->freeze();

    int_cls->tp_repr = (reprfunc)int_to_decimal_string;
}
}<|MERGE_RESOLUTION|>--- conflicted
+++ resolved
@@ -1437,7 +1437,6 @@
     return Py_BuildValue("(l)", v->n);
 }
 
-<<<<<<< HEAD
 extern "C" int PyInt_ClearFreeList() noexcept {
     PyIntObject* p;
     PyIntBlock* list, *next;
@@ -1479,7 +1478,8 @@
     }
 
     return freelist_size;
-=======
+}
+
 static Box* intFormat(PyObject* self, Box* format_spec) {
     if (PyBytes_Check(format_spec)) {
         Box* rtn = _PyInt_FormatAdvanced(self, PyBytes_AS_STRING(format_spec), PyBytes_GET_SIZE(format_spec));
@@ -1502,7 +1502,6 @@
         return result;
     }
     raiseExcHelper(TypeError, "__format__ requires str or unicode");
->>>>>>> c9268664
 }
 
 void setupInt() {
