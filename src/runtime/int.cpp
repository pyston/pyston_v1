// Copyright (c) 2014-2015 Dropbox, Inc.
//
// Licensed under the Apache License, Version 2.0 (the "License");
// you may not use this file except in compliance with the License.
// You may obtain a copy of the License at
//
//    http://www.apache.org/licenses/LICENSE-2.0
//
// Unless required by applicable law or agreed to in writing, software
// distributed under the License is distributed on an "AS IS" BASIS,
// WITHOUT WARRANTIES OR CONDITIONS OF ANY KIND, either express or implied.
// See the License for the specific language governing permissions and
// limitations under the License.

#include "runtime/int.h"

#include <cmath>
#include <sstream>

#include "capi/typeobject.h"
#include "core/ast.h"
#include "core/common.h"
#include "core/options.h"
#include "core/stats.h"
#include "core/types.h"
#include "runtime/float.h"
#include "runtime/inline/boxing.h"
#include "runtime/long.h"
#include "runtime/objmodel.h"
#include "runtime/types.h"
#include "runtime/util.h"

extern "C" PyObject* float_pow(PyObject* v, PyObject* w, PyObject* z) noexcept;

namespace pyston {

extern "C" long PyInt_GetMax() noexcept {
    return LONG_MAX; /* To initialize sys.maxint */
}

/* Integers are quite normal objects, to make object handling uniform.
   (Using odd pointers to represent integers would save much space
   but require extra checks for this special case throughout the code.)
   Since a typical Python program spends much of its time allocating
   and deallocating integers, these operations should be very fast.
   Therefore we use a dedicated allocation scheme with a much lower
   overhead (in space and time) than straight malloc(): a simple
   dedicated free list, filled when necessary with memory from malloc().

   block_list is a singly-linked list of all PyIntBlocks ever allocated,
   linked via their next members.  PyIntBlocks are never returned to the
   system before shutdown (PyInt_Fini).

   free_list is a singly-linked list of available PyIntObjects, linked
   via abuse of their ob_type members.
*/

#define BLOCK_SIZE      1000    /* 1K less typical malloc overhead */
#define BHEAD_SIZE      8       /* Enough for a 64-bit pointer */
#define N_INTOBJECTS    ((BLOCK_SIZE - BHEAD_SIZE) / sizeof(PyIntObject))

struct _intblock {
    struct _intblock *next;
    PyIntObject objects[N_INTOBJECTS];
};

typedef struct _intblock PyIntBlock;

static PyIntBlock *block_list = NULL;
PyIntObject *BoxedInt::free_list = NULL;

PyIntObject* BoxedInt::fill_free_list(void) noexcept {
    PyIntObject* p, *q;
    /* Python's object allocator isn't appropriate for large blocks. */
    p = (PyIntObject*)PyMem_MALLOC(sizeof(PyIntBlock));
    if (p == NULL)
        return (PyIntObject*)PyErr_NoMemory();
    ((PyIntBlock*)p)->next = block_list;
    block_list = (PyIntBlock*)p;
    /* Link the int objects together, from rear to front, then return
       the address of the last int object in the block. */
    p = &((PyIntBlock*)p)->objects[0];
    q = p + N_INTOBJECTS;
    while (--q > p)
        q->ob_type = (struct _typeobject*)(q - 1);
    q->ob_type = NULL;
    return p + N_INTOBJECTS - 1;
}

void BoxedInt::tp_dealloc(Box* v) noexcept {
#ifdef DISABLE_INT_FREELIST
    v->cls->tp_free(v);
#else
    if (PyInt_CheckExact(v)) {
        BoxedInt::tp_free(v);
    } else {
        v->cls->tp_free(v);
    }
#endif
}

void BoxedInt::tp_free(void* b) noexcept {
#ifdef DISABLE_INT_FREELIST
    assert(0);
#endif
    PyIntObject* v = static_cast<PyIntObject*>(b);
    v->ob_type = (struct _typeobject *)free_list;
    free_list = v;
}

extern "C" unsigned long PyInt_AsUnsignedLongMask(PyObject* op) noexcept {
    if (op && PyInt_Check(op))
        return PyInt_AS_LONG((PyIntObject*)op);
    if (op && PyLong_Check(op))
        return PyLong_AsUnsignedLongMask(op);
    Py_FatalError("unimplemented");
}

extern "C" long PyInt_AsLong(PyObject* op) noexcept {
    // This method should do quite a bit more, including checking tp_as_number->nb_int (or calling __int__?)

    if (PyInt_Check(op))
        return static_cast<BoxedInt*>(op)->n;

    if (op->cls == long_cls)
        return PyLong_AsLong(op);

    PyErr_SetString(PyExc_TypeError, "an integer is required");
    return -1;
}

extern "C" Py_ssize_t PyInt_AsSsize_t(PyObject* op) noexcept {
    if (op == NULL) {
        PyErr_SetString(PyExc_TypeError, "an integer is required");
        return -1;
    }

    if (PyInt_Check(op))
        return ((BoxedInt*)op)->n;
    if (PyLong_Check(op))
        return _PyLong_AsSsize_t(op);
#if SIZEOF_SIZE_T == SIZEOF_LONG
    return PyInt_AsLong(op);
#else
    RELEASE_ASSERT("not implemented", "");
#endif
}

extern "C" PyObject* PyInt_FromSize_t(size_t ival) noexcept {
    RELEASE_ASSERT(ival <= LONG_MAX, "");
    return boxInt(ival);
}

extern "C" PyObject* PyInt_FromSsize_t(Py_ssize_t ival) noexcept {
    return boxInt(ival);
}

extern "C" PyObject* PyInt_FromLong(long n) noexcept {
    return boxInt(n);
}

/* Convert an integer to a decimal string.  On many platforms, this
   will be significantly faster than the general arbitrary-base
   conversion machinery in _PyInt_Format, thanks to optimization
   opportunities offered by division by a compile-time constant. */
static Box* int_to_decimal_string(BoxedInt* v) noexcept {
    char buf[sizeof(long) * CHAR_BIT / 3 + 6], *p, *bufend;
    long n = v->n;
    unsigned long absn;
    p = bufend = buf + sizeof(buf);
    absn = n < 0 ? 0UL - n : n;
    do {
        *--p = '0' + (char)(absn % 10);
        absn /= 10;
    } while (absn);
    if (n < 0)
        *--p = '-';
    return PyString_FromStringAndSize(p, bufend - p);
}

extern "C" PyAPI_FUNC(PyObject*) _PyInt_Format(PyIntObject* v, int base, int newstyle) noexcept {
    BoxedInt* bint = reinterpret_cast<BoxedInt*>(v);
    RELEASE_ASSERT(PyInt_Check(bint), "");

    /* There are no doubt many, many ways to optimize this, using code
       similar to _PyLong_Format */
    long n = bint->n;
    int negative = n < 0;
    int is_zero = n == 0;

    /* For the reasoning behind this size, see
       http://c-faq.com/misc/hexio.html. Then, add a few bytes for
       the possible sign and prefix "0[box]" */
    char buf[sizeof(n) * CHAR_BIT + 6];

    /* Start by pointing to the end of the buffer.  We fill in from
       the back forward. */
    char* p = &buf[sizeof(buf)];

    assert(base >= 2 && base <= 36);

    /* Special case base 10, for speed */
    if (base == 10)
        return int_to_decimal_string(bint);

    do {
        /* I'd use i_divmod, except it doesn't produce the results
           I want when n is negative.  So just duplicate the salient
           part here. */
        long div = n / base;
        long mod = n - div * base;

        /* convert abs(mod) to the right character in [0-9, a-z] */
        char cdigit = (char)(mod < 0 ? -mod : mod);
        cdigit += (cdigit < 10) ? '0' : 'a' - 10;
        *--p = cdigit;

        n = div;
    } while (n);

    if (base == 2) {
        *--p = 'b';
        *--p = '0';
    } else if (base == 8) {
        if (newstyle) {
            *--p = 'o';
            *--p = '0';
        } else if (!is_zero)
            *--p = '0';
    } else if (base == 16) {
        *--p = 'x';
        *--p = '0';
    } else {
        *--p = '#';
        *--p = '0' + base % 10;
        if (base > 10)
            *--p = '0' + base / 10;
    }
    if (negative)
        *--p = '-';

    return PyString_FromStringAndSize(p, &buf[sizeof(buf)] - p);
}

extern "C" int _PyInt_AsInt(PyObject* obj) noexcept {
    long result = PyInt_AsLong(obj);
    if (result == -1 && PyErr_Occurred())
        return -1;
    if (result > INT_MAX || result < INT_MIN) {
        PyErr_SetString(PyExc_OverflowError, "Python int too large to convert to C int");
        return -1;
    }
    return (int)result;
}

#ifdef HAVE_LONG_LONG
extern "C" unsigned PY_LONG_LONG PyInt_AsUnsignedLongLongMask(register PyObject* op) noexcept {
    Py_FatalError("unimplemented");

    unsigned PY_LONG_LONG val = 0;

    return val;
}
#endif

extern "C" PyObject* PyInt_FromString(const char* s, char** pend, int base) noexcept {
    char* end;
    long x;
    Py_ssize_t slen;
    PyObject* sobj, *srepr;

    if ((base != 0 && base < 2) || base > 36) {
        PyErr_SetString(PyExc_ValueError, "int() base must be >= 2 and <= 36");
        return NULL;
    }

    while (*s && isspace(Py_CHARMASK(*s)))
        s++;
    errno = 0;
    if (base == 0 && s[0] == '0') {
        x = (long)PyOS_strtoul(const_cast<char*>(s), &end, base);
        if (x < 0)
            return PyLong_FromString(s, pend, base);
    } else
        x = PyOS_strtol(const_cast<char*>(s), &end, base);
    if (end == s || !isalnum(Py_CHARMASK(end[-1])))
        goto bad;
    while (*end && isspace(Py_CHARMASK(*end)))
        end++;
    if (*end != '\0') {
    bad:
        slen = strlen(s) < 200 ? strlen(s) : 200;

        // Pyston addition: try to avoid doing the string repr if possible.
        bool use_fast = true;
        for (int i = 0; i < slen; i++) {
            char c = s[i];
            if (c == '\'' || c == '\\' || c == '\t' || c == '\n' || c == '\r' || c < ' ' || c >= 0x7f) {
                use_fast = false;
                break;
            }
        }
        if (use_fast) {
            PyErr_Format(PyExc_ValueError, "invalid literal for int() with base %d: '%.200s'", base, s);
            return NULL;
        }

        sobj = PyString_FromStringAndSize(s, slen);
        if (sobj == NULL)
            return NULL;
        srepr = PyObject_Repr(sobj);
        Py_DECREF(sobj);
        if (srepr == NULL)
            return NULL;
        PyErr_Format(PyExc_ValueError, "invalid literal for int() with base %d: %s", base, PyString_AS_STRING(srepr));
        Py_DECREF(srepr);
        return NULL;
    } else if (errno != 0)
        return PyLong_FromString(s, pend, base);
    if (pend)
        *pend = end;
    return PyInt_FromLong(x);
}

#ifdef Py_USING_UNICODE
extern "C" PyObject* PyInt_FromUnicode(Py_UNICODE* s, Py_ssize_t length, int base) noexcept {
    PyObject* result;
    char* buffer = (char*)malloc(length + 1);

    if (buffer == NULL)
        return PyErr_NoMemory();

    if (PyUnicode_EncodeDecimal(s, length, buffer, NULL)) {
        free(buffer);
        return NULL;
    }
    result = PyInt_FromString(buffer, NULL, base);
    free(buffer);
    return result;
}
#endif

BoxedInt* interned_ints[NUM_INTERNED_INTS];

// If we don't have fast overflow-checking builtins, provide some slow variants:
#if !__has_builtin(__builtin_saddl_overflow)

#ifdef __clang__
#error "shouldn't be defining the slow versions of these for clang"
#endif

bool __builtin_saddl_overflow(i64 lhs, i64 rhs, i64* result) {
    __int128 r = (__int128)lhs + (__int128)rhs;
    if (r > (__int128)PYSTON_INT_MAX)
        return true;
    if (r < (__int128)PYSTON_INT_MIN)
        return true;
    *result = (i64)r;
    return false;
}
bool __builtin_ssubl_overflow(i64 lhs, i64 rhs, i64* result) {
    __int128 r = (__int128)lhs - (__int128)rhs;
    if (r > (__int128)PYSTON_INT_MAX)
        return true;
    if (r < (__int128)PYSTON_INT_MIN)
        return true;
    *result = (i64)r;
    return false;
}
bool __builtin_smull_overflow(i64 lhs, i64 rhs, i64* result) {
    __int128 r = (__int128)lhs * (__int128)rhs;
    if (r > (__int128)PYSTON_INT_MAX)
        return true;
    if (r < (__int128)PYSTON_INT_MIN)
        return true;
    *result = (i64)r;
    return false;
}

#endif

extern "C" Box* add_i64_i64(i64 lhs, i64 rhs) {
    i64 result;
    if (!__builtin_saddl_overflow(lhs, rhs, &result))
        return boxInt(result);
    return longAdd(autoDecref(boxLong(lhs)), autoDecref(boxLong(rhs)));
}

extern "C" Box* sub_i64_i64(i64 lhs, i64 rhs) {
    i64 result;
    if (!__builtin_ssubl_overflow(lhs, rhs, &result))
        return boxInt(result);
    return longSub(autoDecref(boxLong(lhs)), autoDecref(boxLong(rhs)));
}

extern "C" Box* div_i64_i64(i64 lhs, i64 rhs) {
    if (rhs == 0) {
        raiseExcHelper(ZeroDivisionError, "integer division or modulo by zero");
    }

// It's possible for division to overflow:
#if PYSTON_INT_MIN < -PYSTON_INT_MAX
    static_assert(PYSTON_INT_MIN == -PYSTON_INT_MAX - 1, "");

    if (lhs == PYSTON_INT_MIN && rhs == -1) {
        return longDiv(autoDecref(boxLong(lhs)), autoDecref(boxLong(rhs)));
    }
#endif

    i64 div_result, mod_result;
    div_result = lhs / rhs;
    /* div_result * rhs can overflow on platforms where lhs/rhs gives floor(lhs/rhs)
     * for lhs and rhs with differing signs. (This is unusual
     * behaviour, and C99 prohibits it, but it's allowed by C89;
     * for an example of overflow, take lhs = LONG_MIN, rhs = 5 or lhs =
     * LONG_MAX, rhs = -5.)  However, lhs - div_result*rhs is always
     * representable as a long, since it lies strictly between
     * -abs(rhs) and abs(rhs).  We add casts to avoid intermediate
     * overflow.
     */
    mod_result = (i64)(lhs - (unsigned long)div_result * rhs);
    /* If the signs of lhs and rhs differ, and the remainder is non-0,
     * C89 doesn't define whether div_result is now the floor or the
     * ceiling of the infinitely precise quotient.  We want the floor,
     * and we have it iff the remainder's sign matches rhs's.
     */
    if (mod_result && ((rhs ^ mod_result) < 0) /* i.e. and signs differ */) {
        mod_result += rhs;
        --div_result;
        assert(mod_result && ((rhs ^ mod_result) >= 0));
    }

    return boxInt(div_result);
}

extern "C" i64 mod_i64_i64(i64 lhs, i64 rhs) {
    if (rhs == 0) {
        raiseExcHelper(ZeroDivisionError, "integer division or modulo by zero");
    }
    // I don't think this can overflow:
    if (lhs < 0 && rhs > 0)
        return ((lhs + 1) % rhs) + (rhs - 1);
    if (lhs > 0 && rhs < 0)
        return ((lhs - 1) % rhs) + (rhs + 1);
    return lhs % rhs;
}

extern "C" Box* pow_i64_i64(i64 lhs, i64 rhs, Box* mod) {
    if (mod != None) {
        if (!PyInt_Check(mod)) {
            return NotImplemented;
        }
        BoxedInt* mod_int = static_cast<BoxedInt*>(mod);
        if (mod_int->n == 0) {
            raiseExcHelper(ValueError, "pow() 3rd argument cannot be 0");
        }
    }

    i64 orig_rhs = rhs;
    i64 rtn = 1, curpow = lhs;

    if (rhs < 0)
        // already checked, rhs is a integer,
        // and mod will be None in this case.
        return boxFloat(pow_float_float(lhs, rhs));

    // let longPow do the checks.
    return longPow(autoDecref(boxLong(lhs)), autoDecref(boxLong(rhs)), mod);
}

extern "C" Box* mul_i64_i64(i64 lhs, i64 rhs) {
    i64 result;
    if (!__builtin_smull_overflow(lhs, rhs, &result))
        return boxInt(result);
    return longMul(autoDecref(boxLong(lhs)), autoDecref(boxLong(rhs)));
}

extern "C" Box* intAddInt(BoxedInt* lhs, BoxedInt* rhs) {
    assert(PyInt_Check(lhs));
    assert(PyInt_Check(rhs));
    return add_i64_i64(lhs->n, rhs->n);
}

extern "C" Box* intAddFloat(BoxedInt* lhs, BoxedFloat* rhs) {
    assert(PyInt_Check(lhs));
    assert(rhs->cls == float_cls);
    return boxFloat(lhs->n + rhs->d);
}

extern "C" Box* intAdd(BoxedInt* lhs, Box* rhs) {
    if (!PyInt_Check(lhs))
        raiseExcHelper(TypeError, "descriptor '__add__' requires a 'int' object but received a '%s'", getTypeName(lhs));

    if (PyInt_Check(rhs)) {
        BoxedInt* rhs_int = static_cast<BoxedInt*>(rhs);
        return add_i64_i64(lhs->n, rhs_int->n);
    } else if (rhs->cls == float_cls) {
        BoxedFloat* rhs_float = static_cast<BoxedFloat*>(rhs);
        return boxFloat(lhs->n + rhs_float->d);
    } else {
        return incref(NotImplemented);
    }
}

Box* intRAdd(BoxedInt* lhs, Box* rhs) {
    if (!PyInt_Check(lhs))
        raiseExcHelper(TypeError, "descriptor '__radd__' requires a 'int' object but received a '%s'",
                       getTypeName(lhs));

    if (PyInt_Check(rhs)) {
        BoxedInt* rhs_int = static_cast<BoxedInt*>(rhs);
        return add_i64_i64(lhs->n, rhs_int->n);
    } else {
        return NotImplemented;
    }
}

extern "C" Box* intAndInt(BoxedInt* lhs, BoxedInt* rhs) {
    assert(PyInt_Check(lhs));
    assert(PyInt_Check(rhs));
    return boxInt(lhs->n & rhs->n);
}

extern "C" Box* intAnd(BoxedInt* lhs, Box* rhs) {
    if (!PyInt_Check(lhs))
        raiseExcHelper(TypeError, "descriptor '__and__' requires a 'int' object but received a '%s'", getTypeName(lhs));

    if (!PyInt_Check(rhs)) {
        return incref(NotImplemented);
    }
    BoxedInt* rhs_int = static_cast<BoxedInt*>(rhs);
    return boxInt(lhs->n & rhs_int->n);
}

Box* intRAnd(BoxedInt* lhs, Box* rhs) {
    if (!PyInt_Check(lhs))
        raiseExcHelper(TypeError, "descriptor '__rand__' requires a 'int' object but received a '%s'",
                       getTypeName(lhs));

    if (!PyInt_Check(rhs)) {
        return NotImplemented;
    }
    BoxedInt* rhs_int = static_cast<BoxedInt*>(rhs);
    return boxInt(lhs->n & rhs_int->n);
}

extern "C" Box* intOrInt(BoxedInt* lhs, BoxedInt* rhs) {
    assert(PyInt_Check(lhs));
    assert(PyInt_Check(rhs));
    return boxInt(lhs->n | rhs->n);
}

extern "C" Box* intOr(BoxedInt* lhs, Box* rhs) {
    if (!PyInt_Check(lhs))
        raiseExcHelper(TypeError, "descriptor '__or__' requires a 'int' object but received a '%s'", getTypeName(lhs));

    if (!PyInt_Check(rhs)) {
        return incref(NotImplemented);
    }
    BoxedInt* rhs_int = static_cast<BoxedInt*>(rhs);
    return boxInt(lhs->n | rhs_int->n);
}

Box* intROr(BoxedInt* lhs, Box* rhs) {
    if (!PyInt_Check(lhs))
        raiseExcHelper(TypeError, "descriptor '__ror__' requires a 'int' object but received a '%s'", getTypeName(lhs));

    if (!PyInt_Check(rhs)) {
        return NotImplemented;
    }
    BoxedInt* rhs_int = static_cast<BoxedInt*>(rhs);
    return boxInt(lhs->n | rhs_int->n);
}

extern "C" Box* intXorInt(BoxedInt* lhs, BoxedInt* rhs) {
    assert(PyInt_Check(lhs));
    assert(PyInt_Check(rhs));
    return boxInt(lhs->n ^ rhs->n);
}

extern "C" Box* intXor(BoxedInt* lhs, Box* rhs) {
    if (!PyInt_Check(lhs))
        raiseExcHelper(TypeError, "descriptor '__xor__' requires a 'int' object but received a '%s'", getTypeName(lhs));

    if (!PyInt_Check(rhs)) {
        return incref(NotImplemented);
    }
    BoxedInt* rhs_int = static_cast<BoxedInt*>(rhs);
    return boxInt(lhs->n ^ rhs_int->n);
}

Box* intRXor(BoxedInt* lhs, Box* rhs) {
    if (!PyInt_Check(lhs))
        raiseExcHelper(TypeError, "descriptor '__rxor__' requires a 'int' object but received a '%s'",
                       getTypeName(lhs));

    if (!PyInt_Check(rhs)) {
        return NotImplemented;
    }
    BoxedInt* rhs_int = static_cast<BoxedInt*>(rhs);
    return boxInt(lhs->n ^ rhs_int->n);
}

extern "C" Box* intDivInt(BoxedInt* lhs, BoxedInt* rhs) {
    assert(PyInt_Check(lhs));
    assert(PyInt_Check(rhs));
    return div_i64_i64(lhs->n, rhs->n);
}

extern "C" Box* intDivFloat(BoxedInt* lhs, BoxedFloat* rhs) {
    assert(PyInt_Check(lhs));
    assert(rhs->cls == float_cls);

    if (rhs->d == 0) {
        raiseExcHelper(ZeroDivisionError, "float divide by zero");
    }
    return boxFloat(lhs->n / rhs->d);
}

extern "C" Box* intDiv(BoxedInt* lhs, Box* rhs) {
    if (!PyInt_Check(lhs))
        raiseExcHelper(TypeError, "descriptor '__div__' requires a 'int' object but received a '%s'", getTypeName(lhs));

    if (PyInt_Check(rhs)) {
        return intDivInt(lhs, static_cast<BoxedInt*>(rhs));
    } else if (rhs->cls == float_cls) {
        return intDivFloat(lhs, static_cast<BoxedFloat*>(rhs));
    } else {
        return incref(NotImplemented);
    }
}

Box* intRDiv(BoxedInt* lhs, Box* rhs) {
    if (!PyInt_Check(lhs))
        raiseExcHelper(TypeError, "descriptor '__rdiv__' requires a 'int' object but received a '%s'",
                       getTypeName(lhs));

    if (PyInt_Check(rhs)) {
        return div_i64_i64(static_cast<BoxedInt*>(rhs)->n, lhs->n);
    } else {
        return NotImplemented;
    }
}

extern "C" Box* intFloordivInt(BoxedInt* lhs, BoxedInt* rhs) {
    assert(PyInt_Check(lhs));
    assert(PyInt_Check(rhs));
    return div_i64_i64(lhs->n, rhs->n);
}

extern "C" Box* intFloordivFloat(BoxedInt* lhs, BoxedFloat* rhs) {
    assert(PyInt_Check(lhs));
    assert(rhs->cls == float_cls);

    if (rhs->d == 0) {
        raiseExcHelper(ZeroDivisionError, "float divide by zero");
    }
    return boxFloat(floor(lhs->n / rhs->d));
}

extern "C" Box* intFloordiv(BoxedInt* lhs, Box* rhs) {
    if (!PyInt_Check(lhs))
        raiseExcHelper(TypeError, "descriptor '__floordiv__' requires a 'int' object but received a '%s'",
                       getTypeName(lhs));

    if (PyInt_Check(rhs)) {
        return intFloordivInt(lhs, static_cast<BoxedInt*>(rhs));
    } else if (rhs->cls == float_cls) {
        return intFloordivFloat(lhs, static_cast<BoxedFloat*>(rhs));
    } else {
        return incref(NotImplemented);
    }
}

Box* intRFloordiv(BoxedInt* lhs, Box* rhs) {
    if (!PyInt_Check(lhs))
        raiseExcHelper(TypeError, "descriptor '__rfloordiv__' requires a 'int' object but received a '%s'",
                       getTypeName(lhs));

    if (!PyInt_Check(rhs)) {
        return NotImplemented;
    }

    return div_i64_i64(static_cast<BoxedInt*>(rhs)->n, lhs->n);
}

extern "C" Box* intTruedivInt(BoxedInt* lhs, BoxedInt* rhs) {
    assert(PyInt_Check(lhs));
    assert(PyInt_Check(rhs));

    if (rhs->n == 0) {
        raiseExcHelper(ZeroDivisionError, "division by zero");
    }
    return boxFloat(lhs->n / (double)rhs->n);
}

extern "C" Box* intTruedivFloat(BoxedInt* lhs, BoxedFloat* rhs) {
    assert(PyInt_Check(lhs));
    assert(rhs->cls == float_cls);

    if (rhs->d == 0) {
        raiseExcHelper(ZeroDivisionError, "division by zero");
    }
    return boxFloat(lhs->n / rhs->d);
}

extern "C" Box* intTruediv(BoxedInt* lhs, Box* rhs) {
    if (!PyInt_Check(lhs))
        raiseExcHelper(TypeError, "descriptor '__truediv__' requires a 'int' object but received a '%s'",
                       getTypeName(lhs));

    if (PyInt_Check(rhs)) {
        return intTruedivInt(lhs, static_cast<BoxedInt*>(rhs));
    } else if (rhs->cls == float_cls) {
        return intTruedivFloat(lhs, static_cast<BoxedFloat*>(rhs));
    } else {
        return incref(NotImplemented);
    }
}

Box* intRTruediv(BoxedInt* lhs, Box* rhs) {
    if (!PyInt_Check(lhs))
        raiseExcHelper(TypeError, "descriptor '__rtruediv__' requires a 'int' object but received a '%s'",
                       getTypeName(lhs));

    if (PyInt_Check(rhs)) {
        return intTruedivInt(static_cast<BoxedInt*>(rhs), lhs);
    } else {
        return NotImplemented;
    }
}

extern "C" Box* intLShiftInt(BoxedInt* lhs, BoxedInt* rhs) {
    assert(PyInt_Check(lhs));
    assert(PyInt_Check(rhs));

    if (rhs->n < 0)
        raiseExcHelper(ValueError, "negative shift count");

    bool undefined = rhs->n >= sizeof(rhs->n) * 8;
    if (!undefined) {
        int64_t res = lhs->n << rhs->n;
        if ((res >> rhs->n) == lhs->n)
            return boxInt(lhs->n << rhs->n);
    }
<<<<<<< HEAD
    return longLshift(autoDecref(boxLong(lhs->n)), rhs);
=======
    return longLShiftLong(boxLong(lhs->n), rhs);
>>>>>>> 9216f615
}

extern "C" Box* intLShift(BoxedInt* lhs, Box* rhs) {
    if (!PyInt_Check(lhs))
        raiseExcHelper(TypeError, "descriptor '__lshift__' requires a 'int' object but received a '%s'",
                       getTypeName(lhs));

    if (rhs->cls == long_cls)
<<<<<<< HEAD
        return longLshift(autoDecref(boxLong(lhs->n)), rhs);
=======
        return longLShiftLong(boxLong(lhs->n), rhs);
>>>>>>> 9216f615

    if (!PyInt_Check(rhs)) {
        return incref(NotImplemented);
    }
    BoxedInt* rhs_int = static_cast<BoxedInt*>(rhs);
    return intLShiftInt(lhs, rhs_int);
}

Box* intRLShift(BoxedInt* lhs, Box* rhs) {
    if (!PyInt_Check(lhs))
        raiseExcHelper(TypeError, "descriptor '__rlshift__' requires a 'int' object but received a '%s'",
                       getTypeName(lhs));


    if (!PyInt_Check(rhs)) {
        return NotImplemented;
    }
    BoxedInt* rhs_int = static_cast<BoxedInt*>(rhs);
    return intLShiftInt(rhs_int, lhs);
}

extern "C" Box* intModInt(BoxedInt* lhs, BoxedInt* rhs) {
    assert(PyInt_Check(lhs));
    assert(PyInt_Check(rhs));
    return boxInt(mod_i64_i64(lhs->n, rhs->n));
}

extern "C" Box* intMod(BoxedInt* lhs, Box* rhs) {
    if (!PyInt_Check(lhs))
        raiseExcHelper(TypeError, "descriptor '__mod__' requires a 'int' object but received a '%s'", getTypeName(lhs));

    if (!PyInt_Check(rhs)) {
        return incref(NotImplemented);
    }
    BoxedInt* rhs_int = static_cast<BoxedInt*>(rhs);
    return boxInt(mod_i64_i64(lhs->n, rhs_int->n));
}

Box* intRMod(BoxedInt* lhs, Box* rhs) {
    if (!PyInt_Check(lhs))
        raiseExcHelper(TypeError, "descriptor '__rmod__' requires a 'int' object but received a '%s'",
                       getTypeName(lhs));

    if (!PyInt_Check(rhs)) {
        return NotImplemented;
    }
    BoxedInt* rhs_int = static_cast<BoxedInt*>(rhs);
    return boxInt(mod_i64_i64(rhs_int->n, lhs->n));
}

extern "C" Box* intDivmod(BoxedInt* lhs, Box* rhs) {
    if (!PyInt_Check(lhs))
        raiseExcHelper(TypeError, "descriptor '__divmod__' requires a 'int' object but received a '%s'",
                       getTypeName(lhs));

    Box* divResult = intDiv(lhs, rhs);

    if (divResult == NotImplemented) {
        return divResult;
    }

    AUTO_DECREF(divResult);

    Box* modResult = intMod(lhs, rhs);

    if (modResult == NotImplemented) {
        return modResult;
    }

    AUTO_DECREF(modResult);

    Box* arg[2] = { divResult, modResult };
    return createTuple(2, arg);
}

Box* intRDivmod(BoxedInt* lhs, Box* rhs) {
    if (!PyInt_Check(lhs))
        raiseExcHelper(TypeError, "descriptor '__rdivmod__' requires a 'int' object but received a '%s'",
                       getTypeName(lhs));

    if (!PyInt_Check(rhs)) {
        return NotImplemented;
    }
    return intDivmod(static_cast<BoxedInt*>(rhs), lhs);
}

extern "C" Box* intMulInt(BoxedInt* lhs, BoxedInt* rhs) {
    assert(PyInt_Check(lhs));
    assert(PyInt_Check(rhs));
    return mul_i64_i64(lhs->n, rhs->n);
}

extern "C" Box* intMulFloat(BoxedInt* lhs, BoxedFloat* rhs) {
    assert(PyInt_Check(lhs));
    assert(rhs->cls == float_cls);
    return boxFloat(lhs->n * rhs->d);
}

extern "C" Box* intMul(BoxedInt* lhs, Box* rhs) {
    if (!PyInt_Check(lhs))
        raiseExcHelper(TypeError, "descriptor '__mul__' requires a 'int' object but received a '%s'", getTypeName(lhs));

    if (PyInt_Check(rhs)) {
        BoxedInt* rhs_int = static_cast<BoxedInt*>(rhs);
        return intMulInt(lhs, rhs_int);
    } else if (rhs->cls == float_cls) {
        BoxedFloat* rhs_float = static_cast<BoxedFloat*>(rhs);
        return intMulFloat(lhs, rhs_float);
    } else {
        return incref(NotImplemented);
    }
}

Box* intRMul(BoxedInt* lhs, Box* rhs) {
    if (!PyInt_Check(lhs))
        raiseExcHelper(TypeError, "descriptor '__rmul__' requires a 'int' object but received a '%s'",
                       getTypeName(lhs));

    if (!PyInt_Check(rhs))
        return NotImplemented;

    return intMul(lhs, rhs);
}

static void _addFuncPow(const char* name, ConcreteCompilerType* rtn_type, void* float_func, void* int_func) {
    std::vector<ConcreteCompilerType*> v_ifu{ BOXED_INT, BOXED_FLOAT, UNKNOWN };
    std::vector<ConcreteCompilerType*> v_uuu{ UNKNOWN, UNKNOWN, UNKNOWN };

    FunctionMetadata* md = new FunctionMetadata(3, false, false);
    md->addVersion(float_func, UNKNOWN, v_ifu);
    md->addVersion(int_func, UNKNOWN, v_uuu);
    int_cls->giveAttr(name, new BoxedFunction(md, { None }));
}

extern "C" Box* intPowLong(BoxedInt* lhs, BoxedLong* rhs, Box* mod) {
    assert(PyInt_Check(lhs));
    assert(PyLong_Check(rhs));
    BoxedLong* lhs_long = boxLong(lhs->n);
    return longPow(autoDecref(lhs_long), rhs, mod);
}

extern "C" Box* intPowFloat(BoxedInt* lhs, BoxedFloat* rhs, Box* mod) {
    assert(PyInt_Check(lhs));
    assert(rhs->cls == float_cls);

    if (mod != None) {
        raiseExcHelper(TypeError, "pow() 3rd argument not allowed unless all arguments are integers");
    }
    return boxFloat(pow_float_float(lhs->n, rhs->d));
}

extern "C" Box* intPow(BoxedInt* lhs, Box* rhs, Box* mod) {
    if (!PyInt_Check(lhs))
        raiseExcHelper(TypeError, "descriptor '__pow__' requires a 'int' object but received a '%s'", getTypeName(lhs));

    if (PyLong_Check(rhs))
        return intPowLong(lhs, static_cast<BoxedLong*>(rhs), mod);
    else if (PyFloat_Check(rhs))
        return intPowFloat(lhs, static_cast<BoxedFloat*>(rhs), mod);
    else if (!PyInt_Check(rhs))
        return incref(NotImplemented);

    BoxedInt* rhs_int = static_cast<BoxedInt*>(rhs);
    if (mod != None) {
        if (rhs_int->n < 0)
            raiseExcHelper(TypeError, "pow() 2nd argument "
                                      "cannot be negative when 3rd argument specified");
<<<<<<< HEAD
        if (!PyInt_Check(mod)) {
            return incref(NotImplemented);
        } else if (mod_int->n == 0) {
            raiseExcHelper(ValueError, "pow() 3rd argument cannot be 0");
        }
=======
>>>>>>> 9216f615
    }

    Box* rtn = pow_i64_i64(lhs->n, rhs_int->n, mod);
    if (PyLong_Check(rtn))
        return longInt(autoDecref(rtn));
    return rtn;
}

Box* intRPow(BoxedInt* lhs, Box* rhs, Box* mod) {
    if (!PyInt_Check(lhs))
        raiseExcHelper(TypeError, "descriptor '__rpow__' requires a 'int' object but received a '%s'",
                       getTypeName(lhs));

    if (!PyInt_Check(rhs))
        return NotImplemented;
    BoxedInt* rhs_int = static_cast<BoxedInt*>(rhs);
    if (mod != None) {
        if (lhs->n < 0)
            raiseExcHelper(TypeError, "pow() 2nd argument "
                                      "cannot be negative when 3rd argument specified");
    }
    Box* rtn = pow_i64_i64(rhs_int->n, lhs->n, mod);
    if (PyLong_Check(rtn))
        return longInt(rtn);
    return rtn;
}

Box* intRShiftInt(BoxedInt* lhs, BoxedInt* rhs) {
    if (!PyInt_Check(lhs))
        raiseExcHelper(TypeError, "descriptor '__rshift__' requires a 'int' object but received a '%s'",
                       getTypeName(lhs));
    assert(PyInt_Check(rhs));

    if (rhs->n < 0)
        raiseExcHelper(ValueError, "negative shift count");

    return boxInt(lhs->n >> rhs->n);
}

extern "C" Box* intRShift(BoxedInt* lhs, Box* rhs) {
    if (!PyInt_Check(lhs))
        raiseExcHelper(TypeError, "descriptor '__rshift__' requires a 'int' object but received a '%s'",
                       getTypeName(lhs));

    if (rhs->cls == long_cls)
<<<<<<< HEAD
        return longRshift(autoDecref(boxLong(lhs->n)), rhs);
=======
        return longRShiftLong(boxLong(lhs->n), rhs);
>>>>>>> 9216f615

    if (!PyInt_Check(rhs)) {
        return incref(NotImplemented);
    }
    BoxedInt* rhs_int = static_cast<BoxedInt*>(rhs);
    return intRShiftInt(lhs, rhs_int);
}

Box* intRRShift(BoxedInt* lhs, Box* rhs) {
    if (!PyInt_Check(lhs))
        raiseExcHelper(TypeError, "descriptor '__rrshift__' requires a 'int' object but received a '%s'",
                       getTypeName(lhs));

    if (!PyInt_Check(rhs)) {
        return NotImplemented;
    }
    BoxedInt* rhs_int = static_cast<BoxedInt*>(rhs);
    return intRShiftInt(rhs_int, lhs);
}

extern "C" Box* intSubInt(BoxedInt* lhs, BoxedInt* rhs) {
    assert(PyInt_Check(lhs));
    assert(PyInt_Check(rhs));
    return sub_i64_i64(lhs->n, rhs->n);
}

extern "C" Box* intSubFloat(BoxedInt* lhs, BoxedFloat* rhs) {
    assert(PyInt_Check(lhs));
    assert(rhs->cls == float_cls);
    return boxFloat(lhs->n - rhs->d);
}

extern "C" Box* intSub(BoxedInt* lhs, Box* rhs) {
    if (!PyInt_Check(lhs))
        raiseExcHelper(TypeError, "descriptor '__sub__' requires a 'int' object but received a '%s'", getTypeName(lhs));

    if (PyInt_Check(rhs)) {
        BoxedInt* rhs_int = static_cast<BoxedInt*>(rhs);
        return intSubInt(lhs, rhs_int);
    } else if (rhs->cls == float_cls) {
        BoxedFloat* rhs_float = static_cast<BoxedFloat*>(rhs);
        return intSubFloat(lhs, rhs_float);
    } else {
        return incref(NotImplemented);
    }
}

Box* intRSub(BoxedInt* lhs, Box* rhs) {
    if (!PyInt_Check(lhs))
        raiseExcHelper(TypeError, "descriptor '__rsub__' requires a 'int' object but received a '%s'",
                       getTypeName(lhs));

    if (PyInt_Check(rhs)) {
        BoxedInt* rhs_int = static_cast<BoxedInt*>(rhs);
        return sub_i64_i64(rhs_int->n, lhs->n);
    } else {
        return NotImplemented;
    }
}

extern "C" Box* intInvert(BoxedInt* v) {
    if (!PyInt_Check(v))
        raiseExcHelper(TypeError, "descriptor '__invert__' requires a 'int' object but received a '%s'",
                       getTypeName(v));

    return boxInt(~v->n);
}

extern "C" Box* intPos(BoxedInt* v) {
    if (!PyInt_Check(v))
        raiseExcHelper(TypeError, "descriptor '__pos__' requires a 'int' object but received a '%s'", getTypeName(v));

    if (v->cls == int_cls)
        return v;
    return boxInt(v->n);
}

extern "C" Box* intNeg(BoxedInt* v) {
    if (!PyInt_Check(v))
        raiseExcHelper(TypeError, "descriptor '__neg__' requires a 'int' object but received a '%s'", getTypeName(v));


// It's possible for this to overflow:
#if PYSTON_INT_MIN < -PYSTON_INT_MAX
    static_assert(PYSTON_INT_MIN == -PYSTON_INT_MAX - 1, "");

    if (v->n == PYSTON_INT_MIN) {
        return longNeg(autoDecref(boxLong(v->n)));
    }
#endif

    return boxInt(-v->n);
}

extern "C" Box* intNonzero(BoxedInt* v) {
    if (!PyInt_Check(v))
        raiseExcHelper(TypeError, "descriptor '__nonzero__' requires a 'int' object but received a '%s'",
                       getTypeName(v));

    return boxBool(v->n != 0);
}

extern "C" BoxedString* intRepr(BoxedInt* v) {
    if (!PyInt_Check(v))
        raiseExcHelper(TypeError, "descriptor '__repr__' requires a 'int' object but received a '%s'", getTypeName(v));

    char buf[80];
    int len = snprintf(buf, 80, "%ld", v->n);
    return static_cast<BoxedString*>(boxString(llvm::StringRef(buf, len)));
}

extern "C" Box* intHash(BoxedInt* self) {
    if (!PyInt_Check(self))
        raiseExcHelper(TypeError, "descriptor '__hash__' requires a 'int' object but received a '%s'",
                       getTypeName(self));

    if (self->cls == int_cls)
        return self;
    return boxInt(self->n);
}

Box* intAbs(BoxedInt* v) {
    if (!PyInt_Check(v))
        raiseExcHelper(TypeError, "descriptor '__abs__' requires a 'int' object but received a '%s'", getTypeName(v));

    if (v->n == PYSTON_INT_MIN) {
        return longNeg(boxLong(v->n));
    }
    return boxInt(std::abs(v->n));
}

extern "C" Box* intBin(BoxedInt* self) {
    if (!PyInt_Check(self))
        raiseExcHelper(TypeError, "descriptor '__bin__' requires a 'int' object but received a '%s'",
                       getTypeName(self));

    return _PyInt_Format(reinterpret_cast<PyIntObject*>(self), 2, 0);
}

Box* intCoerce(BoxedInt* lhs, Box* rhs) {
    if (!PyInt_Check(lhs))
        raiseExcHelper(TypeError, "descriptor '__coerce__' requires a 'int' object but received a '%s'",
                       getTypeName(lhs));

    if (!PyInt_Check(rhs)) {
        return NotImplemented;
    }

    BoxedInt* rhs_int = static_cast<BoxedInt*>(rhs);

    return BoxedTuple::create({ lhs, rhs_int });
}

extern "C" Box* intHex(BoxedInt* self) {
    if (!PyInt_Check(self))
        raiseExcHelper(TypeError, "descriptor '__hex__' requires a 'int' object but received a '%s'",
                       getTypeName(self));

    char buf[80];
    int len = 0;
    bool is_negative = self->n < 0;
    if (is_negative)
        len = snprintf(buf, sizeof(buf), "-0x%lx", std::abs(self->n));
    else
        len = snprintf(buf, sizeof(buf), "0x%lx", self->n);
    return boxString(llvm::StringRef(buf, len));
}

extern "C" Box* intOct(BoxedInt* self) {
    if (!PyInt_Check(self))
        raiseExcHelper(TypeError, "descriptor '__oct__' requires a 'int' object but received a '%s'",
                       getTypeName(self));

    char buf[80];
    int len = 0;
    bool is_negative = self->n < 0;
    if (is_negative)
        len = snprintf(buf, sizeof(buf), "-%#lo", std::abs(self->n));
    else
        len = snprintf(buf, sizeof(buf), "%#lo", self->n);
    return boxString(llvm::StringRef(buf, len));
}

extern "C" Box* intTrunc(BoxedInt* self) {
    if (!PyInt_Check(self))
        raiseExcHelper(TypeError, "descriptor '__trunc__' requires a 'int' object but received a '%s'",
                       getTypeName(self));

    if (self->cls == int_cls)
        return self;
    return boxInt(self->n);
}

extern "C" Box* intInt(BoxedInt* self) {
    if (!PyInt_Check(self))
        raiseExcHelper(TypeError, "descriptor '__int__' requires a 'int' object but received a '%s'",
                       getTypeName(self));

    if (self->cls == int_cls)
        return self;
    return boxInt(self->n);
}

Box* intFloat(BoxedInt* self) {
    if (!PyInt_Check(self))
        raiseExcHelper(TypeError, "descriptor '__float__' requires a 'int' object but received a '%s'",
                       getTypeName(self));

    return boxFloat(self->n);
}

Box* intLong(BoxedInt* self) {
    if (!PyInt_Check(self))
        raiseExcHelper(TypeError, "descriptor '__long__' requires a 'int' object but received a '%s'",
                       getTypeName(self));

    return boxLong(self->n);
}

extern "C" Box* intIndex(BoxedInt* v) {
    if (PyInt_CheckExact(v))
        return v;
    return boxInt(v->n);
}

template <ExceptionStyle S> static Box* _intNew(Box* val, Box* _base) noexcept(S == CAPI) {
    int base = 10;

    if (_base) {
        if (S == CAPI) {
            if (!PyInt_Check(_base)) {
                PyErr_SetString(PyExc_TypeError, "an integer is required");
                return NULL;
            }

            if (val == None) {
                PyErr_SetString(PyExc_TypeError, "int() missing string argument");
                return NULL;
            }

            if (!PyString_Check(val) && !PyUnicode_Check(val)) {
                PyErr_SetString(PyExc_TypeError, "int() can't convert non-string with explicit base");
                return NULL;
            }
        } else {
            if (!PyInt_Check(_base))
                raiseExcHelper(TypeError, "an integer is required");

            if (val == None)
                raiseExcHelper(TypeError, "int() missing string argument");

            if (!PyString_Check(val) && !PyUnicode_Check(val))
                raiseExcHelper(TypeError, "int() can't convert non-string with explicit base");
        }
        base = static_cast<BoxedInt*>(_base)->n;
    } else {
        if (val == None)
            return PyInt_FromLong(0L);

        Box* r = PyNumber_Int(val);
        if (!r) {
            if (S == CAPI) {
                return NULL;
            } else
                throwCAPIException();
        }
        return r;
    }

    if (PyString_Check(val)) {
        BoxedString* s = static_cast<BoxedString*>(val);
        AUTO_DECREF(s);

        if (s->size() != strlen(s->data())) {
            Box* srepr = PyObject_Repr(val);
            if (S == CAPI) {
                PyErr_Format(PyExc_ValueError, "invalid literal for int() with base %d: %s", base,
                             PyString_AS_STRING(srepr));
                return NULL;
            } else {
                raiseExcHelper(ValueError, "invalid literal for int() with base %d: %s", base,
                               PyString_AS_STRING(srepr));
            }
        }
        Box* r = PyInt_FromString(s->data(), NULL, base);
        if (!r) {
            if (S == CAPI)
                return NULL;
            else
                throwCAPIException();
        }
        return r;
    } else {
        // only for unicode and its subtype. Other type will be filtered out in above.
        Box* r = PyInt_FromUnicode(PyUnicode_AS_UNICODE(val), PyUnicode_GET_SIZE(val), base);
        if (!r) {
            if (S == CAPI)
                return NULL;
            else
                throwCAPIException();
        }
        return r;
    }
}

template <ExceptionStyle S> Box* intNew(Box* _cls, Box* val, Box* base) noexcept(S == CAPI) {
    if (!PyType_Check(_cls)) {
        if (S == CAPI) {
            PyErr_Format(TypeError, "int.__new__(X): X is not a type object (%s)", getTypeName(_cls));
            return NULL;
        } else
            raiseExcHelper(TypeError, "int.__new__(X): X is not a type object (%s)", getTypeName(_cls));
    }

    BoxedClass* cls = static_cast<BoxedClass*>(_cls);
    if (!isSubclass(cls, int_cls)) {
        if (S == CAPI) {
            PyErr_Format(TypeError, "int.__new__(%s): %s is not a subtype of int", getNameOfClass(cls),
                         getNameOfClass(cls));
            return NULL;
        } else
            raiseExcHelper(TypeError, "int.__new__(%s): %s is not a subtype of int", getNameOfClass(cls),
                           getNameOfClass(cls));
    }

    if (cls == int_cls)
        return _intNew<S>(val, base);

    BoxedInt* n = (BoxedInt*)_intNew<S>(val, base);
    if (!n) {
        assert(S == CAPI);
        return NULL;
    }

    AUTO_DECREF(n);

    if (n->cls == long_cls) {
        if (cls == int_cls)
            return n;

        if (S == CAPI) {
            PyErr_SetString(OverflowError, "Python int too large to convert to C long");
            return NULL;
        } else
            raiseExcHelper(OverflowError, "Python int too large to convert to C long");
    }
    return new (cls) BoxedInt(n->n);
}

static const unsigned char BitLengthTable[32]
    = { 0, 1, 2, 2, 3, 3, 3, 3, 4, 4, 4, 4, 4, 4, 4, 4, 5, 5, 5, 5, 5, 5, 5, 5, 5, 5, 5, 5, 5, 5, 5, 5 };

static int bits_in_ulong(unsigned long d) noexcept {
    int d_bits = 0;
    while (d >= 32) {
        d_bits += 6;
        d >>= 6;
    }
    d_bits += (int)BitLengthTable[d];
    return d_bits;
}

extern "C" Box* intBitLength(BoxedInt* v) {
    if (!PyInt_Check(v))
        raiseExcHelper(TypeError, "descriptor 'bit_length' requires a 'int' object but received a '%s'",
                       getTypeName(v));

    unsigned long n;
    if (v->n < 0)
        /* avoid undefined behaviour when v->n == -LONG_MAX-1 */
        n = 0U - (unsigned long)v->n;
    else
        n = (unsigned long)v->n;

    return PyInt_FromLong(bits_in_ulong(n));
}

static void _addFuncIntFloatUnknown(const char* name, void* int_func, void* float_func, void* boxed_func) {
    std::vector<ConcreteCompilerType*> v_ii, v_if, v_iu;
    assert(BOXED_INT);
    v_ii.push_back(UNKNOWN);
    v_ii.push_back(BOXED_INT);
    v_if.push_back(UNKNOWN);
    v_if.push_back(BOXED_FLOAT);
    // Only the unknown version can accept non-ints (ex if you access the function directly ex via int.__add__)
    v_iu.push_back(UNKNOWN);
    v_iu.push_back(UNKNOWN);

    FunctionMetadata* md = new FunctionMetadata(2, false, false);
    md->addVersion(int_func, UNKNOWN, v_ii);
    md->addVersion(float_func, BOXED_FLOAT, v_if);
    md->addVersion(boxed_func, UNKNOWN, v_iu);
    int_cls->giveAttr(name, new BoxedFunction(md));
}

static void _addFuncIntUnknown(const char* name, ConcreteCompilerType* rtn_type, void* int_func, void* boxed_func) {
    std::vector<ConcreteCompilerType*> v_ii, v_iu;
    assert(BOXED_INT);
    v_ii.push_back(UNKNOWN);
    v_ii.push_back(BOXED_INT);
    v_iu.push_back(UNKNOWN);
    v_iu.push_back(UNKNOWN);

    FunctionMetadata* md = new FunctionMetadata(2, false, false);
    md->addVersion(int_func, rtn_type, v_ii);
    md->addVersion(boxed_func, UNKNOWN, v_iu);
    int_cls->giveAttr(name, new BoxedFunction(md));
}

static Box* intIntGetset(Box* b, void*) {
    if (b->cls == int_cls) {
        return b;
    } else {
        assert(PyInt_Check(b));
        return boxInt(static_cast<BoxedInt*>(b)->n);
    }
}

static Box* int0(Box*, void*) {
    return boxInt(0);
}

static Box* int1(Box*, void*) {
    return boxInt(1);
}

static int64_t int_hash(BoxedInt* o) noexcept {
    int64_t n = o->n;
    if (n == -1)
        return -2;
    return n;
}

static PyObject* int_richcompare(PyObject* v, PyObject* w, int op) noexcept {
    if (!PyInt_Check(v) || !PyInt_Check(w)) {
        Py_INCREF(Py_NotImplemented);
        return Py_NotImplemented;
    }

    int64_t lhs = static_cast<BoxedInt*>(v)->n;
    int64_t rhs = static_cast<BoxedInt*>(w)->n;

    switch (op) {
        case Py_EQ:
            return boxBool(lhs == rhs);
        case Py_NE:
            return boxBool(lhs != rhs);
        case Py_LT:
            return boxBool(lhs < rhs);
        case Py_LE:
            return boxBool(lhs <= rhs);
        case Py_GT:
            return boxBool(lhs > rhs);
        case Py_GE:
            return boxBool(lhs >= rhs);
        default:
            RELEASE_ASSERT(0, "%d", op);
    }
}

static PyObject* int_getnewargs(BoxedInt* v) noexcept {
    return Py_BuildValue("(l)", v->n);
}

extern "C" int PyInt_ClearFreeList() noexcept {
    PyIntObject* p;
    PyIntBlock* list, *next;
    int i;
    int u; /* remaining unfreed ints per block */
    int freelist_size = 0;

    list = block_list;
    block_list = NULL;
    BoxedInt::free_list = NULL;
    while (list != NULL) {
        u = 0;
        for (i = 0, p = &list->objects[0]; i < N_INTOBJECTS; i++, p++) {
            if (PyInt_CheckExact((BoxedInt*)p) && p->ob_refcnt != 0)
                u++;
        }
        next = list->next;
        if (u) {
            list->next = block_list;
            block_list = list;
            for (i = 0, p = &list->objects[0]; i < N_INTOBJECTS; i++, p++) {
                if (!PyInt_CheckExact((BoxedInt*)p) || p->ob_refcnt == 0) {
                    p->ob_type = (struct _typeobject*)BoxedInt::free_list;
                    BoxedInt::free_list = p;
                }
#if NSMALLNEGINTS + NSMALLPOSINTS > 0
                else if (-NSMALLNEGINTS <= p->ob_ival && p->ob_ival < NSMALLPOSINTS
                         && small_ints[p->ob_ival + NSMALLNEGINTS] == NULL) {
                    Py_INCREF(p);
                    small_ints[p->ob_ival + NSMALLNEGINTS] = p;
                }
#endif
            }
        } else {
            PyMem_FREE(list);
        }
        freelist_size += u;
        list = next;
    }

    return freelist_size;
}

void setupInt() {
    static PyNumberMethods int_as_number;
    int_cls->tp_as_number = &int_as_number;

    for (int i = 0; i < NUM_INTERNED_INTS; i++) {
        interned_ints[i] = new BoxedInt(i);
    }

    int_cls->giveAttr("__getnewargs__", new BoxedFunction(FunctionMetadata::create((void*)int_getnewargs, UNKNOWN, 1,
                                                                                   ParamNames::empty(), CAPI)));
    _addFuncIntFloatUnknown("__add__", (void*)intAddInt, (void*)intAddFloat, (void*)intAdd);
    _addFuncIntUnknown("__and__", BOXED_INT, (void*)intAndInt, (void*)intAnd);
    _addFuncIntUnknown("__or__", BOXED_INT, (void*)intOrInt, (void*)intOr);
    _addFuncIntUnknown("__xor__", BOXED_INT, (void*)intXorInt, (void*)intXor);
    _addFuncIntFloatUnknown("__sub__", (void*)intSubInt, (void*)intSubFloat, (void*)intSub);
    _addFuncIntFloatUnknown("__div__", (void*)intDivInt, (void*)intDivFloat, (void*)intDiv);
    _addFuncIntFloatUnknown("__floordiv__", (void*)intFloordivInt, (void*)intFloordivFloat, (void*)intFloordiv);
    _addFuncIntFloatUnknown("__truediv__", (void*)intTruedivInt, (void*)intTruedivFloat, (void*)intTruediv);
    _addFuncIntFloatUnknown("__mul__", (void*)intMulInt, (void*)intMulFloat, (void*)intMul);
    _addFuncIntUnknown("__mod__", BOXED_INT, (void*)intModInt, (void*)intMod);
    _addFuncPow("__pow__", BOXED_INT, (void*)intPowFloat, (void*)intPow);

    int_cls->giveAttr("__radd__", new BoxedFunction(FunctionMetadata::create((void*)intRAdd, UNKNOWN, 2)));
    int_cls->giveAttr("__rand__", new BoxedFunction(FunctionMetadata::create((void*)intRAnd, UNKNOWN, 2)));
    int_cls->giveAttr("__ror__", new BoxedFunction(FunctionMetadata::create((void*)intROr, UNKNOWN, 2)));
    int_cls->giveAttr("__rxor__", new BoxedFunction(FunctionMetadata::create((void*)intRXor, UNKNOWN, 2)));

    int_cls->giveAttr("__rsub__", new BoxedFunction(FunctionMetadata::create((void*)intRSub, UNKNOWN, 2)));
    int_cls->giveAttr("__rmul__", new BoxedFunction(FunctionMetadata::create((void*)intRMul, UNKNOWN, 2)));
    int_cls->giveAttr("__rdiv__", new BoxedFunction(FunctionMetadata::create((void*)intRDiv, UNKNOWN, 2)));
    int_cls->giveAttr("__rfloordiv__", new BoxedFunction(FunctionMetadata::create((void*)intRFloordiv, UNKNOWN, 2)));
    int_cls->giveAttr("__rtruediv__", new BoxedFunction(FunctionMetadata::create((void*)intRTruediv, UNKNOWN, 2)));
    int_cls->giveAttr("__rmod__", new BoxedFunction(FunctionMetadata::create((void*)intRMod, UNKNOWN, 2)));
    int_cls->giveAttr("__rdivmod__", new BoxedFunction(FunctionMetadata::create((void*)intRDivmod, UNKNOWN, 2)));
    int_cls->giveAttr("__rpow__",
                      new BoxedFunction(FunctionMetadata::create((void*)intRPow, UNKNOWN, 3, false, false), { None }));
    int_cls->giveAttr("__rrshift__", new BoxedFunction(FunctionMetadata::create((void*)intRRShift, UNKNOWN, 2)));
    int_cls->giveAttr("__rlshift__", new BoxedFunction(FunctionMetadata::create((void*)intRLShift, UNKNOWN, 2)));
    // Note: CPython implements int comparisons using tp_compare
    int_cls->tp_richcompare = int_richcompare;

    _addFuncIntUnknown("__lshift__", UNKNOWN, (void*)intLShiftInt, (void*)intLShift);
    _addFuncIntUnknown("__rshift__", UNKNOWN, (void*)intRShiftInt, (void*)intRShift);

    int_cls->giveAttr("__invert__", new BoxedFunction(FunctionMetadata::create((void*)intInvert, BOXED_INT, 1)));
    int_cls->giveAttr("__pos__", new BoxedFunction(FunctionMetadata::create((void*)intPos, BOXED_INT, 1)));
    int_cls->giveAttr("__neg__", new BoxedFunction(FunctionMetadata::create((void*)intNeg, UNKNOWN, 1)));
    int_cls->giveAttr("__nonzero__", new BoxedFunction(FunctionMetadata::create((void*)intNonzero, BOXED_BOOL, 1)));
    int_cls->giveAttr("__repr__", new BoxedFunction(FunctionMetadata::create((void*)intRepr, STR, 1)));
    int_cls->tp_hash = (hashfunc)int_hash;
    int_cls->giveAttr("__divmod__", new BoxedFunction(FunctionMetadata::create((void*)intDivmod, UNKNOWN, 2)));


    int_cls->giveAttr("__coerce__", new BoxedFunction(FunctionMetadata::create((void*)intCoerce, UNKNOWN, 2)));
    int_cls->giveAttr("__abs__", new BoxedFunction(FunctionMetadata::create((void*)intAbs, UNKNOWN, 1)));
    int_cls->giveAttr("__bin__", new BoxedFunction(FunctionMetadata::create((void*)intBin, STR, 1)));
    int_cls->giveAttr("__hex__", new BoxedFunction(FunctionMetadata::create((void*)intHex, STR, 1)));
    int_cls->giveAttr("__oct__", new BoxedFunction(FunctionMetadata::create((void*)intOct, STR, 1)));

    int_cls->giveAttr("__trunc__", new BoxedFunction(FunctionMetadata::create((void*)intTrunc, BOXED_INT, 1)));
    int_cls->giveAttr("__index__", new BoxedFunction(FunctionMetadata::create((void*)intIndex, BOXED_INT, 1)));
    int_cls->giveAttr("__int__", new BoxedFunction(FunctionMetadata::create((void*)intInt, BOXED_INT, 1)));
    int_cls->giveAttr("__float__", new BoxedFunction(FunctionMetadata::create((void*)intFloat, BOXED_FLOAT, 1)));
    int_cls->giveAttr("__long__", new BoxedFunction(FunctionMetadata::create((void*)intLong, LONG, 1)));

    int_cls->giveAttr("__doc__",
                      boxString("int(x=0) -> int or long\n"
                                "int(x, base=10) -> int or long\n"
                                "\n"
                                "Convert a number or string to an integer, or return 0 if no arguments\n"
                                "are given.  If x is floating point, the conversion truncates towards zero.\n"
                                "If x is outside the integer range, the function returns a long instead.\n"
                                "\n"
                                "If x is not a number or if base is given, then x must be a string or\n"
                                "Unicode object representing an integer literal in the given base.  The\n"
                                "literal can be preceded by '+' or '-' and be surrounded by whitespace.\n"
                                "The base defaults to 10.  Valid bases are 0 and 2-36.  Base 0 means to\n"
                                "interpret the base from the string as an integer literal.\n"
                                ">>> int('0b100', base=0)\n"
                                "4"));

    auto int_new = FunctionMetadata::create((void*)intNew<CXX>, UNKNOWN, 3, false, false,
                                            ParamNames({ "", "x", "base" }, "", ""), CXX);
    int_new->addVersion((void*)intNew<CAPI>, UNKNOWN, CAPI);
    int_cls->giveAttr("__new__", new BoxedFunction(int_new, { None, NULL }));


    int_cls->giveAttr("bit_length", new BoxedFunction(FunctionMetadata::create((void*)intBitLength, BOXED_INT, 1)));

    int_cls->giveAttr("real", new (pyston_getset_cls) BoxedGetsetDescriptor(intIntGetset, NULL, NULL));
    int_cls->giveAttr("imag", new (pyston_getset_cls) BoxedGetsetDescriptor(int0, NULL, NULL));
    int_cls->giveAttr("conjugate", new BoxedFunction(FunctionMetadata::create((void*)intIntGetset, BOXED_INT, 1)));
    int_cls->giveAttr("numerator", new (pyston_getset_cls) BoxedGetsetDescriptor(intIntGetset, NULL, NULL));
    int_cls->giveAttr("denominator", new (pyston_getset_cls) BoxedGetsetDescriptor(int1, NULL, NULL));

    add_operators(int_cls);
    int_cls->freeze();

    int_cls->tp_repr = (reprfunc)int_to_decimal_string;
}
}<|MERGE_RESOLUTION|>--- conflicted
+++ resolved
@@ -743,11 +743,7 @@
         if ((res >> rhs->n) == lhs->n)
             return boxInt(lhs->n << rhs->n);
     }
-<<<<<<< HEAD
-    return longLshift(autoDecref(boxLong(lhs->n)), rhs);
-=======
-    return longLShiftLong(boxLong(lhs->n), rhs);
->>>>>>> 9216f615
+    return longLShiftLong(autoDecref(boxLong(lhs->n)), rhs);
 }
 
 extern "C" Box* intLShift(BoxedInt* lhs, Box* rhs) {
@@ -756,11 +752,7 @@
                        getTypeName(lhs));
 
     if (rhs->cls == long_cls)
-<<<<<<< HEAD
-        return longLshift(autoDecref(boxLong(lhs->n)), rhs);
-=======
-        return longLShiftLong(boxLong(lhs->n), rhs);
->>>>>>> 9216f615
+        return longLShiftLong(autoDecref(boxLong(lhs->n)), rhs);
 
     if (!PyInt_Check(rhs)) {
         return incref(NotImplemented);
@@ -928,14 +920,6 @@
         if (rhs_int->n < 0)
             raiseExcHelper(TypeError, "pow() 2nd argument "
                                       "cannot be negative when 3rd argument specified");
-<<<<<<< HEAD
-        if (!PyInt_Check(mod)) {
-            return incref(NotImplemented);
-        } else if (mod_int->n == 0) {
-            raiseExcHelper(ValueError, "pow() 3rd argument cannot be 0");
-        }
-=======
->>>>>>> 9216f615
     }
 
     Box* rtn = pow_i64_i64(lhs->n, rhs_int->n, mod);
@@ -981,11 +965,7 @@
                        getTypeName(lhs));
 
     if (rhs->cls == long_cls)
-<<<<<<< HEAD
-        return longRshift(autoDecref(boxLong(lhs->n)), rhs);
-=======
-        return longRShiftLong(boxLong(lhs->n), rhs);
->>>>>>> 9216f615
+        return longRShiftLong(autoDecref(boxLong(lhs->n)), rhs);
 
     if (!PyInt_Check(rhs)) {
         return incref(NotImplemented);
