// Copyright (c) 2014-2015 Dropbox, Inc.
//
// Licensed under the Apache License, Version 2.0 (the "License");
// you may not use this file except in compliance with the License.
// You may obtain a copy of the License at
//
//    http://www.apache.org/licenses/LICENSE-2.0
//
// Unless required by applicable law or agreed to in writing, software
// distributed under the License is distributed on an "AS IS" BASIS,
// WITHOUT WARRANTIES OR CONDITIONS OF ANY KIND, either express or implied.
// See the License for the specific language governing permissions and
// limitations under the License.

#include "Python.h"
#include "pythread.h"

#include "codegen/unwinding.h"
#include "core/ast.h"
#include "runtime/types.h"

namespace pyston {

BoxedClass* frame_cls;

// Issues:
// - breaks gdb backtraces
// - breaks c++ exceptions
// - we never free the trampolines
class BoxedFrame : public Box {
private:
    // Call boxFrame to get a BoxedFrame object.
    BoxedFrame(FrameInfo* frame_info) __attribute__((visibility("default")))
    : frame_info(frame_info), _back(NULL), _code(NULL), _globals(NULL), _locals(NULL), _stmt(NULL) {
        assert(frame_info);
    }

public:
    FrameInfo* frame_info;

    Box* _back;
    Box* _code;
    Box* _globals;
    Box* _locals;

    AST_stmt* _stmt;


    bool hasExited() const { return frame_info == NULL; }


    // cpython frame objects have the following attributes

    // read-only attributes
    //
    // f_back[*]       : previous stack frame (toward caller)
    // f_code          : code object being executed in this frame
    // f_locals        : dictionary used to look up local variables in this frame
    // f_globals       : dictionary used to look up global variables in this frame
    // f_builtins[*]   : dictionary to look up built-in (intrinsic) names
    // f_restricted[*] : whether this function is executing in restricted execution mode
    // f_lasti[*]      : precise instruction (this is an index into the bytecode string of the code object)

    // writable attributes
    //
    // f_trace[*]         : if not None, is a function called at the start of each source code line (used by debugger)
    // f_exc_type[*],     : represent the last exception raised in the parent frame provided another exception was
    // f_exc_value[*],    : ever raised in the current frame (in all other cases they are None).
    // f_exc_traceback[*] :
    // f_lineno[**]       : the current line number of the frame -- writing to this from within a trace function jumps
    // to
    //                    : the given line (only for the bottom-most frame).  A debugger can implement a Jump command
    //                    (aka
    //                    : Set Next Statement) by writing to f_lineno
    //
    // * = unsupported in Pyston
    // ** = getter supported, but setter unsupported

<<<<<<< HEAD
    static void simpleDestructor(Box* b) {
        auto f = static_cast<BoxedFrame*>(b);

        f->it.~PythonFrameIterator();
=======
    static void gchandler(GCVisitor* v, Box* b) {
        Box::gcHandler(v, b);

        auto f = static_cast<BoxedFrame*>(b);

        v->visit(&f->_back);
        v->visit(&f->_code);
        v->visit(&f->_globals);
        v->visit(&f->_locals);
>>>>>>> 30d4519f
    }

    static Box* code(Box* obj, void*) {
        auto f = static_cast<BoxedFrame*>(obj);

        if (!f->_code)
            f->_code = (Box*)f->frame_info->md->getCode();
        return f->_code;
    }

    static Box* locals(Box* obj, void*) {
        auto f = static_cast<BoxedFrame*>(obj);

        if (f->hasExited())
            return f->_locals;
        return f->frame_info->updateBoxedLocals();
    }

    static Box* globals(Box* obj, void*) {
        auto f = static_cast<BoxedFrame*>(obj);

        if (!f->_globals) {
            f->_globals = f->frame_info->globals;
            if (f->_globals && PyModule_Check(f->_globals))
                f->_globals = f->_globals->getAttrWrapper();
        }
        return f->_globals;
    }

    static Box* back(Box* obj, void*) {
        auto f = static_cast<BoxedFrame*>(obj);

        if (!f->_back) {
            if (!f->frame_info->back)
                f->_back = None;
            else
                f->_back = BoxedFrame::boxFrame(f->frame_info->back);
        }
        return f->_back;
    }

    static Box* lineno(Box* obj, void*) {
        auto f = static_cast<BoxedFrame*>(obj);

        if (f->hasExited())
            return boxInt(f->_stmt->lineno);

        AST_stmt* stmt = f->frame_info->stmt;
        return boxInt(stmt->lineno);
    }

    void handleFrameExit() {
        if (hasExited())
            return;

        _back = back(this, NULL);
        _code = code(this, NULL);
        _globals = globals(this, NULL);
        _locals = locals(this, NULL);
        _stmt = frame_info->stmt;

        frame_info = NULL; // this means exited == true
        assert(hasExited());
    }

    DEFAULT_CLASS(frame_cls);

    static Box* boxFrame(FrameInfo* fi) {
        if (fi->frame_obj == NULL)
            fi->frame_obj = new BoxedFrame(fi);
        assert(fi->frame_obj->cls == frame_cls);
        return fi->frame_obj;
    }

    static void dealloc(Box* b) noexcept {
        Py_FatalError("unimplemented");
    }
    static int traverse(Box* self, visitproc visit, void *arg) noexcept {
        Py_FatalError("unimplemented");
    }
    static int clear(Box* self) noexcept {
        Py_FatalError("unimplemented");
    }
};

<<<<<<< HEAD
extern "C" int PyFrame_ClearFreeList(void) noexcept {
    return 0; // number of entries cleared
=======

Box* getFrame(FrameInfo* frame_info) {
    return BoxedFrame::boxFrame(frame_info);
>>>>>>> 30d4519f
}

Box* getFrame(int depth) {
    FrameInfo* frame_info = getPythonFrameInfo(depth);
    if (!frame_info)
        return NULL;
    return BoxedFrame::boxFrame(frame_info);
}

void frameInvalidateBack(BoxedFrame* frame) {
    RELEASE_ASSERT(!frame->hasExited(), "should not happen");
    frame->_back = NULL;
}

extern "C" void initFrame(FrameInfo* frame_info) {
    frame_info->back = (FrameInfo*)(cur_thread_state.frame_info);
    cur_thread_state.frame_info = frame_info;
}

extern "C" void deinitFrame(FrameInfo* frame_info) {
    cur_thread_state.frame_info = frame_info->back;
    BoxedFrame* frame = frame_info->frame_obj;
    if (frame)
        frame->handleFrameExit();
}

extern "C" int PyFrame_GetLineNumber(PyFrameObject* _f) noexcept {
    BoxedInt* lineno = (BoxedInt*)BoxedFrame::lineno((Box*)_f, NULL);
    return lineno->n;
}

extern "C" PyObject* PyFrame_GetGlobals(PyFrameObject* f) noexcept {
    return BoxedFrame::globals((Box*)f, NULL);
}

extern "C" PyFrameObject* PyFrame_ForStackLevel(int stack_level) noexcept {
    return (PyFrameObject*)getFrame(stack_level);
}

void setupFrame() {
<<<<<<< HEAD
    frame_cls = BoxedClass::create(type_cls, object_cls, 0, 0, sizeof(BoxedFrame), false, "frame", false,
                                   (destructor)BoxedFrame::dealloc, NULL, true, (traverseproc)BoxedFrame::traverse,
                                   (inquiry)BoxedFrame::clear);
    frame_cls->tp_dealloc = BoxedFrame::simpleDestructor;
=======
    frame_cls = BoxedClass::create(type_cls, object_cls, &BoxedFrame::gchandler, 0, 0, sizeof(BoxedFrame), false,
                                   "frame", false);
>>>>>>> 30d4519f
    frame_cls->has_safe_tp_dealloc = true;

    frame_cls->giveAttrDescriptor("f_code", BoxedFrame::code, NULL);
    frame_cls->giveAttrDescriptor("f_locals", BoxedFrame::locals, NULL);
    frame_cls->giveAttrDescriptor("f_lineno", BoxedFrame::lineno, NULL);

    frame_cls->giveAttrDescriptor("f_globals", BoxedFrame::globals, NULL);
    frame_cls->giveAttrDescriptor("f_back", BoxedFrame::back, NULL);

    frame_cls->freeze();
}
}<|MERGE_RESOLUTION|>--- conflicted
+++ resolved
@@ -76,24 +76,6 @@
     // * = unsupported in Pyston
     // ** = getter supported, but setter unsupported
 
-<<<<<<< HEAD
-    static void simpleDestructor(Box* b) {
-        auto f = static_cast<BoxedFrame*>(b);
-
-        f->it.~PythonFrameIterator();
-=======
-    static void gchandler(GCVisitor* v, Box* b) {
-        Box::gcHandler(v, b);
-
-        auto f = static_cast<BoxedFrame*>(b);
-
-        v->visit(&f->_back);
-        v->visit(&f->_code);
-        v->visit(&f->_globals);
-        v->visit(&f->_locals);
->>>>>>> 30d4519f
-    }
-
     static Box* code(Box* obj, void*) {
         auto f = static_cast<BoxedFrame*>(obj);
 
@@ -168,6 +150,11 @@
 
     static void dealloc(Box* b) noexcept {
         Py_FatalError("unimplemented");
+
+        //Py_DECREF(f->_back);
+        //Py_DECREF(f->_code);
+        //Py_DECREF(f->_globals);
+        //Py_DECREF(f->_locals);
     }
     static int traverse(Box* self, visitproc visit, void *arg) noexcept {
         Py_FatalError("unimplemented");
@@ -177,14 +164,12 @@
     }
 };
 
-<<<<<<< HEAD
 extern "C" int PyFrame_ClearFreeList(void) noexcept {
     return 0; // number of entries cleared
-=======
+}
 
 Box* getFrame(FrameInfo* frame_info) {
     return BoxedFrame::boxFrame(frame_info);
->>>>>>> 30d4519f
 }
 
 Box* getFrame(int depth) {
@@ -225,16 +210,9 @@
 }
 
 void setupFrame() {
-<<<<<<< HEAD
     frame_cls = BoxedClass::create(type_cls, object_cls, 0, 0, sizeof(BoxedFrame), false, "frame", false,
                                    (destructor)BoxedFrame::dealloc, NULL, true, (traverseproc)BoxedFrame::traverse,
                                    (inquiry)BoxedFrame::clear);
-    frame_cls->tp_dealloc = BoxedFrame::simpleDestructor;
-=======
-    frame_cls = BoxedClass::create(type_cls, object_cls, &BoxedFrame::gchandler, 0, 0, sizeof(BoxedFrame), false,
-                                   "frame", false);
->>>>>>> 30d4519f
-    frame_cls->has_safe_tp_dealloc = true;
 
     frame_cls->giveAttrDescriptor("f_code", BoxedFrame::code, NULL);
     frame_cls->giveAttrDescriptor("f_locals", BoxedFrame::locals, NULL);
