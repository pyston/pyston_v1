--- conflicted
+++ resolved
@@ -253,16 +253,11 @@
 }
 
 void setupXrange() {
-<<<<<<< HEAD
-    xrange_cls = BoxedClass::create(type_cls, object_cls, 0, 0, sizeof(BoxedXrange), false, "xrange", NULL, NULL, false);
+    xrange_cls = BoxedClass::create(type_cls, object_cls, 0, 0, sizeof(BoxedXrange), false, "xrange", false, NULL, NULL,
+                                    false);
     xrange_iterator_cls
-        = BoxedClass::create(type_cls, object_cls, 0, 0, sizeof(BoxedXrangeIterator), false, "rangeiterator",
+        = BoxedClass::create(type_cls, object_cls, 0, 0, sizeof(BoxedXrangeIterator), false, "rangeiterator", false,
                              BoxedXrangeIterator::dealloc, NULL, true, BoxedXrangeIterator::traverse, NOCLEAR);
-=======
-    xrange_cls = BoxedClass::create(type_cls, object_cls, NULL, 0, 0, sizeof(BoxedXrange), false, "xrange", false);
-    xrange_iterator_cls = BoxedClass::create(type_cls, object_cls, &BoxedXrangeIterator::gcHandler, 0, 0,
-                                             sizeof(BoxedXrangeIterator), false, "rangeiterator", false);
->>>>>>> 26587156
 
     static PySequenceMethods xrange_as_sequence;
     xrange_cls->tp_as_sequence = &xrange_as_sequence;
