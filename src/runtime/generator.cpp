// Copyright (c) 2014-2015 Dropbox, Inc.
//
// Licensed under the Apache License, Version 2.0 (the "License");
// you may not use this file except in compliance with the License.
// You may obtain a copy of the License at
//
//    http://www.apache.org/licenses/LICENSE-2.0
//
// Unless required by applicable law or agreed to in writing, software
// distributed under the License is distributed on an "AS IS" BASIS,
// WITHOUT WARRANTIES OR CONDITIONS OF ANY KIND, either express or implied.
// See the License for the specific language governing permissions and
// limitations under the License.

#include "runtime/generator.h"

#include <algorithm>
#include <cstddef>
#include <cstring>
#include <sys/mman.h>
#include <ucontext.h>

#include "core/ast.h"
#include "core/common.h"
#include "core/stats.h"
#include "core/types.h"
#include "gc/collector.h"
#include "runtime/ctxswitching.h"
#include "runtime/objmodel.h"
#include "runtime/types.h"
#include "runtime/util.h"

namespace pyston {

static uint64_t next_stack_addr = 0x3270000000L;
static std::vector<uint64_t> available_addrs;

// There should be a better way of getting this:
#define PAGE_SIZE 4096

#define INITIAL_STACK_SIZE (8 * PAGE_SIZE)
#define STACK_REDZONE_SIZE PAGE_SIZE
#define MAX_STACK_SIZE (4 * 1024 * 1024)

static std::unordered_map<void*, BoxedGenerator*> s_generator_map;
static_assert(THREADING_USE_GIL, "have to make the generator map thread safe!");

class RegisterHelper {
private:
    void* frame_addr;

public:
    RegisterHelper(BoxedGenerator* generator, void* frame_addr) : frame_addr(frame_addr) {
        s_generator_map[frame_addr] = generator;
    }
    ~RegisterHelper() {
        assert(s_generator_map.count(frame_addr));
        s_generator_map.erase(frame_addr);
    }
};

Context* getReturnContextForGeneratorFrame(void* frame_addr) {
    BoxedGenerator* generator = s_generator_map[frame_addr];
    assert(generator);
    return generator->returnContext;
}

void generatorEntry(BoxedGenerator* g) {
    assert(g->cls == generator_cls);
    assert(g->function->cls == function_cls);

    threading::pushGenerator(g, g->stack_begin, g->returnContext);

    try {
        RegisterHelper context_registerer(g, __builtin_frame_address(0));

        // call body of the generator
        BoxedFunctionBase* func = g->function;

        Box** args = g->args ? &g->args->elts[0] : nullptr;
        callCLFunc(func->f, nullptr, func->f->numReceivedArgs(), func->closure, g, g->arg1, g->arg2, g->arg3, args);
    } catch (ExcInfo e) {
        // unhandled exception: propagate the exception to the caller
        g->exception = e;
    }

    // we returned from the body of the generator. next/send/throw will notify the caller
    g->entryExited = true;
    threading::popGenerator();
    swapContext(&g->context, g->returnContext, 0);
}

Box* generatorIter(Box* s) {
    return s;
}

Box* generatorSend(Box* s, Box* v) {
    assert(s->cls == generator_cls);
    BoxedGenerator* self = static_cast<BoxedGenerator*>(s);

    if (self->running)
        raiseExcHelper(ValueError, "generator already executing");

    // check if the generator already exited
    if (self->entryExited)
        raiseExcHelper(StopIteration, "");

    self->returnValue = v;
    self->running = true;
    swapContext(&self->returnContext, self->context, (intptr_t)self);
    self->running = false;

    // propagate exception to the caller
    if (self->exception.type)
        raiseRaw(self->exception);

    // throw StopIteration if the generator exited
    if (self->entryExited)
        raiseExcHelper(StopIteration, "");

    return self->returnValue;
}

Box* generatorThrow(Box* s, BoxedClass* e) {
    assert(s->cls == generator_cls);
    assert(isSubclass(e, Exception));
    BoxedGenerator* self = static_cast<BoxedGenerator*>(s);
    Box* ex = exceptionNew1(e);
    self->exception = ExcInfo(ex->cls, ex, None);
    return generatorSend(self, None);
}

Box* generatorClose(Box* s) {
    assert(s->cls == generator_cls);
    BoxedGenerator* self = static_cast<BoxedGenerator*>(s);

    // check if the generator already exited
    if (self->entryExited)
        return None;

    return generatorThrow(self, GeneratorExit);
}

Box* generatorNext(Box* s) {
    return generatorSend(s, None);
}

extern "C" Box* yield(BoxedGenerator* obj, Box* value) {
    assert(obj->cls == generator_cls);
    BoxedGenerator* self = static_cast<BoxedGenerator*>(obj);
    self->returnValue = value;

    threading::popGenerator();
    swapContext(&self->context, self->returnContext, 0);
    threading::pushGenerator(obj, obj->stack_begin, obj->returnContext);

    // if the generator receives a exception from the caller we have to throw it
    if (self->exception.type) {
        ExcInfo e = self->exception;
        self->exception = ExcInfo(NULL, NULL, NULL);
        raiseRaw(e);
    }
    return self->returnValue;
}


extern "C" BoxedGenerator* createGenerator(BoxedFunctionBase* function, Box* arg1, Box* arg2, Box* arg3, Box** args) {
    assert(function);
    assert(function->cls == function_cls);
    return new BoxedGenerator(function, arg1, arg2, arg3, args);
}


extern "C" BoxedGenerator::BoxedGenerator(BoxedFunctionBase* function, Box* arg1, Box* arg2, Box* arg3, Box** args)
    : function(function), arg1(arg1), arg2(arg2), arg3(arg3), args(nullptr), entryExited(false), running(false),
      returnValue(nullptr), exception(nullptr, nullptr, nullptr), context(nullptr), returnContext(nullptr) {

    giveAttr("__name__", boxString(function->f->source->getName()));

    int numArgs = function->f->num_args;
    if (numArgs > 3) {
        numArgs -= 3;
        this->args = new (numArgs) GCdArray();
        memcpy(&this->args->elts[0], args, numArgs * sizeof(Box*));
    }

<<<<<<< HEAD
    uint64_t stack_low = next_stack_addr;
    uint64_t stack_high = stack_low + MAX_STACK_SIZE;
    next_stack_addr = stack_high;
=======
    getcontext(&context);
    context.uc_link = 0;

    void* initial_stack_limit;
    if (available_addrs.size() == 0) {
        uint64_t stack_low = next_stack_addr;
        uint64_t stack_high = stack_low + MAX_STACK_SIZE;
        next_stack_addr = stack_high;
>>>>>>> 330b378c

#if STACK_GROWS_DOWN
        this->stack_begin = (void*)stack_high;

        initial_stack_limit = (void*)(stack_high - INITIAL_STACK_SIZE);
        void* p = mmap(initial_stack_limit, INITIAL_STACK_SIZE, PROT_READ | PROT_WRITE,
                       MAP_PRIVATE | MAP_FIXED | MAP_ANONYMOUS | MAP_GROWSDOWN, -1, 0);
        ASSERT(p == initial_stack_limit, "%p %s", p, strerror(errno));

        // Create an inaccessible redzone so that the generator stack won't grow indefinitely.
        // Looks like it throws a SIGBUS if we reach the redzone; it's unclear if that's better
        // or worse than being able to consume all available memory.
        void* p2
            = mmap((void*)stack_low, STACK_REDZONE_SIZE, PROT_NONE, MAP_PRIVATE | MAP_FIXED | MAP_ANONYMOUS, -1, 0);
        assert(p2 == (void*)stack_low);
        // Interestingly, it seems like MAP_GROWSDOWN will leave a page-size gap between the redzone and the growable
        // region.

        if (VERBOSITY() >= 1) {
            printf("Created new generator stack, starts at %p, currently extends to %p\n", (void*)stack_high,
                   initial_stack_limit);
            printf("Created a redzone from %p-%p\n", (void*)stack_low, (void*)(stack_low + STACK_REDZONE_SIZE));
        }
#else
#error "implement me"
#endif
    } else {
#if STACK_GROWS_DOWN
        uint64_t stack_high = available_addrs.back();
        this->stack_begin = (void*)stack_high;
        initial_stack_limit = (void*)(stack_high - INITIAL_STACK_SIZE);
        available_addrs.pop_back();
#else
#error "implement me"
#endif
    }

<<<<<<< HEAD
    // Create an inaccessible redzone so that the generator stack won't grow indefinitely.
    // Looks like it throws a SIGBUS if we reach the redzone; it's unclear if that's better
    // or worse than being able to consume all available memory.
    void* p2 = mmap((void*)stack_low, STACK_REDZONE_SIZE, PROT_NONE, MAP_PRIVATE | MAP_FIXED | MAP_ANONYMOUS, -1, 0);
    assert(p2 == (void*)stack_low);
    // Interestingly, it seems like MAP_GROWSDOWN will leave a page-size gap between the redzone and the growable
    // region.

    if (VERBOSITY() >= 1) {
        printf("Created new generator stack, starts at %p, currently extends to %p\n", (void*)stack_high,
               initial_stack_limit);
        printf("Created a redzone from %p-%p\n", (void*)stack_low, (void*)(stack_low + STACK_REDZONE_SIZE));
    }

#else
#error "implement me"
#endif
=======
    context.uc_stack.ss_sp = initial_stack_limit;
    context.uc_stack.ss_size = INITIAL_STACK_SIZE;

>>>>>>> 330b378c

    assert(((intptr_t)stack_begin & (~(intptr_t)(0xF))) == (intptr_t)stack_begin && "stack must be aligned");

    context = makeContext(stack_begin, (void (*)(intptr_t))generatorEntry);
}

extern "C" void generatorGCHandler(GCVisitor* v, Box* b) {
    boxGCHandler(v, b);

    BoxedGenerator* g = (BoxedGenerator*)b;

    v->visit(g->function);
    int num_args = g->function->f->num_args;
    if (num_args >= 1)
        v->visit(g->arg1);
    if (num_args >= 2)
        v->visit(g->arg2);
    if (num_args >= 3)
        v->visit(g->arg3);
    if (num_args > 3)
        v->visitPotentialRange(reinterpret_cast<void* const*>(&g->args->elts[0]),
                               reinterpret_cast<void* const*>(&g->args->elts[num_args - 3]));
    if (g->returnValue)
        v->visit(g->returnValue);
    if (g->exception.type)
        v->visit(g->exception.type);
    if (g->exception.value)
        v->visit(g->exception.value);
    if (g->exception.traceback)
        v->visit(g->exception.traceback);

    if (g->running) {
        v->visitPotentialRange((void**)&g->returnContext,
                               ((void**)&g->returnContext) + sizeof(g->returnContext) / sizeof(void*));
    } else {
#if STACK_GROWS_DOWN
        v->visitPotentialRange((void**)g->context, (void**)g->stack_begin);
#endif
    }
}

void generatorDestructor(Box* b) {
    assert(isSubclass(b->cls, generator_cls));
    BoxedGenerator* self = static_cast<BoxedGenerator*>(b);

    if (self->stack_begin)
        available_addrs.push_back((uint64_t)self->stack_begin);
    self->stack_begin = NULL;
}

void setupGenerator() {
    generator_cls = new BoxedHeapClass(object_cls, &generatorGCHandler, offsetof(BoxedGenerator, attrs),
                                       sizeof(BoxedGenerator), false, "generator");
    generator_cls->simple_destructor = generatorDestructor;
    generator_cls->giveAttr("__iter__",
                            new BoxedFunction(boxRTFunction((void*)generatorIter, typeFromClass(generator_cls), 1)));

    generator_cls->giveAttr("close", new BoxedFunction(boxRTFunction((void*)generatorClose, UNKNOWN, 1)));
    generator_cls->giveAttr("next", new BoxedFunction(boxRTFunction((void*)generatorNext, UNKNOWN, 1)));
    generator_cls->giveAttr("send", new BoxedFunction(boxRTFunction((void*)generatorSend, UNKNOWN, 2)));
    generator_cls->giveAttr("throw", new BoxedFunction(boxRTFunction((void*)generatorThrow, UNKNOWN, 2)));

    generator_cls->freeze();
}
}<|MERGE_RESOLUTION|>--- conflicted
+++ resolved
@@ -184,20 +184,11 @@
         memcpy(&this->args->elts[0], args, numArgs * sizeof(Box*));
     }
 
-<<<<<<< HEAD
-    uint64_t stack_low = next_stack_addr;
-    uint64_t stack_high = stack_low + MAX_STACK_SIZE;
-    next_stack_addr = stack_high;
-=======
-    getcontext(&context);
-    context.uc_link = 0;
-
     void* initial_stack_limit;
     if (available_addrs.size() == 0) {
         uint64_t stack_low = next_stack_addr;
         uint64_t stack_high = stack_low + MAX_STACK_SIZE;
         next_stack_addr = stack_high;
->>>>>>> 330b378c
 
 #if STACK_GROWS_DOWN
         this->stack_begin = (void*)stack_high;
@@ -234,30 +225,6 @@
 #error "implement me"
 #endif
     }
-
-<<<<<<< HEAD
-    // Create an inaccessible redzone so that the generator stack won't grow indefinitely.
-    // Looks like it throws a SIGBUS if we reach the redzone; it's unclear if that's better
-    // or worse than being able to consume all available memory.
-    void* p2 = mmap((void*)stack_low, STACK_REDZONE_SIZE, PROT_NONE, MAP_PRIVATE | MAP_FIXED | MAP_ANONYMOUS, -1, 0);
-    assert(p2 == (void*)stack_low);
-    // Interestingly, it seems like MAP_GROWSDOWN will leave a page-size gap between the redzone and the growable
-    // region.
-
-    if (VERBOSITY() >= 1) {
-        printf("Created new generator stack, starts at %p, currently extends to %p\n", (void*)stack_high,
-               initial_stack_limit);
-        printf("Created a redzone from %p-%p\n", (void*)stack_low, (void*)(stack_low + STACK_REDZONE_SIZE));
-    }
-
-#else
-#error "implement me"
-#endif
-=======
-    context.uc_stack.ss_sp = initial_stack_limit;
-    context.uc_stack.ss_size = INITIAL_STACK_SIZE;
-
->>>>>>> 330b378c
 
     assert(((intptr_t)stack_begin & (~(intptr_t)(0xF))) == (intptr_t)stack_begin && "stack must be aligned");
 
