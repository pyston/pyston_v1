--- conflicted
+++ resolved
@@ -30,97 +30,10 @@
 
 namespace pyston {
 
-<<<<<<< HEAD
-static inline void raiseDivZeroExc() {
-    raiseExcHelper(ZeroDivisionError, "complex divide by zero");
-}
-
-extern "C" Box* createPureImaginary(double i) {
-    return new BoxedComplex(0.0, i);
-}
-
-static PyObject* try_complex_special_method(PyObject* op) noexcept {
-    PyObject* f;
-    static PyObject* complexstr;
-
-    if (complexstr == NULL) {
-        complexstr = getStaticString("__complex__");
-        if (complexstr == NULL)
-            return NULL;
-    }
-    if (PyInstance_Check(op)) {
-        f = PyObject_GetAttr(op, complexstr);
-        if (f == NULL) {
-            if (PyErr_ExceptionMatches(PyExc_AttributeError))
-                PyErr_Clear();
-            else
-                return NULL;
-        }
-    } else {
-        f = _PyObject_LookupSpecial(op, "__complex__", &complexstr);
-        if (f == NULL && PyErr_Occurred())
-            return NULL;
-    }
-    if (f != NULL) {
-        PyObject* res = PyObject_CallFunctionObjArgs(f, NULL);
-        Py_DECREF(f);
-        return res;
-    }
-    return NULL;
-}
-
-extern "C" Py_complex PyComplex_AsCComplex(PyObject* op) noexcept {
-    Py_complex cv;
-    PyObject* newop = NULL;
-
-    assert(op);
-    /* If op is already of type PyComplex_Type, return its value */
-    if (PyComplex_Check(op)) {
-        cv.real = ((BoxedComplex*)op)->real;
-        cv.imag = ((BoxedComplex*)op)->imag;
-        return cv;
-    }
-    /* If not, use op's __complex__  method, if it exists */
-
-    /* return -1 on failure */
-    cv.real = -1.;
-    cv.imag = 0.;
-
-    newop = try_complex_special_method(op);
-
-    if (newop) {
-        if (!PyComplex_Check(newop)) {
-            PyErr_SetString(PyExc_TypeError, "__complex__ should return a complex object");
-            Py_DECREF(newop);
-            return cv;
-        }
-        cv.real = ((BoxedComplex*)newop)->real;
-        cv.imag = ((BoxedComplex*)newop)->imag;
-        Py_DECREF(newop);
-        return cv;
-    } else if (PyErr_Occurred()) {
-        return cv;
-    }
-    /* If neither of the above works, interpret op as a float giving the
-       real part of the result, and fill in the imaginary part as 0. */
-    else {
-        /* PyFloat_AsDouble will return -1 on failure */
-        cv.real = PyFloat_AsDouble(op);
-        return cv;
-    }
-}
-
-extern "C" double PyComplex_RealAsDouble(PyObject* op) noexcept {
-    if (PyComplex_Check(op)) {
-        return static_cast<BoxedComplex*>(op)->real;
-    } else {
-        return PyFloat_AsDouble(op);
-=======
 static Box* toComplex(Box* self) noexcept {
     BoxedComplex* r;
     if (self == NULL) {
         return new BoxedComplex(0.0, 0.0);
->>>>>>> e98abcb2
     }
 
     if (PyComplex_Check(self)) {
@@ -135,7 +48,7 @@
             throwCAPIException();
         r = new BoxedComplex(real, 0.0);
     } else {
-        return NotImplemented;
+        return incref(NotImplemented);
     }
     return r;
 }
@@ -168,19 +81,6 @@
     return boxComplex(lhs->real + (double)rhs->n, lhs->imag);
 }
 
-<<<<<<< HEAD
-extern "C" Box* complexAdd(BoxedComplex* lhs, Box* rhs) {
-    assert(lhs->cls == complex_cls);
-    if (PyInt_Check(rhs)) {
-        return complexAddInt(lhs, static_cast<BoxedInt*>(rhs));
-    } else if (rhs->cls == float_cls) {
-        return complexAddFloat(lhs, static_cast<BoxedFloat*>(rhs));
-    } else if (rhs->cls == complex_cls) {
-        return complexAddComplex(lhs, static_cast<BoxedComplex*>(rhs));
-    } else {
-        return incref(NotImplemented);
-    }
-=======
 extern "C" Box* complexAdd(BoxedComplex* lhs, Box* _rhs) {
     if (!PyComplex_Check(lhs))
         raiseExcHelper(TypeError, "descriptor '__add__' requires a 'complex' object but received a '%s'",
@@ -189,11 +89,11 @@
     Box* rhs = toComplex(_rhs);
 
     if (rhs == NotImplemented)
-        return NotImplemented;
+        return rhs;
+    AUTO_DECREF(rhs);
 
     BoxedComplex* rhs_complex = static_cast<BoxedComplex*>(rhs);
     return complexAddComplex(lhs, rhs_complex);
->>>>>>> e98abcb2
 }
 
 // subtraction
@@ -216,19 +116,6 @@
     return boxComplex(lhs->real - (double)rhs->n, lhs->imag);
 }
 
-<<<<<<< HEAD
-extern "C" Box* complexSub(BoxedComplex* lhs, Box* rhs) {
-    assert(lhs->cls == complex_cls);
-    if (PyInt_Check(rhs)) {
-        return complexSubInt(lhs, static_cast<BoxedInt*>(rhs));
-    } else if (rhs->cls == float_cls) {
-        return complexSubFloat(lhs, static_cast<BoxedFloat*>(rhs));
-    } else if (rhs->cls == complex_cls) {
-        return complexSubComplex(lhs, static_cast<BoxedComplex*>(rhs));
-    } else {
-        return incref(NotImplemented);
-    }
-=======
 extern "C" Box* complexSub(BoxedComplex* lhs, Box* _rhs) {
     if (!PyComplex_Check(lhs))
         raiseExcHelper(TypeError, "descriptor '__sub__' requires a 'complex' object but received a '%s'",
@@ -237,42 +124,28 @@
     Box* rhs = toComplex(_rhs);
 
     if (rhs == NotImplemented)
-        return NotImplemented;
+        return rhs;
+    AUTO_DECREF(rhs);
 
     BoxedComplex* rhs_complex = static_cast<BoxedComplex*>(rhs);
 
     return complexSubComplex(lhs, rhs_complex);
->>>>>>> e98abcb2
 }
 
 extern "C" Box* complexRSub(BoxedComplex* lhs, Box* _rhs) {
     if (!PyComplex_Check(lhs))
         raiseExcHelper(TypeError, "descriptor '__rsub__' requires a 'complex' object but received a '%s'",
-<<<<<<< HEAD
-                       getTypeName(_lhs));
-    BoxedComplex* lhs = new BoxedComplex(0.0, 0.0);
-    if (PyInt_Check(_rhs)) {
-        lhs->real = (static_cast<BoxedInt*>(_rhs))->n;
-    } else if (_rhs->cls == float_cls) {
-        lhs->real = (static_cast<BoxedFloat*>(_rhs))->d;
-    } else if (_rhs->cls == complex_cls) {
-        lhs = static_cast<BoxedComplex*>(_rhs);
-    } else {
-        return incref(NotImplemented);
-    }
-    return complexSubComplex(lhs, _lhs);
-=======
-                       getTypeName(lhs));
-
-    Box* rhs = toComplex(_rhs);
-
-    if (rhs == NotImplemented)
-        return NotImplemented;
+                       getTypeName(lhs));
+
+    Box* rhs = toComplex(_rhs);
+
+    if (rhs == NotImplemented)
+        return rhs;
+    AUTO_DECREF(rhs);
 
     BoxedComplex* rhs_complex = static_cast<BoxedComplex*>(rhs);
 
     return complexSubComplex(rhs_complex, lhs);
->>>>>>> e98abcb2
 }
 
 // multiplication
@@ -295,19 +168,6 @@
     return boxComplex(lhs->real * (double)rhs->n, lhs->imag * (double)rhs->n);
 }
 
-<<<<<<< HEAD
-extern "C" Box* complexMul(BoxedComplex* lhs, Box* rhs) {
-    assert(lhs->cls == complex_cls);
-    if (PyInt_Check(rhs)) {
-        return complexMulInt(lhs, static_cast<BoxedInt*>(rhs));
-    } else if (rhs->cls == float_cls) {
-        return complexMulFloat(lhs, static_cast<BoxedFloat*>(rhs));
-    } else if (rhs->cls == complex_cls) {
-        return complexMulComplex(lhs, static_cast<BoxedComplex*>(rhs));
-    } else {
-        return incref(NotImplemented);
-    }
-=======
 extern "C" Box* complexMul(BoxedComplex* lhs, Box* _rhs) {
     if (!PyComplex_Check(lhs))
         raiseExcHelper(TypeError, "descriptor '__mul__' requires a 'complex' object but received a '%s'",
@@ -316,12 +176,12 @@
     Box* rhs = toComplex(_rhs);
 
     if (rhs == NotImplemented)
-        return NotImplemented;
+        return rhs;
+    AUTO_DECREF(rhs);
 
     BoxedComplex* rhs_complex = static_cast<BoxedComplex*>(rhs);
 
     return complexMulComplex(lhs, rhs_complex);
->>>>>>> e98abcb2
 }
 
 // division
@@ -386,7 +246,8 @@
     Box* rhs = toComplex(_rhs);
 
     if (rhs == NotImplemented)
-        return NotImplemented;
+        return rhs;
+    AUTO_DECREF(rhs);
 
     BoxedComplex* rhs_complex = static_cast<BoxedComplex*>(rhs);
 
@@ -401,7 +262,8 @@
     Box* rhs = toComplex(_rhs);
 
     if (rhs == NotImplemented)
-        return NotImplemented;
+        return rhs;
+    AUTO_DECREF(rhs);
 
     BoxedComplex* rhs_complex = static_cast<BoxedComplex*>(rhs);
 
@@ -429,39 +291,22 @@
     }
 }
 
-<<<<<<< HEAD
-extern "C" Box* complexRDiv(BoxedComplex* _lhs, Box* _rhs) {
-    if (!PyComplex_Check(_lhs))
-        raiseExcHelper(TypeError, "descriptor '__rdiv__' requires a 'complex' object but received a '%s'",
-                       getTypeName(_lhs));
-    BoxedComplex* lhs = new BoxedComplex(0.0, 0.0);
-    if (PyInt_Check(_rhs)) {
-        lhs->real = (static_cast<BoxedInt*>(_rhs))->n;
-    } else if (_rhs->cls == float_cls) {
-        lhs->real = (static_cast<BoxedFloat*>(_rhs))->d;
-    } else if (_rhs->cls == complex_cls) {
-        lhs = static_cast<BoxedComplex*>(_rhs);
-    } else {
-        return incref(NotImplemented);
-    }
-    return complexDivComplex(lhs, _lhs);
-=======
 Box* complexRTruediv(BoxedComplex* lhs, Box* _rhs) {
     if (!PyComplex_Check(lhs))
         raiseExcHelper(TypeError, "descriptor '__rtruediv__' requires a 'complex' object but received a '%s'",
                        getTypeName(lhs));
     if (_rhs == None)
-        return NotImplemented;
-
-    Box* rhs = toComplex(_rhs);
-
-    if (rhs == NotImplemented)
-        return NotImplemented;
+        return incref(NotImplemented);
+
+    Box* rhs = toComplex(_rhs);
+
+    if (rhs == NotImplemented)
+        return rhs;
+    AUTO_DECREF(rhs);
 
     BoxedComplex* rhs_complex = static_cast<BoxedComplex*>(rhs);
 
     return complexDivComplex(rhs_complex, lhs);
->>>>>>> e98abcb2
 }
 
 Box* complexPos(BoxedComplex* self) {
@@ -500,7 +345,8 @@
     Box* rhs = toComplex(_rhs);
 
     if (rhs == NotImplemented)
-        return NotImplemented;
+        return rhs;
+    AUTO_DECREF(rhs);
 
     BoxedComplex* rhs_complex = static_cast<BoxedComplex*>(rhs);
 
@@ -633,80 +479,12 @@
         raiseExcHelper(TypeError, "descriptor '__repr__' requires a 'complex' object but received a '%s'",
                        getTypeName(self));
 
-<<<<<<< HEAD
-static Box* to_complex(Box* self) noexcept {
-    BoxedComplex* r;
-    if (self == None || self == NULL) {
-        return new BoxedComplex(0.0, 0.0);
-    }
-    static BoxedString* complex_str = getStaticString("__complex__");
-
-    if (PyComplex_Check(self) && !PyObject_HasAttr((PyObject*)self, complex_str)) {
-        r = (BoxedComplex*)self;
-    } else if (PyInt_Check(self)) {
-        r = new BoxedComplex(static_cast<BoxedInt*>(self)->n, 0.0);
-    } else if (PyFloat_Check(self)) {
-        r = new BoxedComplex((static_cast<BoxedFloat*>(PyNumber_Float(self)))->d, 0.0);
-    } else if (self->cls == long_cls) {
-        r = new BoxedComplex(PyLong_AsDouble(self), 0.0);
-    } else {
-        return incref(NotImplemented);
-=======
     Box* r = complex_format((PyComplexObject*)self, 16, 'g');
     if (!r) {
         throwCAPIException();
->>>>>>> e98abcb2
     }
     return r;
 }
-
-<<<<<<< HEAD
-template <ExceptionStyle S> static Box* try_special_method(Box* self) noexcept(S == CAPI) {
-    if (self == None || self == NULL) {
-        return None;
-    }
-
-    static BoxedString* float_str = getStaticString("__float__");
-    if (PyObject_HasAttr((PyObject*)self, float_str)) {
-        Box* r_f = callattrInternal<S, NOT_REWRITABLE>(self, float_str, CLASS_ONLY, NULL, ArgPassSpec(0), NULL, NULL,
-                                                       NULL, NULL, NULL);
-        if (!PyFloat_Check(r_f)) {
-            if (S == CAPI) {
-                if (!PyErr_Occurred())
-                    PyErr_Format(PyExc_TypeError, "__float__ returned non-float (type %.200s)", r_f->cls->tp_name);
-                return NULL;
-            } else {
-                raiseExcHelper(TypeError, "__float__ returned non-float (type %.200s)", r_f->cls->tp_name);
-            }
-        }
-        return (BoxedFloat*)r_f;
-    }
-
-    static BoxedString* complex_str = getStaticString("__complex__");
-    if (PyObject_HasAttr((PyObject*)self, complex_str)) {
-        Box* r = callattrInternal<S, NOT_REWRITABLE>(self, complex_str, CLASS_OR_INST, NULL, ArgPassSpec(0), NULL, NULL,
-                                                     NULL, NULL, NULL);
-        if (!r) {
-            if (S == CAPI) {
-                if (!PyErr_Occurred())
-                    PyErr_Format(TypeError, "complex() argument must be a string or a number, not '%s'\n",
-                                 getTypeName(self));
-                return NULL;
-            } else {
-                raiseExcHelper(TypeError, "complex() argument must be a string or a number, not '%s'\n",
-                               getTypeName(self));
-            }
-        }
-
-        if (!PyComplex_Check(r)) {
-            if (S == CAPI) {
-                PyErr_Format(TypeError, "__complex__ returned non-complex (type %s)", r->cls->tp_name);
-                return NULL;
-            } else
-                raiseExcHelper(TypeError, "__complex__ returned non-complex (type %s)", r->cls->tp_name);
-        }
-=======
->>>>>>> e98abcb2
 
 template <ExceptionStyle S> Box* complexNew(BoxedClass* cls, Box* real, Box* imag) noexcept(S == CAPI) {
     if (real == NULL) {
@@ -726,7 +504,8 @@
     Box* rhs = toComplex(_rhs);
 
     if (rhs == NotImplemented)
-        return NotImplemented;
+        return rhs;
+    AUTO_DECREF(rhs);
 
     BoxedComplex* rhs_complex = static_cast<BoxedComplex*>(rhs);
 
@@ -735,9 +514,11 @@
     }
 
     BoxedComplex* div = (BoxedComplex*)complexDiv(lhs, rhs_complex); /* The raw divisor value. */
+    AUTO_DECREF(div);
     div->real = floor(div->real);                                    /* Use the floor of the real part. */
     div->imag = 0.0;
     BoxedComplex* mod = (BoxedComplex*)complexSubComplex(lhs, (BoxedComplex*)complexMulComplex(rhs_complex, div));
+    AUTO_DECREF(mod);
     Box* res = BoxedTuple::create({ div, mod });
     return res;
 }
@@ -748,7 +529,7 @@
                        getTypeName(lhs));
 
     if (rhs == None)
-        return NotImplemented;
+        return incref(NotImplemented);
 
     return complexDivmodComplex(lhs, rhs);
 }
@@ -759,12 +540,13 @@
                        getTypeName(lhs));
 
     if (_rhs == None)
-        return NotImplemented;
-
-    Box* rhs = toComplex(_rhs);
-
-    if (rhs == NotImplemented)
-        return NotImplemented;
+        return incref(NotImplemented);
+
+    Box* rhs = toComplex(_rhs);
+
+    if (rhs == NotImplemented)
+        return rhs;
+    AUTO_DECREF(rhs);
 
     BoxedComplex* rhs_complex = static_cast<BoxedComplex*>(rhs);
 
@@ -778,8 +560,9 @@
     Box* res = toComplex(_rhs);
 
     if (res == NotImplemented) {
-        return NotImplemented;
-    }
+        return res;
+    }
+    AUTO_DECREF(res);
 
     BoxedComplex* rhs = (BoxedComplex*)res;
 
@@ -788,6 +571,7 @@
     }
 
     BoxedComplex* div = (BoxedComplex*)complexDiv(lhs, rhs); /* The raw divisor value. */
+    AUTO_DECREF(div);
     div->real = floor(div->real);                            /* Use the floor of the real part. */
     div->imag = 0.0;
     BoxedComplex* mod = (BoxedComplex*)complexSubComplex(lhs, (BoxedComplex*)complexMulComplex(rhs, div));
@@ -799,15 +583,8 @@
         raiseExcHelper(TypeError, "descriptor '__mod__' requires a 'complex' object but received a '%s'",
                        getTypeName(lhs));
 
-<<<<<<< HEAD
-    Box* res = to_complex(_rhs);
-    if (res == NotImplemented) {
-        return incref(NotImplemented);
-    }
-=======
     if (rhs == None)
-        return NotImplemented;
->>>>>>> e98abcb2
+        return incref(NotImplemented);
 
     return complexModComplex(lhs, rhs);
 }
@@ -818,12 +595,13 @@
                        getTypeName(lhs));
 
     if (_rhs == None)
-        return NotImplemented;
-
-    Box* rhs = toComplex(_rhs);
-
-    if (rhs == NotImplemented)
-        return NotImplemented;
+        return incref(NotImplemented);
+
+    Box* rhs = toComplex(_rhs);
+
+    if (rhs == NotImplemented)
+        return rhs;
+    AUTO_DECREF(rhs);
 
     BoxedComplex* rhs_complex = static_cast<BoxedComplex*>(rhs);
 
@@ -835,25 +613,21 @@
         raiseExcHelper(TypeError, "descriptor '__floordiv__' requires a 'complex' object but received a '%s'",
                        getTypeName(lhs));
 
-<<<<<<< HEAD
-    Box* res = to_complex(_rhs);
-    if (res == NotImplemented) {
-        return incref(NotImplemented);
-=======
     if (_rhs == None)
-        return NotImplemented;
+        return incref(NotImplemented);
 
     Box* rhs = toComplex(_rhs);
 
     if (rhs == NotImplemented) {
-        return NotImplemented;
->>>>>>> e98abcb2
-    }
+        return rhs;
+    }
+    AUTO_DECREF(rhs);
 
     BoxedComplex* rhs_complex = (BoxedComplex*)rhs;
 
     BoxedTuple* t = (BoxedTuple*)complexDivmod(lhs, rhs_complex);
-    return t->elts[0];
+    AUTO_DECREF(t);
+    return incref(t->elts[0]);
 }
 
 Box* complexRFloordiv(BoxedComplex* lhs, Box* _rhs) {
@@ -862,17 +636,19 @@
                        getTypeName(lhs));
 
     if (_rhs == None)
-        return NotImplemented;
+        return incref(NotImplemented);
 
     Box* rhs = toComplex(_rhs);
 
     if (rhs == NotImplemented) {
-        return NotImplemented;
-    }
+        return rhs;
+    }
+    AUTO_DECREF(rhs);
     BoxedComplex* rhs_complex = (BoxedComplex*)rhs;
 
     BoxedTuple* t = (BoxedTuple*)complexDivmod(rhs_complex, lhs);
-    return t->elts[0];
+    AUTO_DECREF(t);
+    return incref(t->elts[0]);
 }
 
 extern "C" Box* complexEq(BoxedComplex* lhs, Box* rhs) {
