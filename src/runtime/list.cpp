// Copyright (c) 2014-2015 Dropbox, Inc.
//
// Licensed under the Apache License, Version 2.0 (the "License");
// you may not use this file except in compliance with the License.
// You may obtain a copy of the License at
//
//    http://www.apache.org/licenses/LICENSE-2.0
//
// Unless required by applicable law or agreed to in writing, software
// distributed under the License is distributed on an "AS IS" BASIS,
// WITHOUT WARRANTIES OR CONDITIONS OF ANY KIND, either express or implied.
// See the License for the specific language governing permissions and
// limitations under the License.

#include "runtime/list.h"

#include <algorithm>
#include <cstring>

#include "capi/types.h"
#include "core/ast.h"
#include "core/common.h"
#include "core/stats.h"
#include "core/types.h"
#include "runtime/inline/list.h"
#include "runtime/objmodel.h"
#include "runtime/types.h"
#include "runtime/util.h"

namespace pyston {

static int list_ass_slice(PyListObject* a, Py_ssize_t ilow, Py_ssize_t ihigh, PyObject* v);

extern "C" int PyList_Append(PyObject* op, PyObject* newitem) noexcept {
    RELEASE_ASSERT(PyList_Check(op), "");
    try {
        listAppendInternal(op, newitem);
    } catch (ExcInfo e) {
        abort();
    }
    return 0;
}

extern "C" PyObject** PyList_Items(PyObject* op) noexcept {
    RELEASE_ASSERT(PyList_Check(op), "");

    return &static_cast<BoxedList*>(op)->elts->elts[0];
}

extern "C" PyObject* PyList_AsTuple(PyObject* v) noexcept {
    PyObject* w;
    PyObject** p, **q;
    Py_ssize_t n;
    if (v == NULL || !PyList_Check(v)) {
        PyErr_BadInternalCall();
        return NULL;
    }

    auto l = static_cast<BoxedList*>(v);
    return BoxedTuple::create(l->size, &l->elts->elts[0]);
}

extern "C" Box* listRepr(BoxedList* self) {
    std::vector<char> chars;
    int status = Py_ReprEnter((PyObject*)self);

    if (status != 0) {
        if (status < 0)
            throwCAPIException();

        chars.push_back('[');
        chars.push_back('.');
        chars.push_back('.');
        chars.push_back('.');
        chars.push_back(']');
        return boxString(llvm::StringRef(&chars[0], chars.size()));
    }
    try {
        chars.push_back('[');
        for (int i = 0; i < self->size; i++) {

            if (i > 0) {
                chars.push_back(',');
                chars.push_back(' ');
            }
            Box* r = self->elts->elts[i]->reprICAsString();
            assert(r->cls == str_cls);
            BoxedString* s = static_cast<BoxedString*>(r);
            chars.insert(chars.end(), s->s().begin(), s->s().end());
            Py_DECREF(s);
        }
        chars.push_back(']');
    } catch (ExcInfo e) {
        Py_ReprLeave((PyObject*)self);
        throw e;
    }
    Py_ReprLeave((PyObject*)self);
    return boxString(llvm::StringRef(&chars[0], chars.size()));
}

extern "C" Box* listNonzero(BoxedList* self) {
    return boxBool(self->size != 0);
}

extern "C" Box* listPop(BoxedList* self, Box* idx) {
    if (idx == None) {
        if (self->size == 0) {
            raiseExcHelper(IndexError, "pop from empty list");
        }

        self->size--;
        Box* rtn = self->elts->elts[self->size];
        return rtn;
    }

    int64_t n = PyInt_AsSsize_t(idx);
    if (n == -1 && PyErr_Occurred())
        throwCAPIException();

    if (n < 0)
        n = self->size + n;

    if (n < 0 || n >= self->size) {
        if (self->size == 0)
            raiseExcHelper(IndexError, "pop from empty list");
        else
            raiseExcHelper(IndexError, "pop index out of range");
    }

    Box* rtn = self->elts->elts[n];
    memmove(self->elts->elts + n, self->elts->elts + n + 1, (self->size - n - 1) * sizeof(Box*));
    self->size--;

    return rtn;
}

extern "C" Py_ssize_t PyList_Size(PyObject* self) noexcept {
    RELEASE_ASSERT(PyList_Check(self), "");
    return static_cast<BoxedList*>(self)->size;
}

extern "C" Box* listLen(BoxedList* self) {
    assert(PyList_Check(self));
    return boxInt(self->size);
}

static Py_ssize_t list_length(Box* self) noexcept {
    return static_cast<BoxedList*>(self)->size;
}

static PyObject* list_concat(PyListObject* a, PyObject* bb) noexcept {
    Py_ssize_t size;
    Py_ssize_t i;
    PyObject** src, **dest;
    PyListObject* np;
    if (!PyList_Check(bb)) {
        PyErr_Format(PyExc_TypeError, "can only concatenate list (not \"%.200s\") to list", bb->cls->tp_name);
        return NULL;
    }
#define b ((PyListObject*)bb)
    size = Py_SIZE(a) + Py_SIZE(b);
    if (size < 0)
        return PyErr_NoMemory();
    np = (PyListObject*)PyList_New(size);
    if (np == NULL) {
        return NULL;
    }
    src = a->ob_item;
    dest = np->ob_item;
    for (i = 0; i < Py_SIZE(a); i++) {
        PyObject* v = src[i];
        Py_INCREF(v);
        dest[i] = v;
    }
    src = b->ob_item;
    dest = np->ob_item + Py_SIZE(a);
    for (i = 0; i < Py_SIZE(b); i++) {
        PyObject* v = src[i];
        Py_INCREF(v);
        dest[i] = v;
    }
    return (PyObject*)np;
#undef b
}


Box* _listSlice(BoxedList* self, i64 start, i64 stop, i64 step, i64 length) {
    assert(step != 0);
    if (step > 0) {
        assert(0 <= start);
        assert(stop <= self->size);
    } else {
        assert(start < self->size);
        assert(-1 <= stop);
    }

    BoxedList* rtn = new BoxedList();
    if (length > 0) {
        rtn->ensure(length);
        copySlice(&rtn->elts->elts[0], &self->elts->elts[0], start, step, length);
        for (int i = 0; i < length; i++) {
            Py_INCREF(rtn->elts->elts[i]);
        }
        rtn->size += length;
    }
    return rtn;
}

static Box* list_slice(Box* o, Py_ssize_t ilow, Py_ssize_t ihigh) noexcept {
    BoxedList* a = static_cast<BoxedList*>(o);

    PyObject** src, **dest;
    Py_ssize_t i, len;
    if (ilow < 0)
        ilow = 0;
    else if (ilow > Py_SIZE(a))
        ilow = Py_SIZE(a);
    if (ihigh < ilow)
        ihigh = ilow;
    else if (ihigh > Py_SIZE(a))
        ihigh = Py_SIZE(a);
    len = ihigh - ilow;

    BoxedList* np = new BoxedList();

    np->ensure(len);
    if (len) {
        src = a->elts->elts + ilow;
        dest = np->elts->elts;
        for (i = 0; i < len; i++) {
            PyObject* v = src[i];
            Py_INCREF(v);
            dest[i] = v;
        }
    }
    np->size = len;

    return (PyObject*)np;
}

static inline BORROWED(Box*) listGetitemUnboxed(BoxedList* self, int64_t n) {
    assert(PyList_Check(self));
    if (n < 0)
        n = self->size + n;

    if (n < 0 || n >= self->size) {
        raiseExcHelper(IndexError, "list index out of range");
    }
    Box* rtn = self->elts->elts[n];
    return rtn;
}

extern "C" Box* listGetitemInt(BoxedList* self, BoxedInt* slice) {
    assert(PyInt_Check(slice));
    return incref(listGetitemUnboxed(self, slice->n));
}

extern "C" PyObject* PyList_GetItem(PyObject* op, Py_ssize_t i) noexcept {
    RELEASE_ASSERT(PyList_Check(op), "");
    RELEASE_ASSERT(i >= 0, ""); // unlike list.__getitem__, PyList_GetItem doesn't do index wrapping
    try {
        return listGetitemUnboxed(static_cast<BoxedList*>(op), i);
    } catch (ExcInfo e) {
        abort();
    }
}

template <ExceptionStyle S> Box* listGetitemSlice(BoxedList* self, BoxedSlice* slice) {
    if (S == CAPI) {
        try {
            return listGetitemSlice<CXX>(self, slice);
        } catch (ExcInfo e) {
            setCAPIException(e);
            return NULL;
        }
    }

    assert(PyList_Check(self));
    assert(slice->cls == slice_cls);
    i64 start, stop, step, length;
    parseSlice(slice, self->size, &start, &stop, &step, &length);
    return _listSlice(self, start, stop, step, length);
}

extern "C" Box* listGetslice(BoxedList* self, Box* boxedStart, Box* boxedStop) {
    assert(PyList_Check(self));
    i64 start, stop, step;
    sliceIndex(boxedStart, &start);
    sliceIndex(boxedStop, &stop);

    boundSliceWithLength(&start, &stop, start, stop, self->size);
    return _listSlice(self, start, stop, 1, stop - start);
}

// Analoguous to CPython's, used for sq_ slots.
static PyObject* list_item(PyListObject* a, Py_ssize_t i) noexcept {
    try {
        BoxedList* self = (BoxedList*)a;
        return incref(listGetitemUnboxed(self, i));
    } catch (ExcInfo e) {
        setCAPIException(e);
        return NULL;
    }
}

template <ExceptionStyle S> Box* listGetitem(BoxedList* self, Box* slice) {
    if (S == CAPI) {
        try {
            return listGetitem<CXX>(self, slice);
        } catch (ExcInfo e) {
            setCAPIException(e);
            return NULL;
        }
    }

    assert(PyList_Check(self));
    if (PyIndex_Check(slice)) {
        Py_ssize_t i = PyNumber_AsSsize_t(slice, PyExc_IndexError);
        if (i == -1 && PyErr_Occurred())
            throwCAPIException();
        return incref(listGetitemUnboxed(self, i));
    } else if (slice->cls == slice_cls) {
        return listGetitemSlice<CXX>(self, static_cast<BoxedSlice*>(slice));
    } else {
        raiseExcHelper(TypeError, "list indices must be integers, not %s", getTypeName(slice));
    }
}

static void _listSetitem(BoxedList* self, int64_t n, Box* v) {
    if (n < 0)
        n = self->size + n;

    if (n < 0 || n >= self->size) {
        raiseExcHelper(IndexError, "list index out of range");
    }

    Py_INCREF(v);
    Box* prev = self->elts->elts[n];
    self->elts->elts[n] = v;
    Py_DECREF(prev);
}

extern "C" Box* listSetitemUnboxed(BoxedList* self, int64_t n, Box* v) {
    assert(PyList_Check(self));
    _listSetitem(self, n, v);
    Py_RETURN_NONE;
}

extern "C" Box* listSetitemInt(BoxedList* self, BoxedInt* slice, Box* v) {
    assert(PyInt_Check(slice));
    return listSetitemUnboxed(self, slice->n, v);
}

// Analoguous to CPython's, used for sq_ slots.
static int list_ass_item(PyListObject* a, Py_ssize_t i, PyObject* v) {
    PyObject* old_value;
    if (i < 0 || i >= Py_SIZE(a)) {
        PyErr_SetString(PyExc_IndexError, "list assignment index out of range");
        return -1;
    }
    if (v == NULL)
        return list_ass_slice(a, i, i + 1, v);
    Py_INCREF(v);
    old_value = a->ob_item[i];
    a->ob_item[i] = v;
    Py_DECREF(old_value);
    return 0;
}

extern "C" int PyList_SetItem(PyObject* op, Py_ssize_t i, PyObject* newitem) noexcept {
    PyObject* olditem;
    PyObject** p;
    if (!PyList_Check(op)) {
        Py_XDECREF(newitem);
        PyErr_BadInternalCall();
        return -1;
    }
    if (i < 0 || i >= Py_SIZE(op)) {
        Py_XDECREF(newitem);
        PyErr_SetString(PyExc_IndexError, "list assignment index out of range");
        return -1;
    }
    p = ((PyListObject*)op)->ob_item + i;
    olditem = *p;
    *p = newitem;
    Py_XDECREF(olditem);
    return 0;
}

Box* listIAdd(BoxedList* self, Box* _rhs);

// Copied from CPython's list_ass_subscript
int list_ass_ext_slice(BoxedList* self, PyObject* item, PyObject* value) {
    Py_ssize_t start, stop, step, slicelength;

    if (PySlice_GetIndicesEx((PySliceObject*)item, Py_SIZE(self), &start, &stop, &step, &slicelength) < 0) {
        return -1;
    }

    RELEASE_ASSERT(step != 1, "should have handled this elsewhere");

    /* Make sure s[5:2] = [..] inserts at the right place:
       before 5, not before 2. */
    if ((step < 0 && start < stop) || (step > 0 && start > stop))
        stop = start;

    if (value == NULL) {
        /* delete slice */
        PyObject** garbage;
        size_t cur;
        Py_ssize_t i;

        if (slicelength <= 0)
            return 0;

        if (step < 0) {
            stop = start + 1;
            start = stop + step * (slicelength - 1) - 1;
            step = -step;
        }

        assert((size_t)slicelength <= PY_SIZE_MAX / sizeof(PyObject*));

        garbage = (PyObject**)PyMem_MALLOC(slicelength * sizeof(PyObject*));
        if (!garbage) {
            PyErr_NoMemory();
            return -1;
        }

        /* drawing pictures might help understand these for
           loops. Basically, we memmove the parts of the
           list that are *not* part of the slice: step-1
           items for each item that is part of the slice,
           and then tail end of the list that was not
           covered by the slice */
        for (cur = start, i = 0; cur < (size_t)stop; cur += step, i++) {
            Py_ssize_t lim = step - 1;

            garbage[i] = PyList_GET_ITEM(self, cur);

            if (cur + step >= self->size) {
                lim = self->size - cur - 1;
            }

            memmove(self->elts->elts + cur - i, self->elts->elts + cur + 1, lim * sizeof(PyObject*));
        }
        cur = start + slicelength * step;
        if (cur < self->size) {
            memmove(self->elts->elts + cur - slicelength, self->elts->elts + cur,
                    (self->size - cur) * sizeof(PyObject*));
        }

        self->size -= slicelength;

        // list_resize(self, Py_SIZE(self));

        for (i = 0; i < slicelength; i++) {
            Py_DECREF(garbage[i]);
        }
        PyMem_FREE(garbage);

        return 0;
    } else {
        /* assign slice */
        PyObject* ins, *seq;
        PyObject** garbage, **seqitems, **selfitems;
        Py_ssize_t cur, i;

        /* protect against a[::-1] = a */
        if (self == value) {
            seq = list_slice(value, 0, PyList_GET_SIZE(value));
        } else {
            seq = PySequence_Fast(value, "must assign iterable "
                                         "to extended slice");
        }
        if (!seq)
            return -1;

        if (PySequence_Fast_GET_SIZE(seq) != slicelength) {
            PyErr_Format(PyExc_ValueError, "attempt to assign sequence of "
                                           "size %zd to extended slice of "
                                           "size %zd",
                         PySequence_Fast_GET_SIZE(seq), slicelength);
            Py_DECREF(seq);
            return -1;
        }

        if (!slicelength) {
            Py_DECREF(seq);
            return 0;
        }

        garbage = (PyObject**)PyMem_MALLOC(slicelength * sizeof(PyObject*));
        if (!garbage) {
            Py_DECREF(seq);
            PyErr_NoMemory();
            return -1;
        }

        selfitems = self->elts->elts;
        seqitems = PySequence_Fast_ITEMS(seq);
        for (cur = start, i = 0; i < slicelength; cur += step, i++) {
            garbage[i] = selfitems[cur];
            ins = seqitems[i];
            Py_INCREF(ins);
            selfitems[cur] = ins;
        }

        for (i = 0; i < slicelength; i++) {
            Py_DECREF(garbage[i]);
        }

        PyMem_FREE(garbage);
        Py_DECREF(seq);

        return 0;
    }
}

static inline void listSetitemSliceInt64(BoxedList* self, i64 start, i64 stop, i64 step, Box* v) {
    RELEASE_ASSERT(step == 1, "step sizes must be 1 in this code path");

    boundSliceWithLength(&start, &stop, start, stop, self->size);

    size_t v_size;
    Box** v_elts;

    Box* v_as_seq = nullptr;
    if (!v) {
        v_size = 0;
        v_elts = NULL;
    } else {
        if (self == v) { // handle self assignment by creating a copy
            v_as_seq = _listSlice(self, 0, self->size, 1, self->size);
            assert(v_as_seq->cls == list_cls);
        } else
            v_as_seq = PySequence_Fast(v, "can only assign an iterable");
        if (v_as_seq == NULL)
            throwCAPIException();

        v_size = PySequence_Fast_GET_SIZE((Box*)v_as_seq);
        // If lv->size is 0, lv->elts->elts is garbage
        if (v_size)
            v_elts = PySequence_Fast_ITEMS((Box*)v_as_seq);
        else
            v_elts = NULL;
    }

    int delts = v_size - (stop - start);
    int remaining_elts = self->size - stop;
    self->ensure(delts);

    Box** removed_elts = NULL;
    if (stop > start) {
        removed_elts = (Box**)PyMem_MALLOC((stop - start) * sizeof(Box*));
        RELEASE_ASSERT(removed_elts, "");
        memcpy(removed_elts, self->elts->elts + start, (stop - start) * sizeof(Box*));
    }

    memmove(self->elts->elts + start + v_size, self->elts->elts + stop, remaining_elts * sizeof(Box*));
    for (int i = 0; i < v_size; i++) {
        Box* r = v_elts[i];
        Py_INCREF(r);
        self->elts->elts[start + i] = r;
    }

    self->size += delts;

    for (int i = 0; i < stop - start; i++) {
        Py_DECREF(removed_elts[i]);
    }
    if (removed_elts)
        PyMem_FREE(removed_elts);

    Py_XDECREF(v_as_seq);
}

extern "C" Box* listSetitemSlice(BoxedList* self, BoxedSlice* slice, Box* v) {
    assert(PyList_Check(self));
    assert(slice->cls == slice_cls);

    i64 start = 0, stop = self->size, step = 1;

    sliceIndex(slice->start, &start);
    sliceIndex(slice->stop, &stop);
    sliceIndex(slice->step, &step);

    adjustNegativeIndicesOnObject(self, &start, &stop);

    if (step != 1) {
        int r = list_ass_ext_slice(self, slice, v);
        if (r)
            throwCAPIException();
        Py_RETURN_NONE;
    }

    listSetitemSliceInt64(self, start, stop, step, v);
    Py_RETURN_NONE;
}

// Analoguous to CPython's, used for sq_ slots.
static int list_ass_slice(PyListObject* a, Py_ssize_t ilow, Py_ssize_t ihigh, PyObject* v) {
    listSetitemSliceInt64((BoxedList*)a, ilow, ihigh, 1, v);
    return 0;
}

extern "C" Box* listSetslice(BoxedList* self, Box* boxedStart, Box* boxedStop, Box** args) {
    Box* value = args[0];

    i64 start = 0, stop = self->size;

    sliceIndex(boxedStart, &start);
    sliceIndex(boxedStop, &stop);

    listSetitemSliceInt64(self, start, stop, 1, value);
    Py_RETURN_NONE;
}

extern "C" Box* listSetitem(BoxedList* self, Box* slice, Box* v) {
    assert(PyList_Check(self));
    if (PyIndex_Check(slice)) {
        Py_ssize_t i = PyNumber_AsSsize_t(slice, PyExc_IndexError);
        if (i == -1 && PyErr_Occurred())
            throwCAPIException();
        listSetitemUnboxed(self, i, v);
        Py_RETURN_NONE;
    } else if (slice->cls == slice_cls) {
        return listSetitemSlice(self, static_cast<BoxedSlice*>(slice), v);
    } else {
        raiseExcHelper(TypeError, "list indices must be integers, not %s", getTypeName(slice));
    }
}

extern "C" Box* listDelitemInt(BoxedList* self, BoxedInt* slice) {
    int64_t n = slice->n;
    if (n < 0)
        n = self->size + n;

    if (n < 0 || n >= self->size) {
        raiseExcHelper(IndexError, "list index out of range");
    }
    Box* e = self->elts->elts[n];
    memmove(self->elts->elts + n, self->elts->elts + n + 1, (self->size - n - 1) * sizeof(Box*));
    self->size--;
    Py_DECREF(e);
    Py_RETURN_NONE;
}

extern "C" Box* listDelitemSlice(BoxedList* self, BoxedSlice* slice) {
    return listSetitemSlice(self, slice, NULL);
}

extern "C" Box* listDelslice(BoxedList* self, Box* start, Box* stop) {
    Box* args = { NULL };
    return listSetslice(self, start, stop, &args);
}

extern "C" Box* listDelitem(BoxedList* self, Box* slice) {
    Box* rtn;
    if (PyIndex_Check(slice)) {
        Py_ssize_t i = PyNumber_AsSsize_t(slice, PyExc_IndexError);
        if (i == -1 && PyErr_Occurred())
            throwCAPIException();
        rtn = listDelitemInt(self, (BoxedInt*)boxInt(i));
    } else if (slice->cls == slice_cls) {
        rtn = listDelitemSlice(self, static_cast<BoxedSlice*>(slice));
    } else {
        raiseExcHelper(TypeError, "list indices must be integers, not %s", getTypeName(slice));
    }
    self->shrink();
    return rtn;
}

extern "C" Box* listInsert(BoxedList* self, Box* idx, Box* v) {
    if (idx->cls != int_cls) {
        raiseExcHelper(TypeError, "an integer is required");
    }

    int64_t n = static_cast<BoxedInt*>(idx)->n;
    if (n < 0)
        n = self->size + n;

    if (n >= self->size) {
        listAppendInternal(self, v);
    } else {
        if (n < 0)
            n = 0;
        assert(0 <= n && n < self->size);

        self->ensure(1);
        memmove(self->elts->elts + n + 1, self->elts->elts + n, (self->size - n) * sizeof(Box*));

        self->size++;
        Py_INCREF(v);
        self->elts->elts[n] = v;
    }

    Py_RETURN_NONE;
}

extern "C" int PyList_Insert(PyObject* op, Py_ssize_t where, PyObject* newitem) noexcept {
    try {
        if (!PyList_Check(op)) {
            PyErr_BadInternalCall();
            return -1;
        }
        if (newitem == NULL) {
            PyErr_BadInternalCall();
            return -1;
        }
        listInsert((BoxedList*)op, boxInt(where), newitem);
        return 0;
    } catch (ExcInfo e) {
        setCAPIException(e);
        return -1;
    }
}

Box* listMul(BoxedList* self, Box* rhs) {
    Py_ssize_t n = PyNumber_AsSsize_t(rhs, PyExc_IndexError);
    if (n == -1 && PyErr_Occurred())
        throwCAPIException();

    int s = self->size;

    BoxedList* rtn = new BoxedList();
    rtn->ensure(n * s);
    if (s == 1) {
        for (long i = 0; i < n; i++) {
            listAppendInternal(rtn, self->elts->elts[0]);
        }
    } else {
        for (long i = 0; i < n; i++) {
            listAppendArrayInternal(rtn, &self->elts->elts[0], s);
        }
    }

    return rtn;
}

Box* listImul(BoxedList* self, Box* rhs) {
    Py_ssize_t n = PyNumber_AsSsize_t(rhs, PyExc_IndexError);
    if (n == -1 && PyErr_Occurred())
        throwCAPIException();

    int s = self->size;

    self->ensure(n * s);
    if (n == 0) {
        listSetitemSliceInt64(self, 0, s, 1, NULL);
    } else if (n == 1) {
        return incref(self);
    } else if (s == 1) {
        for (long i = 1; i < n; i++) {
            listAppendInternal(self, self->elts->elts[0]);
        }
    } else {
        for (long i = 1; i < n; i++) {
            listAppendArrayInternal(self, &self->elts->elts[0], s);
        }
    }

    return incref(self);
}

Box* listIAdd(BoxedList* self, Box* _rhs) {
    if (_rhs->cls == list_cls) {
        // This branch is safe if self==rhs:
        BoxedList* rhs = static_cast<BoxedList*>(_rhs);

        int s1 = self->size;
        int s2 = rhs->size;

        if (s2 == 0) {
            Py_INCREF(self);
            return self;
        }

        self->ensure(s1 + s2);

        memcpy(self->elts->elts + s1, rhs->elts->elts, sizeof(rhs->elts->elts[0]) * s2);
        self->size = s1 + s2;
        for (int i = 0; i < s2; i++) {
            Py_INCREF(self->elts->elts[i + s1]);
        }

        Py_INCREF(self);
        return self;
    }

    if (_rhs->cls == tuple_cls) {
        BoxedTuple* rhs = static_cast<BoxedTuple*>(_rhs);

        int s1 = self->size;
        int s2 = rhs->ob_size;

        if (s2 == 0) {
            Py_INCREF(self);
            return self;
        }

        self->ensure(s1 + s2);

        memcpy(self->elts->elts + s1, rhs->elts, sizeof(self->elts->elts[0]) * s2);
        self->size = s1 + s2;
        for (int i = 0; i < s2; i++) {
            Py_INCREF(self->elts->elts[i + s1]);
        }

        Py_INCREF(self);
        return self;
    }

    RELEASE_ASSERT(_rhs != self, "unsupported");

    for (auto* b : _rhs->pyElements())
        listAppendInternalStolen(self, b);

    Py_INCREF(self);
    return self;
}

Box* listExtend(BoxedList* self, Box* _rhs) {
    listIAdd(self, _rhs);
    return None;
}

Box* listAdd(BoxedList* self, Box* _rhs) {
    if (!PyList_Check(_rhs)) {
        return incref(NotImplemented);
        raiseExcHelper(TypeError, "can only concatenate list (not \"%s\") to list", getTypeName(_rhs));
    }

    BoxedList* rhs = static_cast<BoxedList*>(_rhs);

    BoxedList* rtn = new BoxedList();

    int s1 = self->size;
    int s2 = rhs->size;
    rtn->ensure(s1 + s2);

    memcpy(rtn->elts->elts, self->elts->elts, sizeof(self->elts->elts[0]) * s1);
    memcpy(rtn->elts->elts + s1, rhs->elts->elts, sizeof(rhs->elts->elts[0]) * s2);
    rtn->size = s1 + s2;
    for (int i = 0; i < s1 + s2; i++) {
        Py_INCREF(rtn->elts->elts[i]);
    }
    return rtn;
}

Box* listReverse(BoxedList* self) {
    assert(PyList_Check(self));
    for (int i = 0, j = self->size - 1; i < j; i++, j--) {
        Box* e = self->elts->elts[i];
        self->elts->elts[i] = self->elts->elts[j];
        self->elts->elts[j] = e;
    }

    Py_RETURN_NONE;
}

extern "C" int PyList_Reverse(PyObject* v) noexcept {
    if (v == NULL || !PyList_Check(v)) {
        PyErr_BadInternalCall();
        return -1;
    }

    try {
        autoDecref(listReverse(static_cast<BoxedList*>(v)));
    } catch (ExcInfo e) {
        setCAPIException(e);
        return -1;
    }
    return 0;
}

class PyCmpComparer {
private:
    Box* cmp;

public:
    PyCmpComparer(Box* cmp) : cmp(cmp) {}
    bool operator()(Box* lhs, Box* rhs) {
        Box* r = runtimeCallInternal<CXX, NOT_REWRITABLE>(cmp, NULL, ArgPassSpec(2), lhs, rhs, NULL, NULL, NULL);
        if (!PyInt_Check(r))
            raiseExcHelper(TypeError, "comparison function must return int, not %.200s", r->cls->tp_name);
        return static_cast<BoxedInt*>(r)->n < 0;
    }
};

void listSort(BoxedList* self, Box* cmp, Box* key, Box* reverse) {
    assert(PyList_Check(self));

    if (cmp == None)
        cmp = NULL;

    if (key == None)
        key = NULL;

    RELEASE_ASSERT(!cmp || !key, "Specifying both the 'cmp' and 'key' keywords is currently not supported");

    // TODO(kmod): maybe we should just switch to CPython's sort.  not sure how the algorithms compare,
    // but they specifically try to support cases where __lt__ or the cmp function might end up inspecting
    // the current list being sorted.
    // I also don't know if std::stable_sort is exception-safe.

    if (cmp) {
        std::stable_sort<Box**, PyCmpComparer>(self->elts->elts, self->elts->elts + self->size, PyCmpComparer(cmp));
    } else {
        int num_keys_added = 0;
        auto remove_keys = [&]() {
            for (int i = 0; i < num_keys_added; i++) {
                Box** obj_loc = &self->elts->elts[i];
                assert((*obj_loc)->cls == tuple_cls);
                *obj_loc = static_cast<BoxedTuple*>(*obj_loc)->elts[2];
            }
        };

        try {
            if (key) {
                for (int i = 0; i < self->size; i++) {
                    Box** obj_loc = &self->elts->elts[i];

                    Box* key_val = runtimeCall(key, ArgPassSpec(1), *obj_loc, NULL, NULL, NULL, NULL);
                    // Add the index as part of the new tuple so that the comparison never hits the
                    // original object.
                    // TODO we could potentially make this faster by copying the CPython approach of
                    // creating special sortwrapper objects that compare only based on the key.
                    Box* new_obj = BoxedTuple::create({ key_val, boxInt(i), *obj_loc });

                    *obj_loc = new_obj;
                    num_keys_added++;
                }
            }

            // We don't need to do a stable sort if there's a keyfunc, since we explicitly added the index
            // as part of the sort key.
            // But we might want to get rid of that approach?  CPython doesn't do that (they create special
            // wrapper objects that compare only based on the key).
            std::stable_sort<Box**, PyLt>(self->elts->elts, self->elts->elts + self->size, PyLt());
        } catch (ExcInfo e) {
            remove_keys();
            throw e;
        }

        remove_keys();
    }

    if (nonzero(reverse)) {
        listReverse(self);
    }
}

Box* listSortFunc(BoxedList* self, Box* cmp, Box* key, Box** _args) {
    Box* reverse = _args[0];
    listSort(self, cmp, key, reverse);
    Py_RETURN_NONE;
}

extern "C" int PyList_Sort(PyObject* v) noexcept {
    if (v == NULL || !PyList_Check(v)) {
        PyErr_BadInternalCall();
        return -1;
    }

    try {
        listSort((BoxedList*)v, None, None, False);
    } catch (ExcInfo e) {
        setCAPIException(e);
        return -1;
    }

    return 0;
}

extern "C" Box* PyList_GetSlice(PyObject* a, Py_ssize_t ilow, Py_ssize_t ihigh) noexcept {
    assert(PyList_Check(a));
    BoxedList* self = static_cast<BoxedList*>(a);
    // Lots of extra copies here; we can do better if we need to:
    return listGetitemSlice<CAPI>(self, new BoxedSlice(boxInt(ilow), boxInt(ihigh), boxInt(1)));
}

static inline int listContainsShared(BoxedList* self, Box* elt) {
    assert(PyList_Check(self));

    int size = self->size;
    for (int i = 0; i < size; i++) {
        Box* e = self->elts->elts[i];

        bool identity_eq = e == elt;
        if (identity_eq)
            return true;

        int r = PyObject_RichCompareBool(e, elt, Py_EQ);
        if (r == -1)
            throwCAPIException();

        if (r)
            return true;
    }
    return false;
}

static int list_contains(PyListObject* a, PyObject* el) noexcept {
    try {
        return listContainsShared((BoxedList*)a, el);
    } catch (ExcInfo e) {
        setCAPIException(e);
        return -1;
    }
}

static PyObject* list_repeat(PyListObject* a, Py_ssize_t n) noexcept {
    Py_ssize_t i, j;
    Py_ssize_t size;
    PyListObject* np;
    PyObject** p, **items;
    PyObject* elem;
    if (n < 0)
        n = 0;
    if (n > 0 && Py_SIZE(a) > PY_SSIZE_T_MAX / n)
        return PyErr_NoMemory();
    size = Py_SIZE(a) * n;
    if (size == 0)
        return PyList_New(0);
    np = (PyListObject*)PyList_New(size);
    if (np == NULL)
        return NULL;

    items = np->ob_item;
    if (Py_SIZE(a) == 1) {
        elem = a->ob_item[0];
        for (i = 0; i < n; i++) {
            items[i] = elem;
            Py_INCREF(elem);
        }
        return (PyObject*)np;
    }
    p = np->ob_item;
    items = a->ob_item;
    for (i = 0; i < n; i++) {
        for (j = 0; j < Py_SIZE(a); j++) {
            *p = items[j];
            Py_INCREF(*p);
            p++;
        }
    }
    return (PyObject*)np;
}

Box* listContains(BoxedList* self, Box* elt) {
    return boxBool(listContainsShared(self, elt));
}

Box* listCount(BoxedList* self, Box* elt) {
    int size = self->size;
    int count = 0;

    for (int i = 0; i < size; i++) {
        Box* e = self->elts->elts[i];

        int r = PyObject_RichCompareBool(e, elt, Py_EQ);
        if (r == -1)
            throwCAPIException();

        if (r)
            count++;
    }
    return boxInt(count);
}

Box* listIndex(BoxedList* self, Box* elt, Box* _start, Box** args) {
    Box* _stop = (BoxedInt*)args[0];

    int64_t start = 0;
    int64_t stop = self->size;

    if (!_PyEval_SliceIndex(_start, &start))
        throwCAPIException();
    if (!_PyEval_SliceIndex(_stop, &stop))
        throwCAPIException();

    if (start < 0) {
        start += self->size;
        if (start < 0)
            start = 0;
    }

    if (stop < 0) {
        stop += self->size;
        if (stop < 0)
            stop = 0;
    }

    for (int64_t i = start; i < stop; i++) {
        Box* e = self->elts->elts[i];

        int r = PyObject_RichCompareBool(e, elt, Py_EQ);
        if (r == -1)
            throwCAPIException();

        if (r)
            return boxInt(i);
    }

    BoxedString* tostr = static_cast<BoxedString*>(repr(elt));
    raiseExcHelper(ValueError, "%s is not in list", autoDecref(tostr)->data());
}

Box* listRemove(BoxedList* self, Box* elt) {
    assert(PyList_Check(self));

    for (int i = 0; i < self->size; i++) {
        Box* e = self->elts->elts[i];

        int r = PyObject_RichCompareBool(e, elt, Py_EQ);
        if (r == -1)
            throwCAPIException();

        if (r) {
            memmove(self->elts->elts + i, self->elts->elts + i + 1, (self->size - i - 1) * sizeof(Box*));
            self->size--;
            Py_DECREF(e);
            Py_RETURN_NONE;
        }
    }

    raiseExcHelper(ValueError, "list.remove(x): x not in list");
}

BoxedClass* list_iterator_cls = NULL;
BoxedClass* list_reverse_iterator_cls = NULL;

Box* listInit(BoxedList* self, Box* container) {
    assert(PyList_Check(self));

    if (container) {
        Box* r = listIAdd(self, container);
        Py_DECREF(r);
    }

    Py_RETURN_NONE;
}

extern "C" PyObject* PyList_New(Py_ssize_t size) noexcept {
    try {
        BoxedList* l = new BoxedList();
        if (size) {
            l->ensure(size);

            for (Py_ssize_t i = 0; i < size; i++) {
                l->elts->elts[i] = NULL;
            }
            l->size = size;
        }
        return l;
    } catch (ExcInfo e) {
        abort();
    }
}

Box* _listCmp(BoxedList* lhs, BoxedList* rhs, AST_TYPE::AST_TYPE op_type) {
    int lsz = lhs->size;
    int rsz = rhs->size;

    bool is_order
        = (op_type == AST_TYPE::Lt || op_type == AST_TYPE::LtE || op_type == AST_TYPE::Gt || op_type == AST_TYPE::GtE);

    if (lsz != rsz) {
        if (op_type == AST_TYPE::Eq)
            Py_RETURN_FALSE;
        if (op_type == AST_TYPE::NotEq)
            Py_RETURN_TRUE;
    }

    int n = std::min(lsz, rsz);
    for (int i = 0; i < n; i++) {
        bool identity_eq = lhs->elts->elts[i] == rhs->elts->elts[i];
        if (identity_eq)
            continue;

        int r = PyObject_RichCompareBool(lhs->elts->elts[i], rhs->elts->elts[i], Py_EQ);
        if (r == -1)
            throwCAPIException();

        if (r)
            continue;

        if (op_type == AST_TYPE::Eq) {
            return boxBool(false);
        } else if (op_type == AST_TYPE::NotEq) {
            return boxBool(true);
        } else {
            Box* r = compareInternal<NOT_REWRITABLE>(lhs->elts->elts[i], rhs->elts->elts[i], op_type, NULL);
            return r;
        }
    }

    if (op_type == AST_TYPE::Lt)
        return boxBool(lsz < rsz);
    else if (op_type == AST_TYPE::LtE)
        return boxBool(lsz <= rsz);
    else if (op_type == AST_TYPE::Gt)
        return boxBool(lsz > rsz);
    else if (op_type == AST_TYPE::GtE)
        return boxBool(lsz >= rsz);
    else if (op_type == AST_TYPE::Eq)
        return boxBool(lsz == rsz);
    else if (op_type == AST_TYPE::NotEq)
        return boxBool(lsz != rsz);

    RELEASE_ASSERT(0, "%d", op_type);
}

Box* listEq(BoxedList* self, Box* rhs) {
    if (!PyList_Check(rhs)) {
        return incref(NotImplemented);
    }

    return _listCmp(self, static_cast<BoxedList*>(rhs), AST_TYPE::Eq);
}

Box* listNe(BoxedList* self, Box* rhs) {
    if (!PyList_Check(rhs)) {
        return incref(NotImplemented);
    }

    return _listCmp(self, static_cast<BoxedList*>(rhs), AST_TYPE::NotEq);
}

Box* listLt(BoxedList* self, Box* rhs) {
    if (!PyList_Check(rhs)) {
        return incref(NotImplemented);
    }

    return _listCmp(self, static_cast<BoxedList*>(rhs), AST_TYPE::Lt);
}

Box* listLe(BoxedList* self, Box* rhs) {
    if (!PyList_Check(rhs)) {
        return incref(NotImplemented);
    }

    return _listCmp(self, static_cast<BoxedList*>(rhs), AST_TYPE::LtE);
}

Box* listGt(BoxedList* self, Box* rhs) {
    if (!PyList_Check(rhs)) {
        return incref(NotImplemented);
    }

    return _listCmp(self, static_cast<BoxedList*>(rhs), AST_TYPE::Gt);
}

Box* listGe(BoxedList* self, Box* rhs) {
    if (!PyList_Check(rhs)) {
        return incref(NotImplemented);
    }

    return _listCmp(self, static_cast<BoxedList*>(rhs), AST_TYPE::GtE);
}

extern "C" PyObject* _PyList_Extend(PyListObject* self, PyObject* b) noexcept {
    BoxedList* l = (BoxedList*)self;
    assert(PyList_Check(l));

    try {
        Box* r = listIAdd(l, b);
        Py_DECREF(r);
        Py_RETURN_NONE;
    } catch (ExcInfo e) {
        setCAPIException(e);
        return NULL;
    }
}

extern "C" int PyList_SetSlice(PyObject* a, Py_ssize_t ilow, Py_ssize_t ihigh, PyObject* v) noexcept {
    if (!PyList_Check(a)) {
        PyErr_BadInternalCall();
        return -1;
    }

    BoxedList* l = (BoxedList*)a;
    ASSERT(PyList_Check(l), "%s", l->cls->tp_name);

    // TODO should just call list_ass_slice
    try {
<<<<<<< HEAD
        BoxedSlice* slice = (BoxedSlice*)createSlice(autoDecref(boxInt(ilow)), autoDecref(boxInt(ihigh)), None);
        if (v)
            autoDecref(listSetitemSlice(l, slice, v));
        else
            autoDecref(listDelitemSlice(l, slice));

        Py_DECREF(slice);
=======
        adjustNegativeIndicesOnObject(l, &ilow, &ihigh);
        listSetitemSliceInt64(l, ilow, ihigh, 1, v);
>>>>>>> 0ae46342
        return 0;
    } catch (ExcInfo e) {
        setCAPIException(e);
        return -1;
    }
}

void BoxedList::dealloc(Box* b) noexcept {
    BoxedList* op = static_cast<BoxedList*>(b);

    Py_ssize_t i;
    PyObject_GC_UnTrack(op);
    Py_TRASHCAN_SAFE_BEGIN(op)
    if (op->elts != NULL) {
        /* Do it backwards, for Christian Tismer.
           There's a simple test case where somehow this reduces
           thrashing when a *very* large list is created and
           immediately deleted. */
        i = Py_SIZE(op);
        while (--i >= 0) {
            Py_XDECREF(op->elts->elts[i]);
        }
        delete op->elts;
    }
#if 0
    if (numfree < PyList_MAXFREELIST && PyList_CheckExact(op))
        free_list[numfree++] = op;
    else
#endif
    Py_TYPE(op)->tp_free((PyObject*)op);
    Py_TRASHCAN_SAFE_END(op)
}

template <ExceptionStyle S> Box* listiterNext(Box* s) noexcept(S == CAPI) {
    Box* rtn = listiter_next(s);
    if (!rtn) {
        if (S == CAPI) {
            PyErr_SetObject(StopIteration, None);
            return NULL;
        } else
            raiseExcHelper(StopIteration, (const char*)NULL);
    }
    return rtn;
}

// force instantiation:
template Box* listiterNext<CAPI>(Box*) noexcept;
template Box* listiterNext<CXX>(Box*);

int BoxedList::traverse(Box* _o, visitproc visit, void* arg) noexcept {
    PyListObject* o = (PyListObject*)_o;
    Py_ssize_t i;

    for (i = Py_SIZE(o); --i >= 0; )
        Py_VISIT(o->ob_item[i]);
    return 0;
}

int BoxedList::clear(Box* _a) noexcept {
    BoxedList* a = (BoxedList*)_a;
    Py_ssize_t i;
    if (a->elts) {
        PyObject **item = a->elts->elts;
        /* Because XDECREF can recursively invoke operations on
           this list, we make it empty first. */
        i = Py_SIZE(a);
        Py_SIZE(a) = 0;
        a->capacity = 0;
        auto old_elts = a->elts;
        a->elts = NULL;
        while (--i >= 0) {
            Py_XDECREF(item[i]);
        }
        delete old_elts;
    }
    /* Never fails; the return value can be ignored.
       Note that there is no guarantee that the list is actually empty
       at this point, because XDECREF may have populated it again! */
    return 0;
}

void setupList() {
    static PySequenceMethods list_as_sequence;
    list_cls->tp_as_sequence = &list_as_sequence;
    static PyMappingMethods list_as_mapping;
    list_cls->tp_as_mapping = &list_as_mapping;

    list_iterator_cls = BoxedClass::create(type_cls, object_cls, 0, 0, sizeof(BoxedListIterator), false, "listiterator",
                                           false, (destructor)BoxedListIterator::dealloc, NULL, true,
                                           (traverseproc)BoxedListIterator::traverse, NOCLEAR);
    list_reverse_iterator_cls = BoxedClass::create(type_cls, object_cls, 0, 0, sizeof(BoxedListIterator), false,
                                                   "listreverseiterator", false, (destructor)BoxedListIterator::dealloc,
                                                   NULL, true, (traverseproc)BoxedListIterator::traverse, NOCLEAR);
    list_iterator_cls->instances_are_nonzero = list_reverse_iterator_cls->instances_are_nonzero = true;

    list_cls->giveAttr("__len__", new BoxedFunction(FunctionMetadata::create((void*)listLen, BOXED_INT, 1)));

    FunctionMetadata* getitem = new FunctionMetadata(2, false, false);
    getitem->addVersion((void*)listGetitemInt, UNKNOWN, std::vector<ConcreteCompilerType*>{ LIST, BOXED_INT });
    getitem->addVersion((void*)listGetitemSlice<CXX>, LIST, std::vector<ConcreteCompilerType*>{ LIST, SLICE }, CXX);
    getitem->addVersion((void*)listGetitem<CXX>, UNKNOWN, std::vector<ConcreteCompilerType*>{ UNKNOWN, UNKNOWN }, CXX);
    getitem->addVersion((void*)listGetitemSlice<CAPI>, LIST, std::vector<ConcreteCompilerType*>{ LIST, SLICE }, CAPI);
    getitem->addVersion((void*)listGetitem<CAPI>, UNKNOWN, std::vector<ConcreteCompilerType*>{ UNKNOWN, UNKNOWN },
                        CAPI);
    list_cls->giveAttr("__getitem__", new BoxedFunction(getitem));

    list_cls->giveAttr("__getslice__", new BoxedFunction(FunctionMetadata::create((void*)listGetslice, LIST, 3)));

    FunctionMetadata* setitem = new FunctionMetadata(3, false, false);
    setitem->addVersion((void*)listSetitemInt, NONE, std::vector<ConcreteCompilerType*>{ LIST, BOXED_INT, UNKNOWN });
    setitem->addVersion((void*)listSetitemSlice, NONE, std::vector<ConcreteCompilerType*>{ LIST, SLICE, UNKNOWN });
    setitem->addVersion((void*)listSetitem, NONE, std::vector<ConcreteCompilerType*>{ UNKNOWN, UNKNOWN, UNKNOWN });
    list_cls->giveAttr("__setitem__", new BoxedFunction(setitem));

    list_cls->giveAttr("__setslice__", new BoxedFunction(FunctionMetadata::create((void*)listSetslice, NONE, 4)));

    FunctionMetadata* delitem = new FunctionMetadata(2, false, false);
    delitem->addVersion((void*)listDelitemInt, NONE, std::vector<ConcreteCompilerType*>{ LIST, BOXED_INT });
    delitem->addVersion((void*)listDelitemSlice, NONE, std::vector<ConcreteCompilerType*>{ LIST, SLICE });
    delitem->addVersion((void*)listDelitem, NONE, std::vector<ConcreteCompilerType*>{ UNKNOWN, UNKNOWN });
    list_cls->giveAttr("__delitem__", new BoxedFunction(delitem));

    list_cls->giveAttr("__delslice__", new BoxedFunction(FunctionMetadata::create((void*)listDelslice, NONE, 3)));

    list_cls->giveAttr(
        "__iter__", new BoxedFunction(FunctionMetadata::create((void*)listIter, typeFromClass(list_iterator_cls), 1)));

    list_cls->giveAttr("__reversed__", new BoxedFunction(FunctionMetadata::create(
                                           (void*)listReversed, typeFromClass(list_reverse_iterator_cls), 1)));

    list_cls->giveAttr("__eq__", new BoxedFunction(FunctionMetadata::create((void*)listEq, UNKNOWN, 2)));
    list_cls->giveAttr("__ne__", new BoxedFunction(FunctionMetadata::create((void*)listNe, UNKNOWN, 2)));
    list_cls->giveAttr("__lt__", new BoxedFunction(FunctionMetadata::create((void*)listLt, UNKNOWN, 2)));
    list_cls->giveAttr("__le__", new BoxedFunction(FunctionMetadata::create((void*)listLe, UNKNOWN, 2)));
    list_cls->giveAttr("__gt__", new BoxedFunction(FunctionMetadata::create((void*)listGt, UNKNOWN, 2)));
    list_cls->giveAttr("__ge__", new BoxedFunction(FunctionMetadata::create((void*)listGe, UNKNOWN, 2)));

    list_cls->giveAttr("__repr__", new BoxedFunction(FunctionMetadata::create((void*)listRepr, STR, 1)));
    list_cls->giveAttr("__nonzero__", new BoxedFunction(FunctionMetadata::create((void*)listNonzero, BOXED_BOOL, 1)));

    list_cls->giveAttr("pop",
                       new BoxedFunction(FunctionMetadata::create((void*)listPop, UNKNOWN, 2, false, false), { None }));

    list_cls->giveAttr("append", new BoxedFunction(FunctionMetadata::create((void*)listAppend, NONE, 2)));
    list_cls->giveAttr("extend", new BoxedFunction(FunctionMetadata::create((void*)listExtend, NONE, 2)));

    list_cls->giveAttr("insert", new BoxedFunction(FunctionMetadata::create((void*)listInsert, NONE, 3)));
    list_cls->giveAttr("__mul__", new BoxedFunction(FunctionMetadata::create((void*)listMul, UNKNOWN, 2)));
    list_cls->giveAttr("__rmul__", new BoxedFunction(FunctionMetadata::create((void*)listMul, UNKNOWN, 2)));
    list_cls->giveAttr("__imul__", new BoxedFunction(FunctionMetadata::create((void*)listImul, UNKNOWN, 2)));

    list_cls->giveAttr("__iadd__", new BoxedFunction(FunctionMetadata::create((void*)listIAdd, UNKNOWN, 2)));
    list_cls->giveAttr("__add__", new BoxedFunction(FunctionMetadata::create((void*)listAdd, UNKNOWN, 2)));

    list_cls->giveAttr("sort",
                       new BoxedFunction(FunctionMetadata::create((void*)listSortFunc, NONE, 4, false, false,
                                                                  ParamNames({ "", "cmp", "key", "reverse" }, "", "")),
                                         { None, None, False }));
    list_cls->giveAttr("__contains__", new BoxedFunction(FunctionMetadata::create((void*)listContains, BOXED_BOOL, 2)));

    list_cls->giveAttr(
        "__init__", new BoxedFunction(FunctionMetadata::create((void*)listInit, UNKNOWN, 2, false, false), { NULL }));

    list_cls->giveAttr("count", new BoxedFunction(FunctionMetadata::create((void*)listCount, BOXED_INT, 2)));
    list_cls->giveAttr(
        "index",
        new BoxedFunction(FunctionMetadata::create((void*)listIndex, BOXED_INT, 4, false, false), { NULL, NULL }));
    list_cls->giveAttr("remove", new BoxedFunction(FunctionMetadata::create((void*)listRemove, NONE, 2)));
    list_cls->giveAttr("reverse", new BoxedFunction(FunctionMetadata::create((void*)listReverse, NONE, 1)));

    list_cls->giveAttrBorrowed("__hash__", None);
    list_cls->freeze();
    list_cls->tp_iter = listIter;

    list_cls->tp_as_sequence->sq_length = list_length;
    list_cls->tp_as_sequence->sq_concat = (binaryfunc)list_concat;
    list_cls->tp_as_sequence->sq_item = (ssizeargfunc)list_item;
    list_cls->tp_as_sequence->sq_slice = list_slice;
    list_cls->tp_as_sequence->sq_ass_item = (ssizeobjargproc)list_ass_item;
    list_cls->tp_as_sequence->sq_ass_slice = (ssizessizeobjargproc)list_ass_slice;
    list_cls->tp_as_sequence->sq_contains = (objobjproc)list_contains;
    list_cls->tp_as_sequence->sq_repeat = (ssizeargfunc)list_repeat;

    FunctionMetadata* hasnext = FunctionMetadata::create((void*)listiterHasnextUnboxed, BOOL, 1);
    hasnext->addVersion((void*)listiterHasnext, BOXED_BOOL);
    list_iterator_cls->giveAttr("__hasnext__", new BoxedFunction(hasnext));
    list_iterator_cls->giveAttr("__iter__", new BoxedFunction(FunctionMetadata::create(
                                                (void*)listIterIter, typeFromClass(list_iterator_cls), 1)));

    FunctionMetadata* listiter_next_func = FunctionMetadata::create((void*)listiterNext<CXX>, UNKNOWN, 1);
    listiter_next_func->addVersion((void*)listiterNext<CAPI>, UNKNOWN, CAPI);
    list_iterator_cls->giveAttr("next", new BoxedFunction(listiter_next_func));

    list_iterator_cls->freeze();
    list_iterator_cls->tpp_hasnext = listiterHasnextUnboxed;
    list_iterator_cls->tp_iternext = listiter_next;
    list_iterator_cls->tp_iter = PyObject_SelfIter;

    list_reverse_iterator_cls->giveAttr("__name__", boxString("listreverseiterator"));

    hasnext = FunctionMetadata::create((void*)listreviterHasnextUnboxed, BOOL, 1);
    hasnext->addVersion((void*)listreviterHasnext, BOXED_BOOL);
    list_reverse_iterator_cls->giveAttr("__hasnext__", new BoxedFunction(hasnext));
    list_reverse_iterator_cls->giveAttr(
        "__iter__",
        new BoxedFunction(FunctionMetadata::create((void*)listIterIter, typeFromClass(list_reverse_iterator_cls), 1)));
    list_reverse_iterator_cls->giveAttr(
        "next", new BoxedFunction(FunctionMetadata::create((void*)listreviterNext, UNKNOWN, 1)));

    list_reverse_iterator_cls->freeze();
    list_reverse_iterator_cls->tp_iternext = listreviter_next;
    list_reverse_iterator_cls->tp_iter = PyObject_SelfIter;
}
}<|MERGE_RESOLUTION|>--- conflicted
+++ resolved
@@ -1285,18 +1285,8 @@
 
     // TODO should just call list_ass_slice
     try {
-<<<<<<< HEAD
-        BoxedSlice* slice = (BoxedSlice*)createSlice(autoDecref(boxInt(ilow)), autoDecref(boxInt(ihigh)), None);
-        if (v)
-            autoDecref(listSetitemSlice(l, slice, v));
-        else
-            autoDecref(listDelitemSlice(l, slice));
-
-        Py_DECREF(slice);
-=======
         adjustNegativeIndicesOnObject(l, &ilow, &ihigh);
         listSetitemSliceInt64(l, ilow, ihigh, 1, v);
->>>>>>> 0ae46342
         return 0;
     } catch (ExcInfo e) {
         setCAPIException(e);
