// Copyright (c) 2014-2016 Dropbox, Inc.
//
// Licensed under the Apache License, Version 2.0 (the "License");
// you may not use this file except in compliance with the License.
// You may obtain a copy of the License at
//
//    http://www.apache.org/licenses/LICENSE-2.0
//
// Unless required by applicable law or agreed to in writing, software
// distributed under the License is distributed on an "AS IS" BASIS,
// WITHOUT WARRANTIES OR CONDITIONS OF ANY KIND, either express or implied.
// See the License for the specific language governing permissions and
// limitations under the License.

#include <algorithm>
#include <cstring>
#include <sstream>
#include <unordered_map>

#include "llvm/ADT/SmallVector.h"
#include "llvm/ADT/StringRef.h"
#include "llvm/Support/raw_ostream.h"

#include "Python.h"

#include "capi/typeobject.h"
#include "capi/types.h"
#include "core/common.h"
#include "core/types.h"
#include "core/util.h"
#include "runtime/dict.h"
#include "runtime/long.h"
#include "runtime/objmodel.h"
#include "runtime/types.h"
#include "runtime/util.h"

extern "C" PyObject* string_count(PyStringObject* self, PyObject* args) noexcept;
extern "C" PyObject* string_join(PyStringObject* self, PyObject* orig) noexcept;
extern "C" PyObject* string_split(PyStringObject* self, PyObject* args) noexcept;
extern "C" PyObject* string_rsplit(PyStringObject* self, PyObject* args) noexcept;
extern "C" PyObject* string_find(PyStringObject* self, PyObject* args) noexcept;
extern "C" PyObject* string_index(PyStringObject* self, PyObject* args) noexcept;
extern "C" PyObject* string_rindex(PyStringObject* self, PyObject* args) noexcept;
extern "C" PyObject* string_rfind(PyStringObject* self, PyObject* args) noexcept;
extern "C" PyObject* string_replace(PyStringObject* self, PyObject* args) noexcept;
extern "C" PyObject* string_splitlines(PyStringObject* self, PyObject* args) noexcept;
extern "C" PyObject* string__format__(PyObject* self, PyObject* args) noexcept;
extern "C" PyObject* _formatter_parser(PyStringObject* self) noexcept;
extern "C" PyObject* _formatter_field_name_split(PyStringObject* self) noexcept;

// from cpython's stringobject.c:
#define LEFTSTRIP 0
#define RIGHTSTRIP 1
#define BOTHSTRIP 2

namespace pyston {

BoxedString* EmptyString;
BoxedString* characters[UCHAR_MAX + 1];

BoxedString::BoxedString(const char* s, size_t n) : hash(-1), interned_state(SSTATE_NOT_INTERNED) {
    assert(s);
    RELEASE_ASSERT(n != llvm::StringRef::npos, "");
    memcpy(data(), s, n);
    data()[n] = 0;
}

BoxedString::BoxedString(llvm::StringRef lhs, llvm::StringRef rhs) : hash(-1), interned_state(SSTATE_NOT_INTERNED) {
    RELEASE_ASSERT(lhs.size() + rhs.size() != llvm::StringRef::npos, "");
    memcpy(data(), lhs.data(), lhs.size());
    memcpy(data() + lhs.size(), rhs.data(), rhs.size());
    data()[lhs.size() + rhs.size()] = 0;
}

BoxedString::BoxedString(llvm::StringRef s) : hash(-1), interned_state(SSTATE_NOT_INTERNED) {
    RELEASE_ASSERT(s.size() != llvm::StringRef::npos, "");
    memcpy(data(), s.data(), s.size());
    data()[s.size()] = 0;
}

BoxedString::BoxedString(size_t n, char c) : hash(-1), interned_state(SSTATE_NOT_INTERNED) {
    RELEASE_ASSERT(n != llvm::StringRef::npos, "");
    memset(data(), c, n);
    data()[n] = 0;
}

BoxedString::BoxedString(size_t n) : hash(-1), interned_state(SSTATE_NOT_INTERNED) {
    RELEASE_ASSERT(n != llvm::StringRef::npos, "");
    // Note: no memset.  add the null-terminator for good measure though
    // (CPython does the same thing).
    data()[n] = 0;
}

extern "C" char PyString_GetItem(PyObject* op, ssize_t n) noexcept {
    RELEASE_ASSERT(PyString_Check(op), "");
    return static_cast<const BoxedString*>(op)->s()[n];
}

extern "C" PyObject* PyString_FromFormatV(const char* format, va_list vargs) noexcept {
    va_list count;
    Py_ssize_t n = 0;
    const char* f;
    char* s;
    PyObject* string;

#ifdef VA_LIST_IS_ARRAY
    Py_MEMCPY(count, vargs, sizeof(va_list));
#else
#ifdef __va_copy
    __va_copy(count, vargs);
#else
    count = vargs;
#endif
#endif
    /* step 1: figure out how large a buffer we need */
    for (f = format; *f; f++) {
        if (*f == '%') {
#ifdef HAVE_LONG_LONG
            int longlongflag = 0;
#endif
            const char* p = f;
            while (*++f && *f != '%' && !isalpha(Py_CHARMASK(*f)))
                ;

            /* skip the 'l' or 'z' in {%ld, %zd, %lu, %zu} since
             * they don't affect the amount of space we reserve.
             */
            if (*f == 'l') {
                if (f[1] == 'd' || f[1] == 'u') {
                    ++f;
                }
#ifdef HAVE_LONG_LONG
                else if (f[1] == 'l' && (f[2] == 'd' || f[2] == 'u')) {
                    longlongflag = 1;
                    f += 2;
                }
#endif
            } else if (*f == 'z' && (f[1] == 'd' || f[1] == 'u')) {
                ++f;
            }

            switch (*f) {
                case 'c':
                    (void)va_arg(count, int);
                /* fall through... */
                case '%':
                    n++;
                    break;
                case 'd':
                case 'u':
                case 'i':
                case 'x':
                    (void)va_arg(count, int);
#ifdef HAVE_LONG_LONG
                    /* Need at most
                       ceil(log10(256)*SIZEOF_LONG_LONG) digits,
                       plus 1 for the sign.  53/22 is an upper
                       bound for log10(256). */
                    if (longlongflag)
                        n += 2 + (SIZEOF_LONG_LONG * 53 - 1) / 22;
                    else
#endif
                        /* 20 bytes is enough to hold a 64-bit
                           integer.  Decimal takes the most
                           space.  This isn't enough for
                           octal. */
                        n += 20;

                    break;
                case 's':
                    s = va_arg(count, char*);
                    n += strlen(s);
                    break;
                case 'p':
                    (void)va_arg(count, int);
                    /* maximum 64-bit pointer representation:
                     * 0xffffffffffffffff
                     * so 19 characters is enough.
                     * XXX I count 18 -- what's the extra for?
                     */
                    n += 19;
                    break;
                default:
                    /* if we stumble upon an unknown
                       formatting code, copy the rest of
                       the format string to the output
                       string. (we cannot just skip the
                       code, since there's no way to know
                       what's in the argument list) */
                    n += strlen(p);
                    goto expand;
            }
        } else
            n++;
    }
expand:
    /* step 2: fill the buffer */
    /* Since we've analyzed how much space we need for the worst case,
       use sprintf directly instead of the slower PyOS_snprintf. */
    string = PyString_FromStringAndSize(NULL, n);
    if (!string)
        return NULL;

    s = PyString_AsString(string);

    for (f = format; *f; f++) {
        if (*f == '%') {
            const char* p = f++;
            Py_ssize_t i;
            int longflag = 0;
#ifdef HAVE_LONG_LONG
            int longlongflag = 0;
#endif
            int size_tflag = 0;
            /* parse the width.precision part (we're only
               interested in the precision value, if any) */
            n = 0;
            while (isdigit(Py_CHARMASK(*f)))
                n = (n * 10) + *f++ - '0';
            if (*f == '.') {
                f++;
                n = 0;
                while (isdigit(Py_CHARMASK(*f)))
                    n = (n * 10) + *f++ - '0';
            }
            while (*f && *f != '%' && !isalpha(Py_CHARMASK(*f)))
                f++;
            /* Handle %ld, %lu, %lld and %llu. */
            if (*f == 'l') {
                if (f[1] == 'd' || f[1] == 'u') {
                    longflag = 1;
                    ++f;
                }
#ifdef HAVE_LONG_LONG
                else if (f[1] == 'l' && (f[2] == 'd' || f[2] == 'u')) {
                    longlongflag = 1;
                    f += 2;
                }
#endif
            }
            /* handle the size_t flag. */
            else if (*f == 'z' && (f[1] == 'd' || f[1] == 'u')) {
                size_tflag = 1;
                ++f;
            }

            switch (*f) {
                case 'c':
                    *s++ = va_arg(vargs, int);
                    break;
                case 'd':
                    if (longflag)
                        sprintf(s, "%ld", va_arg(vargs, long));
#ifdef HAVE_LONG_LONG
                    else if (longlongflag)
                        sprintf(s, "%" PY_FORMAT_LONG_LONG "d", va_arg(vargs, PY_LONG_LONG));
#endif
                    else if (size_tflag)
                        sprintf(s, "%" PY_FORMAT_SIZE_T "d", va_arg(vargs, Py_ssize_t));
                    else
                        sprintf(s, "%d", va_arg(vargs, int));
                    s += strlen(s);
                    break;
                case 'u':
                    if (longflag)
                        sprintf(s, "%lu", va_arg(vargs, unsigned long));
#ifdef HAVE_LONG_LONG
                    else if (longlongflag)
                        sprintf(s, "%" PY_FORMAT_LONG_LONG "u", va_arg(vargs, PY_LONG_LONG));
#endif
                    else if (size_tflag)
                        sprintf(s, "%" PY_FORMAT_SIZE_T "u", va_arg(vargs, size_t));
                    else
                        sprintf(s, "%u", va_arg(vargs, unsigned int));
                    s += strlen(s);
                    break;
                case 'i':
                    sprintf(s, "%i", va_arg(vargs, int));
                    s += strlen(s);
                    break;
                case 'x':
                    sprintf(s, "%x", va_arg(vargs, int));
                    s += strlen(s);
                    break;
                case 's':
                    p = va_arg(vargs, char*);
                    i = strlen(p);
                    if (n > 0 && i > n)
                        i = n;
                    Py_MEMCPY(s, p, i);
                    s += i;
                    break;
                case 'p':
                    sprintf(s, "%p", va_arg(vargs, void*));
                    /* %p is ill-defined:  ensure leading 0x. */
                    if (s[1] == 'X')
                        s[1] = 'x';
                    else if (s[1] != 'x') {
                        memmove(s + 2, s, strlen(s) + 1);
                        s[0] = '0';
                        s[1] = 'x';
                    }
                    s += strlen(s);
                    break;
                case '%':
                    *s++ = '%';
                    break;
                default:
                    strcpy(s, p);
                    s += strlen(s);
                    goto end;
            }
        } else
            *s++ = *f;
    }

end:
    if (_PyString_Resize(&string, s - PyString_AS_STRING(string)))
        return NULL;
    return string;
}

extern "C" PyObject* PyString_FromFormat(const char* format, ...) noexcept {
    PyObject* ret;
    va_list vargs;

#ifdef HAVE_STDARG_PROTOTYPES
    va_start(vargs, format);
#else
    va_start(vargs);
#endif
    ret = PyString_FromFormatV(format, vargs);
    va_end(vargs);
    return ret;
}

extern "C" Box* strAdd(BoxedString* lhs, Box* _rhs) {
    assert(PyString_Check(lhs));

    if (isSubclass(_rhs->cls, unicode_cls)) {
        Box* rtn = PyUnicode_Concat(lhs, _rhs);
        if (!rtn)
            throwCAPIException();
        return rtn;
    }

    if (!PyString_Check(_rhs)) {
        if (PyByteArray_Check(_rhs)) {
            Box* rtn = PyByteArray_Concat(lhs, _rhs);
            if (!rtn)
                throwCAPIException();
            return rtn;
        } else {
            // This is a compatibility break with CPython, which has their sq_concat method
            // directly throw a TypeError.  Since we're not implementing this as a sq_concat,
            // Give NotImplemented for now.
            return incref(NotImplemented);
        }
    }

    BoxedString* rhs = static_cast<BoxedString*>(_rhs);
    return new (lhs->size() + rhs->size()) BoxedString(lhs->s(), rhs->s());
}

static llvm::StringMap<BoxedString*> interned_strings;
static StatCounter num_interned_strings("num_interned_string");
extern "C" PyObject* PyString_InternFromString(const char* s) noexcept {
    RELEASE_ASSERT(s, "");
    return internStringImmortal(s);
}

BoxedString* internStringImmortal(llvm::StringRef s) {
    auto& entry = interned_strings[s];
    if (!entry) {
        num_interned_strings.log();
        entry = boxString(s);
        // CPython returns mortal but in our current implementation they are inmortal
        entry->interned_state = SSTATE_INTERNED_IMMORTAL;
    }
    Py_INCREF(entry);
    return entry;
}

extern "C" void PyString_InternInPlace(PyObject** p) noexcept {
    BoxedString* s = (BoxedString*)*p;
    if (s == NULL || !PyString_Check(s))
        Py_FatalError("PyString_InternInPlace: strings only please!");
    /* If it's a string subclass, we don't really know what putting
       it in the interned dict might do. */
    if (!PyString_CheckExact(s))
        return;

    if (PyString_CHECK_INTERNED(s))
        return;

    auto& entry = interned_strings[s->s()];
    if (entry) {
        Py_INCREF(entry);
        Py_DECREF(*p);
        *p = entry;
    } else {
        // TODO: do CPython's refcounting here
        num_interned_strings.log();
        entry = s;

        Py_INCREF(s);

        // CPython returns mortal but in our current implementation they are inmortal
        s->interned_state = SSTATE_INTERNED_IMMORTAL;
    }
}

extern "C" void _Py_ReleaseInternedStrings() noexcept {
    //printf("%ld interned strings\n", interned_strings.size());
    for (const auto& p : interned_strings) {
        Py_DECREF(p.second);
    }
    interned_strings.clear();
}

extern "C" int _PyString_CheckInterned(PyObject* p) noexcept {
    RELEASE_ASSERT(PyString_Check(p), "");
    BoxedString* s = (BoxedString*)p;
    return s->interned_state;
}

/* Format codes
 * F_LJUST      '-'
 * F_SIGN       '+'
 * F_BLANK      ' '
 * F_ALT        '#'
 * F_ZERO       '0'
 */
#define F_LJUST (1 << 0)
#define F_SIGN (1 << 1)
#define F_BLANK (1 << 2)
#define F_ALT (1 << 3)
#define F_ZERO (1 << 4)

Py_LOCAL_INLINE(PyObject*) getnextarg(PyObject* args, Py_ssize_t arglen, Py_ssize_t* p_argidx) {
    Py_ssize_t argidx = *p_argidx;
    if (argidx < arglen) {
        (*p_argidx)++;
        if (arglen < 0)
            return args;
        else
            return PyTuple_GetItem(args, argidx);
    }
    PyErr_SetString(PyExc_TypeError, "not enough arguments for format string");
    return NULL;
}

extern "C" PyObject* _PyString_FormatLong(PyObject* val, int flags, int prec, int type, const char** pbuf,
                                          int* plen) noexcept {
    PyObject* result = NULL;
    char* buf;
    Py_ssize_t i;
    int sign; /* 1 if '-', else 0 */
    int len;  /* number of characters */
    Py_ssize_t llen;
    int numdigits; /* len == numnondigits + numdigits */
    int numnondigits = 0;

    switch (type) {
        case 'd':
        case 'u':
            result = Py_TYPE(val)->tp_str(val);
            break;
        case 'o':
            result = Py_TYPE(val)->tp_as_number->nb_oct(val);
            break;
        case 'x':
        case 'X':
            numnondigits = 2;
            result = Py_TYPE(val)->tp_as_number->nb_hex(val);
            break;
        default:
            assert(!"'type' not in [duoxX]");
    }
    if (!result)
        return NULL;

    buf = PyString_AsString(result);
    if (!buf) {
        Py_DECREF(result);
        return NULL;
    }

    /* To modify the string in-place, there can only be one reference. */
    // Pyston change:
    // if (Py_REFCNT(result) != 1) {
    if (0) {
        PyErr_BadInternalCall();
        return NULL;
    }
    llen = PyString_Size(result);
    if (llen > INT_MAX) {
        PyErr_SetString(PyExc_ValueError, "string too large in _PyString_FormatLong");
        return NULL;
    }
    len = (int)llen;
    if (buf[len - 1] == 'L') {
        --len;
        buf[len] = '\0';
    }
    sign = buf[0] == '-';
    numnondigits += sign;
    numdigits = len - numnondigits;
    assert(numdigits > 0);

    /* Get rid of base marker unless F_ALT */
    if ((flags & F_ALT) == 0) {
        /* Need to skip 0x, 0X or 0. */
        int skipped = 0;
        switch (type) {
            case 'o':
                assert(buf[sign] == '0');
                /* If 0 is only digit, leave it alone. */
                if (numdigits > 1) {
                    skipped = 1;
                    --numdigits;
                }
                break;
            case 'x':
            case 'X':
                assert(buf[sign] == '0');
                assert(buf[sign + 1] == 'x');
                skipped = 2;
                numnondigits -= 2;
                break;
        }
        if (skipped) {
            buf += skipped;
            len -= skipped;
            if (sign)
                buf[0] = '-';
        }
        assert(len == numnondigits + numdigits);
        assert(numdigits > 0);
    }

    /* Fill with leading zeroes to meet minimum width. */
    if (prec > numdigits) {
        PyObject* r1 = PyString_FromStringAndSize(NULL, numnondigits + prec);
        char* b1;
        if (!r1) {
            Py_DECREF(result);
            return NULL;
        }
        b1 = PyString_AS_STRING(r1);
        for (i = 0; i < numnondigits; ++i)
            *b1++ = *buf++;
        for (i = 0; i < prec - numdigits; i++)
            *b1++ = '0';
        for (i = 0; i < numdigits; i++)
            *b1++ = *buf++;
        *b1 = '\0';
        Py_DECREF(result);
        result = r1;
        buf = PyString_AS_STRING(result);
        len = numnondigits + prec;
    }

    /* Fix up case for hex conversions. */
    if (type == 'X') {
        /* Need to convert all lower case letters to upper case.
           and need to convert 0x to 0X (and -0x to -0X). */
        for (i = 0; i < len; i++)
            if (buf[i] >= 'a' && buf[i] <= 'x')
                buf[i] -= 'a' - 'A';
    }
    *pbuf = buf;
    *plen = len;
    return result;
}

static PyObject* formatfloat(PyObject* v, int flags, int prec, int type) {
    char* p;
    PyObject* result;
    double x;

    x = PyFloat_AsDouble(v);
    if (x == -1.0 && PyErr_Occurred()) {
        PyErr_Format(PyExc_TypeError, "float argument required, "
                                      "not %.200s",
                     Py_TYPE(v)->tp_name);
        return NULL;
    }

    if (prec < 0)
        prec = 6;

    p = PyOS_double_to_string(x, type, prec, (flags & F_ALT) ? Py_DTSF_ALT : 0, NULL);

    if (p == NULL)
        return NULL;
    result = PyString_FromStringAndSize(p, strlen(p));
    PyMem_Free(p);
    return result;
}

Py_LOCAL_INLINE(int) formatint(char* buf, size_t buflen, int flags, int prec, int type, PyObject* v) {
    /* fmt = '%#.' + `prec` + 'l' + `type`
       worst case length = 3 + 19 (worst len of INT_MAX on 64-bit machine)
       + 1 + 1 = 24 */
    char fmt[64]; /* plenty big enough! */
    const char* sign;
    long x;

    x = PyInt_AsLong(v);
    if (x == -1 && PyErr_Occurred()) {
        PyErr_Format(PyExc_TypeError, "int argument required, not %.200s", Py_TYPE(v)->tp_name);
        return -1;
    }
    if (x < 0 && type == 'u') {
        type = 'd';
    }
    if (x < 0 && (type == 'x' || type == 'X' || type == 'o'))
        sign = "-";
    else
        sign = "";
    if (prec < 0)
        prec = 1;

    if ((flags & F_ALT) && (type == 'x' || type == 'X')) {
        /* When converting under %#x or %#X, there are a number
         * of issues that cause pain:
         * - when 0 is being converted, the C standard leaves off
         *   the '0x' or '0X', which is inconsistent with other
         *   %#x/%#X conversions and inconsistent with Python's
         *   hex() function
         * - there are platforms that violate the standard and
         *   convert 0 with the '0x' or '0X'
         *   (Metrowerks, Compaq Tru64)
         * - there are platforms that give '0x' when converting
         *   under %#X, but convert 0 in accordance with the
         *   standard (OS/2 EMX)
         *
         * We can achieve the desired consistency by inserting our
         * own '0x' or '0X' prefix, and substituting %x/%X in place
         * of %#x/%#X.
         *
         * Note that this is the same approach as used in
         * formatint() in unicodeobject.c
         */
        PyOS_snprintf(fmt, sizeof(fmt), "%s0%c%%.%dl%c", sign, type, prec, type);
    } else {
        PyOS_snprintf(fmt, sizeof(fmt), "%s%%%s.%dl%c", sign, (flags & F_ALT) ? "#" : "", prec, type);
    }

    /* buf = '+'/'-'/'' + '0'/'0x'/'' + '[0-9]'*max(prec, len(x in octal))
     * worst case buf = '-0x' + [0-9]*prec, where prec >= 11
     */
    if (buflen <= 14 || buflen <= (size_t)3 + (size_t)prec) {
        PyErr_SetString(PyExc_OverflowError, "formatted integer is too long (precision too large?)");
        return -1;
    }
    if (sign[0])
        PyOS_snprintf(buf, buflen, fmt, -x);
    else
        PyOS_snprintf(buf, buflen, fmt, x);
    return (int)strlen(buf);
}

Py_LOCAL_INLINE(int) formatchar(char* buf, size_t buflen, PyObject* v) {
    /* presume that the buffer is at least 2 characters long */
    if (PyString_Check(v)) {
        if (!PyArg_Parse(v, "c;%c requires int or char", &buf[0]))
            return -1;
    } else {
        if (!PyArg_Parse(v, "b;%c requires int or char", &buf[0]))
            return -1;
    }
    buf[1] = '\0';
    return 1;
}

#define FORMATBUFLEN (size_t)120
extern "C" PyObject* PyString_Format(PyObject* format, PyObject* args) noexcept {
    char* fmt, *res;
    Py_ssize_t arglen, argidx;
    Py_ssize_t reslen, rescnt, fmtcnt;
    int args_owned = 0;
    PyObject* result, *orig_args;
#ifdef Py_USING_UNICODE
    PyObject* v, *w;
#endif
    PyObject* dict = NULL;
    if (format == NULL || !PyString_Check(format) || args == NULL) {
        PyErr_BadInternalCall();
        return NULL;
    }
    orig_args = args;
    fmt = PyString_AS_STRING(format);
    fmtcnt = PyString_GET_SIZE(format);
    reslen = rescnt = fmtcnt + 100;
    result = PyString_FromStringAndSize((char*)NULL, reslen);
    if (result == NULL)
        return NULL;
    res = PyString_AsString(result);
    if (PyTuple_Check(args)) {
        arglen = PyTuple_GET_SIZE(args);
        argidx = 0;
    } else {
        arglen = -1;
        argidx = -2;
    }
    if (Py_TYPE(args)->tp_as_mapping && Py_TYPE(args)->tp_as_mapping->mp_subscript && !PyTuple_Check(args)
        && !PyObject_TypeCheck(args, &PyBaseString_Type))
        dict = args;
    while (--fmtcnt >= 0) {
        if (*fmt != '%') {
            if (--rescnt < 0) {
                rescnt = fmtcnt + 100;
                reslen += rescnt;
                if (_PyString_Resize(&result, reslen))
                    return NULL;
                res = PyString_AS_STRING(result) + reslen - rescnt;
                --rescnt;
            }
            *res++ = *fmt++;
        } else {
            /* Got a format specifier */
            int flags = 0;
            Py_ssize_t width = -1;
            int prec = -1;
            int c = '\0';
            int fill;
            int isnumok;
            PyObject* v = NULL;
            PyObject* temp = NULL;
            const char* pbuf;
            int sign;
            Py_ssize_t len;
            char formatbuf[FORMATBUFLEN];
/* For format{int,char}() */
#ifdef Py_USING_UNICODE
            char* fmt_start = fmt;
            Py_ssize_t argidx_start = argidx;
#endif

            fmt++;
            if (*fmt == '(') {
                char* keystart;
                Py_ssize_t keylen;
                PyObject* key;
                int pcount = 1;

                if (dict == NULL) {
                    PyErr_SetString(PyExc_TypeError, "format requires a mapping");
                    goto error;
                }
                ++fmt;
                --fmtcnt;
                keystart = fmt;
                /* Skip over balanced parentheses */
                while (pcount > 0 && --fmtcnt >= 0) {
                    if (*fmt == ')')
                        --pcount;
                    else if (*fmt == '(')
                        ++pcount;
                    fmt++;
                }
                keylen = fmt - keystart - 1;
                if (fmtcnt < 0 || pcount > 0) {
                    PyErr_SetString(PyExc_ValueError, "incomplete format key");
                    goto error;
                }
                key = PyString_FromStringAndSize(keystart, keylen);
                if (key == NULL)
                    goto error;
                if (args_owned) {
                    Py_DECREF(args);
                    args_owned = 0;
                }
                args = PyObject_GetItem(dict, key);
                Py_DECREF(key);
                if (args == NULL) {
                    goto error;
                }
                args_owned = 1;
                arglen = -1;
                argidx = -2;
            }
            while (--fmtcnt >= 0) {
                switch (c = *fmt++) {
                    case '-':
                        flags |= F_LJUST;
                        continue;
                    case '+':
                        flags |= F_SIGN;
                        continue;
                    case ' ':
                        flags |= F_BLANK;
                        continue;
                    case '#':
                        flags |= F_ALT;
                        continue;
                    case '0':
                        flags |= F_ZERO;
                        continue;
                }
                break;
            }
            if (c == '*') {
                v = getnextarg(args, arglen, &argidx);
                if (v == NULL)
                    goto error;
                if (!PyInt_Check(v)) {
                    PyErr_SetString(PyExc_TypeError, "* wants int");
                    goto error;
                }
                width = PyInt_AsSsize_t(v);
                if (width == -1 && PyErr_Occurred())
                    goto error;
                if (width < 0) {
                    flags |= F_LJUST;
                    width = -width;
                }
                if (--fmtcnt >= 0)
                    c = *fmt++;
            } else if (c >= 0 && isdigit(c)) {
                width = c - '0';
                while (--fmtcnt >= 0) {
                    c = Py_CHARMASK(*fmt++);
                    if (!isdigit(c))
                        break;
                    if (width > (PY_SSIZE_T_MAX - ((int)c - '0')) / 10) {
                        PyErr_SetString(PyExc_ValueError, "width too big");
                        goto error;
                    }
                    width = width * 10 + (c - '0');
                }
            }
            if (c == '.') {
                prec = 0;
                if (--fmtcnt >= 0)
                    c = *fmt++;
                if (c == '*') {
                    v = getnextarg(args, arglen, &argidx);
                    if (v == NULL)
                        goto error;
                    if (!PyInt_Check(v)) {
                        PyErr_SetString(PyExc_TypeError, "* wants int");
                        goto error;
                    }
                    prec = _PyInt_AsInt(v);
                    if (prec == -1 && PyErr_Occurred())
                        goto error;
                    if (prec < 0)
                        prec = 0;
                    if (--fmtcnt >= 0)
                        c = *fmt++;
                } else if (c >= 0 && isdigit(c)) {
                    prec = c - '0';
                    while (--fmtcnt >= 0) {
                        c = Py_CHARMASK(*fmt++);
                        if (!isdigit(c))
                            break;
                        if (prec > (INT_MAX - ((int)c - '0')) / 10) {
                            PyErr_SetString(PyExc_ValueError, "prec too big");
                            goto error;
                        }
                        prec = prec * 10 + (c - '0');
                    }
                }
            } /* prec */
            if (fmtcnt >= 0) {
                if (c == 'h' || c == 'l' || c == 'L') {
                    if (--fmtcnt >= 0)
                        c = *fmt++;
                }
            }
            if (fmtcnt < 0) {
                PyErr_SetString(PyExc_ValueError, "incomplete format");
                goto error;
            }
            if (c != '%') {
                v = getnextarg(args, arglen, &argidx);
                if (v == NULL)
                    goto error;
            }
            sign = 0;
            fill = ' ';
            switch (c) {
                case '%':
                    pbuf = "%";
                    len = 1;
                    break;
                case 's':
#ifdef Py_USING_UNICODE
                    if (PyUnicode_Check(v)) {
                        fmt = fmt_start;
                        argidx = argidx_start;
                        goto unicode;
                    }
#endif
                    temp = _PyObject_Str(v);
#ifdef Py_USING_UNICODE
                    if (temp != NULL && PyUnicode_Check(temp)) {
                        Py_DECREF(temp);
                        fmt = fmt_start;
                        argidx = argidx_start;
                        goto unicode;
                    }
#endif
                /* Fall through */
                case 'r':
                    if (c == 'r')
                        temp = PyObject_Repr(v);
                    if (temp == NULL)
                        goto error;
                    if (!PyString_Check(temp)) {
                        PyErr_SetString(PyExc_TypeError, "%s argument has non-string str()");
                        Py_DECREF(temp);
                        goto error;
                    }
                    pbuf = PyString_AS_STRING(temp);
                    len = PyString_GET_SIZE(temp);
                    if (prec >= 0 && len > prec)
                        len = prec;
                    break;
                case 'i':
                case 'd':
                case 'u':
                case 'o':
                case 'x':
                case 'X':
                    if (c == 'i')
                        c = 'd';
                    isnumok = 0;
                    if (PyNumber_Check(v)) {
                        PyObject* iobj = NULL;

                        if (PyInt_Check(v) || (PyLong_Check(v))) {
                            iobj = v;
                            Py_INCREF(iobj);
                        } else {
                            iobj = PyNumber_Int(v);
                            if (iobj == NULL) {
                                PyErr_Clear();
                                iobj = PyNumber_Long(v);
                            }
                        }
                        if (iobj != NULL) {
                            if (PyInt_Check(iobj)) {
                                isnumok = 1;
                                pbuf = formatbuf;
                                // Pyston change:
                                len = formatint(formatbuf /* pbuf */, sizeof(formatbuf), flags, prec, c, iobj);
                                Py_DECREF(iobj);
                                if (len < 0)
                                    goto error;
                                sign = 1;
                            } else if (PyLong_Check(iobj)) {
                                int ilen;

                                isnumok = 1;
                                temp = _PyString_FormatLong(iobj, flags, prec, c, &pbuf, &ilen);
                                Py_DECREF(iobj);
                                len = ilen;
                                if (!temp)
                                    goto error;
                                sign = 1;
                            } else {
                                Py_DECREF(iobj);
                            }
                        }
                    }
                    if (!isnumok) {
                        PyErr_Format(PyExc_TypeError, "%%%c format: a number is required, "
                                                      "not %.200s",
                                     c, Py_TYPE(v)->tp_name);
                        goto error;
                    }
                    if (flags & F_ZERO)
                        fill = '0';
                    break;
                case 'e':
                case 'E':
                case 'f':
                case 'F':
                case 'g':
                case 'G':
                    temp = formatfloat(v, flags, prec, c);
                    if (temp == NULL)
                        goto error;
                    pbuf = PyString_AS_STRING(temp);
                    len = PyString_GET_SIZE(temp);
                    sign = 1;
                    if (flags & F_ZERO)
                        fill = '0';
                    break;
                case 'c':
#ifdef Py_USING_UNICODE
                    if (PyUnicode_Check(v)) {
                        fmt = fmt_start;
                        argidx = argidx_start;
                        goto unicode;
                    }
#endif
                    pbuf = formatbuf;
                    // Pyston change:
                    len = formatchar(formatbuf /* was pbuf */, sizeof(formatbuf), v);
                    if (len < 0)
                        goto error;
                    break;
                default:
                    PyErr_Format(PyExc_ValueError, "unsupported format character '%c' (0x%x) "
                                                   "at index %zd",
                                 c, c, (Py_ssize_t)(fmt - 1 - PyString_AsString(format)));
                    goto error;
            }
            if (sign) {
                if (*pbuf == '-' || *pbuf == '+') {
                    sign = *pbuf++;
                    len--;
                } else if (flags & F_SIGN)
                    sign = '+';
                else if (flags & F_BLANK)
                    sign = ' ';
                else
                    sign = 0;
            }
            if (width < len)
                width = len;
            if (rescnt - (sign != 0) < width) {
                reslen -= rescnt;
                rescnt = width + fmtcnt + 100;
                reslen += rescnt;
                if (reslen < 0) {
                    Py_DECREF(result);
                    Py_XDECREF(temp);
                    return PyErr_NoMemory();
                }
                if (_PyString_Resize(&result, reslen)) {
                    Py_XDECREF(temp);
                    return NULL;
                }
                res = PyString_AS_STRING(result) + reslen - rescnt;
            }
            if (sign) {
                if (fill != ' ')
                    *res++ = sign;
                rescnt--;
                if (width > len)
                    width--;
            }
            if ((flags & F_ALT) && (c == 'x' || c == 'X')) {
                assert(pbuf[0] == '0');
                assert(pbuf[1] == c);
                if (fill != ' ') {
                    *res++ = *pbuf++;
                    *res++ = *pbuf++;
                }
                rescnt -= 2;
                width -= 2;
                if (width < 0)
                    width = 0;
                len -= 2;
            }
            if (width > len && !(flags & F_LJUST)) {
                do {
                    --rescnt;
                    *res++ = fill;
                } while (--width > len);
            }
            if (fill == ' ') {
                if (sign)
                    *res++ = sign;
                if ((flags & F_ALT) && (c == 'x' || c == 'X')) {
                    assert(pbuf[0] == '0');
                    assert(pbuf[1] == c);
                    *res++ = *pbuf++;
                    *res++ = *pbuf++;
                }
            }
            Py_MEMCPY(res, pbuf, len);
            res += len;
            rescnt -= len;
            while (--width >= len) {
                --rescnt;
                *res++ = ' ';
            }
            if (dict && (argidx < arglen) && c != '%') {
                PyErr_SetString(PyExc_TypeError, "not all arguments converted during string formatting");
                Py_XDECREF(temp);
                goto error;
            }
            Py_XDECREF(temp);
        } /* '%' */
    }     /* until end */
    if (argidx < arglen && !dict) {
        PyErr_SetString(PyExc_TypeError, "not all arguments converted during string formatting");
        goto error;
    }
    if (args_owned) {
        Py_DECREF(args);
    }
    if (_PyString_Resize(&result, reslen - rescnt))
        return NULL;
    return result;

#ifdef Py_USING_UNICODE
unicode:
    if (args_owned) {
        Py_DECREF(args);
        args_owned = 0;
    }
    /* Fiddle args right (remove the first argidx arguments) */
    if (PyTuple_Check(orig_args) && argidx > 0) {
        PyObject* v;
        Py_ssize_t n = PyTuple_GET_SIZE(orig_args) - argidx;
        v = PyTuple_New(n);
        if (v == NULL)
            goto error;
        while (--n >= 0) {
            PyObject* w = PyTuple_GET_ITEM(orig_args, n + argidx);
            Py_INCREF(w);
            PyTuple_SET_ITEM(v, n, w);
        }
        args = v;
    } else {
        Py_INCREF(orig_args);
        args = orig_args;
    }
    args_owned = 1;
    /* Take what we have of the result and let the Unicode formatting
       function format the rest of the input. */
    rescnt = res - PyString_AS_STRING(result);
    if (_PyString_Resize(&result, rescnt))
        goto error;
    fmtcnt = PyString_GET_SIZE(format) - (fmt - PyString_AS_STRING(format));
    format = PyUnicode_Decode(fmt, fmtcnt, NULL, NULL);
    if (format == NULL)
        goto error;
    v = PyUnicode_Format(format, args);
    Py_DECREF(format);
    if (v == NULL)
        goto error;
    /* Paste what we have (result) to what the Unicode formatting
       function returned (v) and return the result (or error) */
    w = PyUnicode_Concat(result, v);
    Py_DECREF(result);
    Py_DECREF(v);
    Py_DECREF(args);
    return w;
#endif /* Py_USING_UNICODE */

error:
    Py_DECREF(result);
    if (args_owned) {
        Py_DECREF(args);
    }
    return NULL;
}

extern "C" Box* strMod(BoxedString* lhs, Box* rhs) {
    Box* rtn = PyString_Format(lhs, rhs);
    checkAndThrowCAPIException();
    assert(rtn);
    return rtn;
}

extern "C" Box* strMul(BoxedString* lhs, Box* rhs) {
    assert(PyString_Check(lhs));

    Py_ssize_t n;

    if (PyInt_Check(rhs))
        n = static_cast<BoxedInt*>(rhs)->n;
    else if (PyLong_Check(rhs)) {
        n = _PyLong_AsInt(rhs);
        if (PyErr_Occurred()) {
            PyErr_Clear();
            raiseExcHelper(OverflowError, "cannot fit 'long' into index-sized integer");
        }
    } else if (PyIndex_Check(rhs)) {
        n = PyNumber_AsSsize_t(rhs, PyExc_OverflowError);
        if (n == -1 && PyErr_Occurred())
            throwCAPIException();
    } else
        return incref(NotImplemented);

    if (n <= 0)
        return incref(EmptyString);

    // TODO: use createUninitializedString and getWriteableStringContents
    int sz = lhs->size();
    std::string buf(sz * n, '\0');
    for (int i = 0; i < n; i++) {
        memcpy(&buf[sz * i], lhs->data(), sz);
    }
    return boxString(buf);
}

Box* str_richcompare(Box* lhs, Box* rhs, int op) {
    assert(PyString_Check(lhs));

    // Note: it is somehow about 50% faster to do this check inside the switch
    // statement, rather than out here.  It's functionally equivalent but the
    // generated assembly is somehow quite better:
    // if (unlikely(!PyString_Check(rhs)))
    // return incref(NotImplemented);

    BoxedString* slhs = static_cast<BoxedString*>(lhs);
    BoxedString* srhs = static_cast<BoxedString*>(rhs);

    switch (op) {
        case Py_EQ:
            if (unlikely(!PyString_Check(rhs)))
                return incref(NotImplemented);
            return boxBool(slhs->s() == srhs->s());
        case Py_NE:
            if (unlikely(!PyString_Check(rhs)))
                return incref(NotImplemented);
            return boxBool(slhs->s() != srhs->s());
        case Py_LT:
            if (unlikely(!PyString_Check(rhs)))
                return incref(NotImplemented);
            return boxBool(slhs->s() < srhs->s());
        case Py_LE:
            if (unlikely(!PyString_Check(rhs)))
                return incref(NotImplemented);
            return boxBool(slhs->s() <= srhs->s());
        case Py_GT:
            if (unlikely(!PyString_Check(rhs)))
                return incref(NotImplemented);
            return boxBool(slhs->s() > srhs->s());
        case Py_GE:
            if (unlikely(!PyString_Check(rhs)))
                return incref(NotImplemented);
            return boxBool(slhs->s() >= srhs->s());
        default:
            llvm_unreachable("invalid op");
    }
}

#define JUST_LEFT 0
#define JUST_RIGHT 1
#define JUST_CENTER 2
static Box* pad(BoxedString* self, Box* width, Box* fillchar, int justType) {
    if (!PyInt_Check(width)) {
        raiseExcHelper(TypeError, "an integer is required");
    }
    if (!PyString_Check(fillchar) || static_cast<BoxedString*>(fillchar)->size() != 1) {
        raiseExcHelper(TypeError, "must be char, not %s", fillchar->cls->tp_name);
    }

    int64_t curWidth = self->size();
    int64_t targetWidth = static_cast<BoxedInt*>(width)->n;

    if (curWidth >= targetWidth) {
        if (self->cls == str_cls) {
            return incref(self);
        } else {
            // If self isn't a string but a subclass of str, then make a new string to return
            return boxString(self->s());
        }
    }

    char c = static_cast<BoxedString*>(fillchar)->s()[0];

    int padLeft, padRight;
    int nNeeded = targetWidth - curWidth;
    switch (justType) {
        case JUST_LEFT:
            padLeft = 0;
            padRight = nNeeded;
            break;
        case JUST_RIGHT:
            padLeft = nNeeded;
            padRight = 0;
            break;
        case JUST_CENTER:
            padLeft = nNeeded / 2 + (nNeeded & targetWidth & 1);
            padRight = nNeeded - padLeft;
            break;
        default:
            abort();
    }

    // TODO this is probably slow
    return boxStringTwine(llvm::Twine(std::string(padLeft, c)) + self->s() + std::string(padRight, c));
}
extern "C" Box* strLjust(BoxedString* lhs, Box* width, Box* fillchar) {
    return pad(lhs, width, fillchar, JUST_LEFT);
}
extern "C" Box* strRjust(BoxedString* lhs, Box* width, Box* fillchar) {
    return pad(lhs, width, fillchar, JUST_RIGHT);
}
extern "C" Box* strCenter(BoxedString* lhs, Box* width, Box* fillchar) {
    return pad(lhs, width, fillchar, JUST_CENTER);
}

extern "C" Box* strLen(BoxedString* self) {
    assert(PyString_Check(self));

    return boxInt(self->size());
}

extern "C" Box* str_str(Box* _self) noexcept {
    assert(PyString_Check(_self));
    BoxedString* self = (BoxedString*)_self;

    if (self->cls == str_cls)
        return self;

    return boxString(self->s());
}

static bool _needs_escaping[256]
    = { true,  true,  true,  true,  true,  true,  true,  true,  true,  true,  true,  true,  true,  true,  true,  true,
        true,  true,  true,  true,  true,  true,  true,  true,  true,  true,  true,  true,  true,  true,  true,  true,
        false, false, false, false, false, false, false, true,  false, false, false, false, false, false, false, false,
        false, false, false, false, false, false, false, false, false, false, false, false, false, false, false, false,
        false, false, false, false, false, false, false, false, false, false, false, false, false, false, false, false,
        false, false, false, false, false, false, false, false, false, false, false, false, true,  false, false, false,
        false, false, false, false, false, false, false, false, false, false, false, false, false, false, false, false,
        false, false, false, false, false, false, false, false, false, false, false, false, false, false, false, true,
        true,  true,  true,  true,  true,  true,  true,  true,  true,  true,  true,  true,  true,  true,  true,  true,
        true,  true,  true,  true,  true,  true,  true,  true,  true,  true,  true,  true,  true,  true,  true,  true,
        true,  true,  true,  true,  true,  true,  true,  true,  true,  true,  true,  true,  true,  true,  true,  true,
        true,  true,  true,  true,  true,  true,  true,  true,  true,  true,  true,  true,  true,  true,  true,  true,
        true,  true,  true,  true,  true,  true,  true,  true,  true,  true,  true,  true,  true,  true,  true,  true,
        true,  true,  true,  true,  true,  true,  true,  true,  true,  true,  true,  true,  true,  true,  true,  true,
        true,  true,  true,  true,  true,  true,  true,  true,  true,  true,  true,  true,  true,  true,  true,  true,
        true,  true,  true,  true,  true,  true,  true,  true,  true,  true,  true,  true,  true,  true,  true,  true };
static char _hex[17] = "0123456789abcdef"; // really only needs to be 16 but clang will complain

extern "C" PyObject* PyString_Repr(PyObject* obj, int smartquotes) noexcept {
    BoxedString* op = (BoxedString*)obj;
    size_t newsize = 2 + 4 * Py_SIZE(op);
    PyObject* v;
    if (newsize > PY_SSIZE_T_MAX || newsize / 4 != Py_SIZE(op)) {
        PyErr_SetString(PyExc_OverflowError, "string is too large to make repr");
        return NULL;
    }
    v = PyString_FromStringAndSize((char*)NULL, newsize);
    if (v == NULL) {
        return NULL;
    } else {
        Py_ssize_t i;
        char c;
        char* p;
        int quote;

        /* figure out which quote to use; single is preferred */
        quote = '\'';
        if (smartquotes && memchr(op->data(), '\'', Py_SIZE(op)) && !memchr(op->data(), '"', Py_SIZE(op)))
            quote = '"';

        p = PyString_AS_STRING(v);
        *p++ = quote;
        for (i = 0; i < Py_SIZE(op); i++) {
            /* There's at least enough room for a hex escape
             *                and a closing quote. */
            assert(newsize - (p - PyString_AS_STRING(v)) >= 5);
            c = op->data()[i];
            if (c == quote || c == '\\')
                *p++ = '\\', *p++ = c;
            else if (c == '\t')
                *p++ = '\\', *p++ = 't';
            else if (c == '\n')
                *p++ = '\\', *p++ = 'n';
            else if (c == '\r')
                *p++ = '\\', *p++ = 'r';
            else if (c < ' ' || c >= 0x7f) {
                /* For performance, we don't want to call
                 *                    PyOS_snprintf here (extra layers of
                 *                                       function call). */
                sprintf(p, "\\x%02x", c & 0xff);
                p += 4;
            } else
                *p++ = c;
        }
        assert(newsize - (p - PyString_AS_STRING(v)) >= 1);
        *p++ = quote;
        *p = '\0';
        if (_PyString_Resize(&v, (p - PyString_AS_STRING(v))))
            return NULL;
        return v;
    }
}

extern "C" Box* strRepr(BoxedString* self) {
    return PyString_Repr(self, 1 /* smartquotes */);
}

extern "C" Box* str_repr(Box* self) noexcept {
    return PyString_Repr(self, 1 /* smartquotes */);
}

/* Unescape a backslash-escaped string. If unicode is non-zero,
   the string is a u-literal. If recode_encoding is non-zero,
   the string is UTF-8 encoded and should be re-encoded in the
   specified encoding.  */

extern "C" PyObject* PyString_DecodeEscape(const char* s, Py_ssize_t len, const char* errors, Py_ssize_t unicode,
                                           const char* recode_encoding) noexcept {
    int c;
    char* p, *buf;
    const char* end;
    PyObject* v;
    Py_ssize_t newlen = recode_encoding ? 4 * len : len;
    v = PyString_FromStringAndSize((char*)NULL, newlen);
    if (v == NULL)
        return NULL;
    p = buf = PyString_AsString(v);
    end = s + len;
    while (s < end) {
        if (*s != '\\') {
        non_esc:
#ifdef Py_USING_UNICODE
            if (recode_encoding && (*s & 0x80)) {
                PyObject* u, *w;
                char* r;
                const char* t;
                Py_ssize_t rn;
                t = s;
                /* Decode non-ASCII bytes as UTF-8. */
                while (t < end && (*t & 0x80))
                    t++;
                u = PyUnicode_DecodeUTF8(s, t - s, errors);
                if (!u)
                    goto failed;

                /* Recode them in target encoding. */
                w = PyUnicode_AsEncodedString(u, recode_encoding, errors);
                Py_DECREF(u);
                if (!w)
                    goto failed;

                /* Append bytes to output buffer. */
                assert(PyString_Check(w));
                r = PyString_AS_STRING(w);
                rn = PyString_GET_SIZE(w);
                Py_MEMCPY(p, r, rn);
                p += rn;
                Py_DECREF(w);
                s = t;
            } else {
                *p++ = *s++;
            }
#else
            *p++ = *s++;
#endif
            continue;
        }
        s++;
        if (s == end) {
            PyErr_SetString(PyExc_ValueError, "Trailing \\ in string");
            goto failed;
        }
        switch (*s++) {
            /* XXX This assumes ASCII! */
            case '\n':
                break;
            case '\\':
                *p++ = '\\';
                break;
            case '\'':
                *p++ = '\'';
                break;
            case '\"':
                *p++ = '\"';
                break;
            case 'b':
                *p++ = '\b';
                break;
            case 'f':
                *p++ = '\014';
                break; /* FF */
            case 't':
                *p++ = '\t';
                break;
            case 'n':
                *p++ = '\n';
                break;
            case 'r':
                *p++ = '\r';
                break;
            case 'v':
                *p++ = '\013';
                break; /* VT */
            case 'a':
                *p++ = '\007';
                break; /* BEL, not classic C */
            case '0':
            case '1':
            case '2':
            case '3':
            case '4':
            case '5':
            case '6':
            case '7':
                c = s[-1] - '0';
                if (s < end && '0' <= *s && *s <= '7') {
                    c = (c << 3) + *s++ - '0';
                    if (s < end && '0' <= *s && *s <= '7')
                        c = (c << 3) + *s++ - '0';
                }
                *p++ = c;
                break;
            case 'x':
                if (s + 1 < end && isxdigit(Py_CHARMASK(s[0])) && isxdigit(Py_CHARMASK(s[1]))) {
                    unsigned int x = 0;
                    c = Py_CHARMASK(*s);
                    s++;
                    if (isdigit(c))
                        x = c - '0';
                    else if (islower(c))
                        x = 10 + c - 'a';
                    else
                        x = 10 + c - 'A';
                    x = x << 4;
                    c = Py_CHARMASK(*s);
                    s++;
                    if (isdigit(c))
                        x += c - '0';
                    else if (islower(c))
                        x += 10 + c - 'a';
                    else
                        x += 10 + c - 'A';
                    *p++ = x;
                    break;
                }
                if (!errors || strcmp(errors, "strict") == 0) {
                    PyErr_SetString(PyExc_ValueError, "invalid \\x escape");
                    goto failed;
                }
                if (strcmp(errors, "replace") == 0) {
                    *p++ = '?';
                } else if (strcmp(errors, "ignore") == 0)
                    /* do nothing */;
                else {
                    PyErr_Format(PyExc_ValueError, "decoding error; "
                                                   "unknown error handling code: %.400s",
                                 errors);
                    goto failed;
                }
                /* skip \x */
                if (s < end && isxdigit(Py_CHARMASK(s[0])))
                    s++; /* and a hexdigit */
                break;
#ifndef Py_USING_UNICODE
            case 'u':
            case 'U':
            case 'N':
                if (unicode) {
                    PyErr_SetString(PyExc_ValueError, "Unicode escapes not legal "
                                                      "when Unicode disabled");
                    goto failed;
                }
#endif
            default:
                *p++ = '\\';
                s--;
                goto non_esc; /* an arbitrary number of unescaped
                                 UTF-8 bytes may follow. */
        }
    }
    if (p - buf < newlen)
        _PyString_Resize(&v, p - buf); /* v is cleared on error */
    return v;
failed:
    Py_DECREF(v);
    return NULL;
}

extern "C" size_t unicodeHashUnboxed(PyUnicodeObject* self) {
    Py_ssize_t len;
    Py_UNICODE* p;
    long x;

#ifdef Py_DEBUG
    assert(_Py_HashSecret_Initialized);
#endif
    if (self->hash != -1)
        return self->hash;
    len = PyUnicode_GET_SIZE(self);
    /*
      We make the hash of the empty string be 0, rather than using
      (prefix ^ suffix), since this slightly obfuscates the hash secret
    */
    if (len == 0) {
        self->hash = 0;
        return 0;
    }
    p = PyUnicode_AS_UNICODE(self);
    x = _Py_HashSecret.prefix;
    x ^= *p << 7;
    while (--len >= 0)
        x = (1000003 * x) ^ *p++;
    x ^= PyUnicode_GET_SIZE(self);
    x ^= _Py_HashSecret.suffix;
    if (x == -1)
        x = -2;
    self->hash = x;
    return x;
}

extern "C" size_t strHashUnboxed(BoxedString* self) {
    assert(PyString_Check(self));
    const char* p;
    long x;

#ifdef Py_DEBUG
    assert(_Py_HashSecret_Initialized);
#endif
    if (self->hash != -1)
        return self->hash;
    long len = Py_SIZE(self);
    /*
      We make the hash of the empty string be 0, rather than using
      (prefix ^ suffix), since this slightly obfuscates the hash secret
    */
    if (len == 0) {
        self->hash = 0;
        return 0;
    }
    p = self->s().data();
    x = _Py_HashSecret.prefix;
    x ^= *p << 7;
    while (--len >= 0)
        x = (1000003 * x) ^ *p++;
    x ^= Py_SIZE(self);
    x ^= _Py_HashSecret.suffix;
    if (x == -1)
        x = -2;
    self->hash = x;
    return x;
}

extern "C" Box* strHash(BoxedString* self) {
    return boxInt(strHashUnboxed(self));
}

size_t str_hash(BoxedString* self) noexcept {
    return strHashUnboxed(self);
}

extern "C" Box* strNonzero(BoxedString* self) {
    ASSERT(PyString_Check(self), "%s", self->cls->tp_name);

    return boxBool(self->size() != 0);
}

template <ExceptionStyle S> Box* strNew(BoxedClass* cls, Box* obj) noexcept(S == CAPI) {
    assert(isSubclass(cls, str_cls));

    if (cls != str_cls) {
<<<<<<< HEAD
        Box* tmp = strNew(str_cls, obj);
        AUTO_DECREF(tmp);
=======
        Box* tmp = strNew<S>(str_cls, obj);
>>>>>>> 0535bf7b
        assert(PyString_Check(tmp));
        BoxedString* tmp_s = static_cast<BoxedString*>(tmp);

        return new (cls, tmp_s->size()) BoxedString(tmp_s->s());
    }

    Box* r = PyObject_Str(obj);
    if (S == CAPI)
        return r;
    else {
        if (!r)
            throwCAPIException();
        assert(PyString_Check(r));
        return r;
    }
}

// Roughly analogous to CPython's string_new.
// The arguments need to be unpacked from args and kwds.
static Box* strNewPacked(BoxedClass* type, Box* args, Box* kwds) noexcept {
    PyObject* x = NULL;
    static char* kwlist[2] = { NULL, NULL };
    kwlist[0] = const_cast<char*>("object");

    if (!PyArg_ParseTupleAndKeywords(args, kwds, "|O:str", kwlist, &x))
        return NULL;

    if (x == NULL)
        return PyString_FromString("");

    return strNew<CAPI>(type, x);
}

extern "C" Box* basestringNew(BoxedClass* cls, Box* args, Box* kwargs) {
    raiseExcHelper(TypeError, "The basestring type cannot be instantiated");
}

Box* _strSlice(BoxedString* self, i64 start, i64 stop, i64 step, i64 length) {
    assert(PyString_Check(self));

    llvm::StringRef s = self->s();

    assert(step != 0);
    if (step > 0) {
        assert(0 <= start);
        assert(stop <= (i64)s.size());
    } else {
        assert(start < (i64)s.size());
        assert(-1 <= stop);
    }
    assert(length >= 0);

    if (length == 0)
        return incref(EmptyString);

    if (length == 1) {
        char c = self->s()[start];
        return incref(characters[c & UCHAR_MAX]);
    }

    BoxedString* bs = BoxedString::createUninitializedString(length);
    copySlice(bs->data(), s.data(), start, step, length);
    return bs;
}

static Box* str_slice(Box* o, Py_ssize_t i, Py_ssize_t j) {
    BoxedString* a = static_cast<BoxedString*>(o);
    if (i < 0)
        i = 0;
    if (j < 0)
        j = 0; /* Avoid signed/unsigned bug in next line */
    if (j > Py_SIZE(a))
        j = Py_SIZE(a);
    if (i == 0 && j == Py_SIZE(a) && PyString_CheckExact(a)) {
        /* It's the same as a */
        Py_INCREF(a);
        return (PyObject*)a;
    }
    if (j < i)
        j = i;
    return PyString_FromStringAndSize(a->data() + i, j - i);
}

// Analoguous to CPython's, used for sq_ slots.
static Py_ssize_t str_length(Box* a) {
    return Py_SIZE(a);
}

Box* strIsAlpha(BoxedString* self) {
    assert(PyString_Check(self));

    llvm::StringRef str(self->s());
    if (str.empty())
        Py_RETURN_FALSE;

    for (const auto& c : str) {
        if (!std::isalpha(c))
            Py_RETURN_FALSE;
    }

    Py_RETURN_TRUE;
}

Box* strIsDigit(BoxedString* self) {
    assert(PyString_Check(self));

    llvm::StringRef str(self->s());
    if (str.empty())
        Py_RETURN_FALSE;

    for (const auto& c : str) {
        if (!std::isdigit(c))
            Py_RETURN_FALSE;
    }

    Py_RETURN_TRUE;
}

Box* strIsAlnum(BoxedString* self) {
    assert(PyString_Check(self));

    llvm::StringRef str(self->s());
    if (str.empty())
        Py_RETURN_FALSE;

    for (const auto& c : str) {
        if (!std::isalnum(c))
            Py_RETURN_FALSE;
    }

    Py_RETURN_TRUE;
}

Box* strIsLower(BoxedString* self) {
    assert(PyString_Check(self));

    llvm::StringRef str(self->s());
    bool lowered = false;

    if (str.empty())
        Py_RETURN_FALSE;

    for (const auto& c : str) {
        if (std::isspace(c) || std::isdigit(c)) {
            continue;
        } else if (!std::islower(c)) {
            Py_RETURN_FALSE;
        } else {
            lowered = true;
        }
    }

    return boxBool(lowered);
}

Box* strIsUpper(BoxedString* self) {
    assert(PyString_Check(self));

    llvm::StringRef str(self->s());

    if (str.empty())
        Py_RETURN_FALSE;

    bool cased = false;
    for (const auto& c : str) {
        if (std::islower(c))
            Py_RETURN_FALSE;
        else if (!cased && isupper(c))
            cased = true;
    }

    return boxBool(cased);
}

Box* strIsSpace(BoxedString* self) {
    assert(PyString_Check(self));

    llvm::StringRef str(self->s());
    if (str.empty())
        Py_RETURN_FALSE;

    for (const auto& c : str) {
        if (!std::isspace(c))
            Py_RETURN_FALSE;
    }

    Py_RETURN_TRUE;
}

Box* strIsTitle(BoxedString* self) {
    assert(PyString_Check(self));

    llvm::StringRef str(self->s());

    if (str.empty())
        Py_RETURN_FALSE;
    if (str.size() == 1)
        return boxBool(std::isupper(str[0]));

    bool cased = false, start_of_word = true;

    for (const auto& c : str) {
        if (std::isupper(c)) {
            if (!start_of_word) {
                Py_RETURN_FALSE;
            }

            start_of_word = false;
            cased = true;
        } else if (std::islower(c)) {
            if (start_of_word) {
                Py_RETURN_FALSE;
            }

            start_of_word = false;
            cased = true;
        } else {
            start_of_word = true;
        }
    }

    return boxBool(cased);
}

extern "C" PyObject* _PyString_Join(PyObject* sep, PyObject* x) noexcept {
    RELEASE_ASSERT(PyString_Check(sep), "");
    return string_join((PyStringObject*)sep, x);
}

Box* strPartition(BoxedString* self, BoxedString* sep) {
    RELEASE_ASSERT(PyString_Check(self), "");
    RELEASE_ASSERT(PyString_Check(sep), "");

    size_t found_idx;
    if (sep->size() == 1)
        found_idx = self->s().find(sep->s()[0]);
    else
        found_idx = self->s().find(sep->s());
    if (found_idx == std::string::npos)
        return BoxedTuple::create({ self, EmptyString, EmptyString });


    return BoxedTuple::create({ autoDecref(boxString(llvm::StringRef(self->data(), found_idx))),
                                autoDecref(boxString(llvm::StringRef(self->data() + found_idx, sep->size()))),
                                autoDecref(boxString(llvm::StringRef(self->data() + found_idx + sep->size(),
                                                                     self->size() - found_idx - sep->size()))) });
}

Box* strRpartition(BoxedString* self, BoxedString* sep) {
    RELEASE_ASSERT(PyString_Check(self), "");
    RELEASE_ASSERT(PyString_Check(sep), "");

    size_t found_idx = self->s().rfind(sep->s());
    if (found_idx == std::string::npos)
        return BoxedTuple::create({ EmptyString, EmptyString, self });

    return BoxedTuple::create({ autoDecref(boxString(llvm::StringRef(self->data(), found_idx))),
                                autoDecref(boxString(llvm::StringRef(self->data() + found_idx, sep->size()))),
                                autoDecref(boxString(llvm::StringRef(self->data() + found_idx + sep->size(),
                                                                     self->size() - found_idx - sep->size()))) });
}

extern "C" PyObject* _do_string_format(PyObject* self, PyObject* args, PyObject* kwargs);

Box* strFormat(BoxedString* self, BoxedTuple* args, BoxedDict* kwargs) {
    assert(args->cls == tuple_cls);
    assert(!kwargs || kwargs->cls == dict_cls);

    Box* rtn = _do_string_format(self, args, kwargs);
    if (!rtn)
        throwCAPIException();
    return rtn;
}

Box* strStrip(BoxedString* self, Box* chars) {
    assert(PyString_Check(self));
    auto str = self->s();

    if (PyString_Check(chars)) {
        auto chars_str = static_cast<BoxedString*>(chars)->s();
        return boxString(str.trim(chars_str));
    } else if (chars->cls == none_cls) {
        return boxString(str.trim(" \t\n\r\f\v"));
    } else if (isSubclass(chars->cls, unicode_cls)) {
        PyObject* uniself = PyUnicode_FromObject((PyObject*)self);
        PyObject* res;
        if (uniself == NULL)
            throwCAPIException();
        res = _PyUnicode_XStrip((PyUnicodeObject*)uniself, BOTHSTRIP, chars);
        Py_DECREF(uniself);
        if (!res)
            throwCAPIException();
        return res;
    } else {
        raiseExcHelper(TypeError, "strip arg must be None, str or unicode");
    }
}

Box* strLStrip(BoxedString* self, Box* chars) {
    assert(PyString_Check(self));
    auto str = self->s();

    if (PyString_Check(chars)) {
        auto chars_str = static_cast<BoxedString*>(chars)->s();
        return boxString(str.ltrim(chars_str));
    } else if (chars->cls == none_cls) {
        return boxString(str.ltrim(" \t\n\r\f\v"));
    } else if (isSubclass(chars->cls, unicode_cls)) {
        PyObject* uniself = PyUnicode_FromObject((PyObject*)self);
        PyObject* res;
        if (uniself == NULL)
            throwCAPIException();
        res = _PyUnicode_XStrip((PyUnicodeObject*)uniself, LEFTSTRIP, chars);
        Py_DECREF(uniself);
        if (!res)
            throwCAPIException();
        return res;
    } else {
        raiseExcHelper(TypeError, "lstrip arg must be None, str or unicode");
    }
}

Box* strRStrip(BoxedString* self, Box* chars) {
    assert(PyString_Check(self));
    auto str = self->s();

    if (PyString_Check(chars)) {
        auto chars_str = static_cast<BoxedString*>(chars)->s();
        return boxString(str.rtrim(chars_str));
    } else if (chars->cls == none_cls) {
        return boxString(str.rtrim(" \t\n\r\f\v"));
    } else if (isSubclass(chars->cls, unicode_cls)) {
        PyObject* uniself = PyUnicode_FromObject((PyObject*)self);
        PyObject* res;
        if (uniself == NULL)
            throwCAPIException();
        res = _PyUnicode_XStrip((PyUnicodeObject*)uniself, RIGHTSTRIP, chars);
        Py_DECREF(uniself);
        if (!res)
            throwCAPIException();
        return res;
    } else {
        raiseExcHelper(TypeError, "rstrip arg must be None, str or unicode");
    }
}

Box* strCapitalize(BoxedString* self) {
    assert(PyString_Check(self));

    std::string s(self->s());

    for (auto& i : s) {
        i = std::tolower(i);
    }

    if (!s.empty()) {
        s[0] = std::toupper(s[0]);
    }

    return boxString(s);
}

Box* strTitle(BoxedString* self) {
    assert(PyString_Check(self));

    std::string s(self->s());
    bool start_of_word = false;

    for (auto& i : s) {
        if (std::islower(i)) {
            if (!start_of_word) {
                i = std::toupper(i);
            }
            start_of_word = true;
        } else if (std::isupper(i)) {
            if (start_of_word) {
                i = std::tolower(i);
            }
            start_of_word = true;
        } else {
            start_of_word = false;
        }
    }
    return boxString(s);
}

Box* strTranslate(BoxedString* self, BoxedString* table, BoxedString* delete_chars) {
    if (!PyString_Check(self))
        raiseExcHelper(TypeError, "descriptor 'translate' requires a 'str' object but received a '%s'",
                       getTypeName(self));

    std::unordered_set<char> delete_set;
    if (delete_chars) {
        if (!PyString_Check(delete_chars))
            raiseExcHelper(TypeError, "expected a character buffer object");
        delete_set.insert(delete_chars->s().begin(), delete_chars->s().end());
    }

    bool have_table = table != None;
    if (have_table) {
        if (!PyString_Check(table))
            raiseExcHelper(TypeError, "expected a character buffer object");
        if (table->size() != 256)
            raiseExcHelper(ValueError, "translation table must be 256 characters long");
    }

    std::string str;
    for (const char c : self->s()) {
        if (!delete_set.count(c))
            str.append(1, have_table ? table->s()[(unsigned char)c] : c);
    }
    return boxString(str);
}

Box* strLower(BoxedString* self) {
    assert(PyString_Check(self));

    BoxedString* rtn = new (self->size()) BoxedString(self->s());
    for (int i = 0; i < rtn->size(); i++)
        rtn->data()[i] = std::tolower(rtn->data()[i]);
    return rtn;
}

Box* strUpper(BoxedString* self) {
    assert(PyString_Check(self));
    BoxedString* rtn = new (self->size()) BoxedString(self->s());
    for (int i = 0; i < rtn->size(); i++)
        rtn->data()[i] = std::toupper(rtn->data()[i]);
    return rtn;
}

Box* strSwapcase(BoxedString* self) {
    assert(PyString_Check(self));
    BoxedString* rtn = new (self->size()) BoxedString(self->s());
    for (int i = 0; i < rtn->size(); i++) {
        char c = rtn->data()[i];
        if (std::islower(c))
            rtn->data()[i] = std::toupper(c);
        else if (std::isupper(c))
            rtn->data()[i] = std::tolower(c);
    }
    return rtn;
}

static inline int string_contains_shared(BoxedString* self, Box* elt) {
    assert(PyString_Check(self));

    if (PyUnicode_Check(elt)) {
        int r = PyUnicode_Contains(self, elt);
        if (r < 0)
            throwCAPIException();
        return r;
    }

    if (!PyString_Check(elt))
        raiseExcHelper(TypeError, "'in <string>' requires string as left operand, not %s", getTypeName(elt));

    BoxedString* sub = static_cast<BoxedString*>(elt);

    size_t found_idx;
    if (sub->size() == 1)
        // Call the much-faster single-character find():
        found_idx = self->s().find(sub->s()[0]);
    else
        found_idx = self->s().find(sub->s());
    return (found_idx != std::string::npos);
}

// Analoguous to CPython's, used for sq_ slots.
static int string_contains(PyObject* str_obj, PyObject* sub_obj) {
    return string_contains_shared((BoxedString*)str_obj, sub_obj);
}

Box* strContains(BoxedString* self, Box* elt) {
    return boxBool(string_contains_shared(self, elt));
}

// compares (a+a_pos, len) with (str)
// if len == npos, compare to the end of a
static int compareStringRefs(llvm::StringRef a, size_t a_pos, size_t len, llvm::StringRef str) {
    if (len == llvm::StringRef::npos)
        len = a.size() - a_pos;
    if (a_pos + len > a.size())
        throw std::out_of_range("pos+len out of range");
    return llvm::StringRef(a.data() + a_pos, len).compare(str);
}

extern "C" int _PyString_Eq(PyObject* o1, PyObject* o2) noexcept {
    assert(PyString_Check(o1));
    assert(PyString_Check(o2));
    BoxedString* a = (BoxedString*)o1;
    BoxedString* b = (BoxedString*)o2;
    return a->s() == b->s();
}

Box* strStartswith(BoxedString* self, Box* elt, Box* start, Box** _args) {
    Box* end = _args[0];

    if (!PyString_Check(self))
        raiseExcHelper(TypeError, "descriptor 'startswith' requires a 'str' object but received a '%s'",
                       getTypeName(self));

    Py_ssize_t istart = 0, iend = PY_SSIZE_T_MAX;
    if (start) {
        int r = _PyEval_SliceIndex(start, &istart);
        if (!r)
            throwCAPIException();
    }

    if (end) {
        int r = _PyEval_SliceIndex(end, &iend);
        if (!r)
            throwCAPIException();
    }

    if (PyTuple_Check(elt)) {
        for (auto e : *static_cast<BoxedTuple*>(elt)) {
            auto b = strStartswith(self, e, start, _args);
            assert(b->cls == bool_cls);
            if (b == True)
                return b;
            Py_DECREF(b);
        }
        Py_RETURN_FALSE;
    }

    if (isSubclass(elt->cls, unicode_cls)) {
        int r = PyUnicode_Tailmatch(self, elt, istart, iend, -1);
        if (r < 0)
            throwCAPIException();
        assert(r == 0 || r == 1);
        return boxBool(r);
    }

    if (!PyString_Check(elt))
        raiseExcHelper(TypeError, "expected a character buffer object");

    BoxedString* sub = static_cast<BoxedString*>(elt);

    Py_ssize_t n = self->size();
    iend = std::min(iend, n);
    if (iend < 0)
        iend += n;
    if (iend < 0)
        iend = 0;

    if (istart < 0)
        istart += n;
    if (istart < 0)
        istart = 0;

    Py_ssize_t compare_len = iend - istart;
    if (compare_len < 0)
        Py_RETURN_FALSE;
    if (sub->size() > compare_len)
        Py_RETURN_FALSE;
    return boxBool(compareStringRefs(self->s(), istart, sub->size(), sub->s()) == 0);
}

Box* strEndswith(BoxedString* self, Box* elt, Box* start, Box** _args) {
    Box* end = _args[0];

    if (!PyString_Check(self))
        raiseExcHelper(TypeError, "descriptor 'endswith' requires a 'str' object but received a '%s'",
                       getTypeName(self));

    Py_ssize_t istart = 0, iend = PY_SSIZE_T_MAX;
    if (start) {
        int r = _PyEval_SliceIndex(start, &istart);
        if (!r)
            throwCAPIException();
    }

    if (end) {
        int r = _PyEval_SliceIndex(end, &iend);
        if (!r)
            throwCAPIException();
    }

    if (isSubclass(elt->cls, unicode_cls)) {
        int r = PyUnicode_Tailmatch(self, elt, istart, iend, +1);
        if (r < 0)
            throwCAPIException();
        assert(r == 0 || r == 1);
        return boxBool(r);
    }

    if (PyTuple_Check(elt)) {
        for (auto e : *static_cast<BoxedTuple*>(elt)) {
            auto b = strEndswith(self, e, start, _args);
            assert(b->cls == bool_cls);
            if (b == True)
                return b;
            Py_DECREF(b);
        }
        Py_RETURN_FALSE;
    }

    if (!PyString_Check(elt))
        raiseExcHelper(TypeError, "expected a character buffer object");

    BoxedString* sub = static_cast<BoxedString*>(elt);

    Py_ssize_t n = self->size();
    iend = std::min(iend, n);
    if (iend < 0)
        iend += n;
    if (iend < 0)
        iend = 0;

    if (istart < 0)
        istart += n;
    if (istart < 0)
        istart = 0;

    Py_ssize_t compare_len = iend - istart;
    if (compare_len < 0)
        Py_RETURN_FALSE;
    if (sub->size() > compare_len)
        Py_RETURN_FALSE;
    // XXX: this line is the only difference between startswith and endswith:
    istart += compare_len - sub->size();
    return boxBool(compareStringRefs(self->s(), istart, sub->size(), sub->s()) == 0);
}

Box* strDecode(BoxedString* self, Box* encoding, Box* error) {
    if (!PyString_Check(self))
        raiseExcHelper(TypeError, "descriptor 'decode' requires a 'str' object but received a '%s'", getTypeName(self));

    BORROWED(BoxedString*) encoding_str = (BoxedString*)encoding;
    BORROWED(BoxedString*) error_str = (BoxedString*)error;

    if (encoding_str && encoding_str->cls == unicode_cls)
        encoding_str = (BoxedString*)_PyUnicode_AsDefaultEncodedString(encoding_str, NULL);

    if (encoding_str && !PyString_Check(encoding_str))
        raiseExcHelper(TypeError, "decode() argument 1 must be string, not '%s'", getTypeName(encoding_str));

    if (error_str && error_str->cls == unicode_cls)
        error_str = (BoxedString*)_PyUnicode_AsDefaultEncodedString(error_str, NULL);

    if (error_str && !PyString_Check(error_str))
        raiseExcHelper(TypeError, "decode() argument 2 must be string, not '%s'", getTypeName(error_str));

    Box* result = PyString_AsDecodedObject(self, encoding_str ? encoding_str->data() : NULL,
                                           error_str ? error_str->data() : NULL);
    checkAndThrowCAPIException();
    return result;
}

Box* strEncode(BoxedString* self, Box* encoding, Box* error) {
    if (!PyString_Check(self))
        raiseExcHelper(TypeError, "descriptor 'encode' requires a 'str' object but received a '%s'", getTypeName(self));

    BORROWED(BoxedString*) encoding_str = (BoxedString*)encoding;
    BORROWED(BoxedString*) error_str = (BoxedString*)error;

    if (encoding_str && encoding_str->cls == unicode_cls)
        encoding_str = (BoxedString*)_PyUnicode_AsDefaultEncodedString(encoding_str, NULL);

    if (encoding_str && !PyString_Check(encoding_str))
        raiseExcHelper(TypeError, "encode() argument 1 must be string, not '%s'", getTypeName(encoding_str));

    if (error_str && error_str->cls == unicode_cls)
        error_str = (BoxedString*)_PyUnicode_AsDefaultEncodedString(error_str, NULL);

    if (error_str && !PyString_Check(error_str))
        raiseExcHelper(TypeError, "encode() argument 2 must be string, not '%s'", getTypeName(error_str));

    Box* result = PyString_AsEncodedObject(self, encoding_str ? encoding_str->data() : PyUnicode_GetDefaultEncoding(),
                                           error_str ? error_str->data() : NULL);
    checkAndThrowCAPIException();
    return result;
}

static PyObject* string_item(PyStringObject* self, register Py_ssize_t i) {
    BoxedString* boxedString = (BoxedString*)self;

    if (i < 0 || i >= boxedString->size()) {
        raiseExcHelper(IndexError, "string index out of range");
    }

    char c = boxedString->s()[i];
    return incref(characters[c & UCHAR_MAX]);
}

template <ExceptionStyle S> Box* strGetitem(BoxedString* self, Box* slice) {
    if (S == CAPI) {
        try {
            return strGetitem<CXX>(self, slice);
        } catch (ExcInfo e) {
            setCAPIException(e);
            return NULL;
        }
    }
    assert(PyString_Check(self));

    if (PyIndex_Check(slice)) {
        Py_ssize_t n = PyNumber_AsSsize_t(slice, PyExc_IndexError);
        if (n == -1 && PyErr_Occurred())
            throwCAPIException();
        int size = self->size();
        if (n < 0)
            n = size + n;

        if (n < 0 || n >= size) {
            raiseExcHelper(IndexError, "string index out of range");
        }

        char c = self->s()[n];
        return incref(characters[c & UCHAR_MAX]);
    } else if (slice->cls == slice_cls) {
        BoxedSlice* sslice = static_cast<BoxedSlice*>(slice);

        i64 start, stop, step, length;
        parseSlice(sslice, self->size(), &start, &stop, &step, &length);
        return _strSlice(self, start, stop, step, length);
    } else {
        raiseExcHelper(TypeError, "string indices must be integers, not %s", getTypeName(slice));
    }
}

extern "C" Box* strGetslice(BoxedString* self, Box* boxedStart, Box* boxedStop) {
    assert(PyString_Check(self));

    i64 start, stop;
    sliceIndex(boxedStart, &start);
    sliceIndex(boxedStop, &stop);

    boundSliceWithLength(&start, &stop, start, stop, self->s().size());

    return _strSlice(self, start, stop, 1, stop - start);
}


// TODO it looks like strings don't have their own iterators, but instead
// rely on the sequence iteration protocol.
// Should probably implement that, and maybe once that's implemented get
// rid of the striterator class?
BoxedClass* str_iterator_cls = NULL;

class BoxedStringIterator : public Box {
public:
    BoxedString* s;
    std::string::const_iterator it, end;

    BoxedStringIterator(BoxedString* s) : s(s), it(s->s().begin()), end(s->s().end()) { Py_INCREF(s); }

    DEFAULT_CLASS(str_iterator_cls);

    static llvm_compat_bool hasnextUnboxed(BoxedStringIterator* self) {
        assert(self->cls == str_iterator_cls);
        return self->it != self->end;
    }

    static Box* hasnext(BoxedStringIterator* self) {
        assert(self->cls == str_iterator_cls);
        return boxBool(self->it != self->end);
    }

    static Box* iter(BoxedStringIterator* self) {
        assert(self->cls == str_iterator_cls);
        return incref(self);
    }

    static Box* next(BoxedStringIterator* self) {
        assert(self->cls == str_iterator_cls);
        if (!hasnextUnboxed(self))
            raiseExcHelper(StopIteration, (const char*)nullptr);

        char c = *self->it;
        ++self->it;
        return incref(characters[c & UCHAR_MAX]);
    }

    static Box* next_capi(Box* _self) noexcept {
        assert(_self->cls == str_iterator_cls);
        auto self = (BoxedStringIterator*)_self;
        if (!hasnextUnboxed(self))
            return NULL;

        char c = *self->it;
        ++self->it;
        return incref(characters[c & UCHAR_MAX]);
    }

    static void dealloc(BoxedStringIterator* o) noexcept {
        PyObject_GC_UnTrack(o);
        Py_DECREF(o->s);
        o->cls->tp_free(o);
    }

    static int traverse(BoxedStringIterator* self, visitproc visit, void *arg) noexcept {
        Py_VISIT(self->s);
        return 0;
    }
};

Box* strIter(BoxedString* self) noexcept {
    assert(PyString_Check(self));
    return new BoxedStringIterator(self);
}

extern "C" PyObject* PyString_FromString(const char* s) noexcept {
    return boxString(s);
}

extern "C" int PyString_AsStringAndSize(register PyObject* obj, register char** s, register Py_ssize_t* len) noexcept {
    if (s == NULL) {
        PyErr_BadInternalCall();
        return -1;
    }

    if (!PyString_Check(obj)) {
#ifdef Py_USING_UNICODE
        if (PyUnicode_Check(obj)) {
            obj = _PyUnicode_AsDefaultEncodedString(obj, NULL);
            if (obj == NULL)
                return -1;
        } else
#endif
        {
            PyErr_Format(PyExc_TypeError, "expected string or Unicode object, "
                                          "%.200s found",
                         Py_TYPE(obj)->tp_name);
            return -1;
        }
    }

    *s = PyString_AS_STRING(obj);
    if (len != NULL)
        *len = PyString_GET_SIZE(obj);
    else if (strlen(*s) != (size_t)PyString_GET_SIZE(obj)) {
        PyErr_SetString(PyExc_TypeError, "expected string without null bytes");
        return -1;
    }
    return 0;
}

extern "C" PyObject* PyString_FromStringAndSize(const char* s, ssize_t n) noexcept {
    if (n < 0) {
        PyErr_SetString(PyExc_SystemError, "Negative size passed to PyString_FromStringAndSize");
        return NULL;
    }
    if (s == NULL)
        return BoxedString::createUninitializedString(n);
    return boxString(llvm::StringRef(s, n));
}

static /*const*/ char* string_getbuffer(register PyObject* op) noexcept {
    char* s;
    Py_ssize_t len;
    if (PyString_AsStringAndSize(op, &s, &len))
        return NULL;
    return s;
}

extern "C" char* PyString_AsString(PyObject* o) noexcept {
    if (!PyString_Check(o))
        return string_getbuffer(o);

    BoxedString* s = static_cast<BoxedString*>(o);
    return s->getWriteableStringContents();
}

extern "C" Py_ssize_t PyString_Size(PyObject* op) noexcept {
    if (PyString_Check(op))
        return static_cast<BoxedString*>(op)->size();

    char* _s;
    Py_ssize_t len;
    if (PyString_AsStringAndSize(op, &_s, &len))
        return -1;
    return len;
}

extern "C" int _PyString_Resize(PyObject** pv, Py_ssize_t newsize) noexcept {
    // This is only allowed to be called when there is only one user of the string (ie a refcount of 1 in CPython)

    assert(pv);
    assert(PyString_Check(*pv));
    BoxedString* s = static_cast<BoxedString*>(*pv);

    if (newsize == s->size())
        return 0;

    if (PyString_CHECK_INTERNED(s)) {
        *pv = 0;
        return -1;
    }

    if (newsize < s->size()) {
        // XXX resize the box (by reallocating) smaller if it makes sense
        s->ob_size = newsize;
        s->hash = -1; /* invalidate cached hash value */
        s->data()[newsize] = 0;
        return 0;
    }

    BoxedString* resized;
    if (s->cls == str_cls)
        resized = BoxedString::createUninitializedString(newsize);
    else
        resized = BoxedString::createUninitializedString(s->cls, newsize);
    memcpy(resized->data(), s->data(), s->size());
    resized->data()[newsize] = 0;
    *pv = resized;
    return 0;
}

extern "C" void PyString_Concat(register PyObject** pv, register PyObject* w) noexcept {
    try {
        if (*pv == NULL)
            return;

        if (w == NULL || !PyString_Check(*pv)) {
            *pv = NULL;
            return;
        }

        *pv = strAdd((BoxedString*)*pv, w);
    } catch (ExcInfo e) {
        setCAPIException(e);
        *pv = NULL;
    }
}

extern "C" void PyString_ConcatAndDel(register PyObject** pv, register PyObject* w) noexcept {
    PyString_Concat(pv, w);
}

static PyObject* string_expandtabs(PyStringObject* self, PyObject* args) noexcept {
    const char* e, *p, *qe;
    char* q;
    Py_ssize_t i, j, incr;
    PyObject* u;
    int tabsize = 8;

    if (!PyArg_ParseTuple(args, "|i:expandtabs", &tabsize))
        return NULL;

    /* First pass: determine size of output string */
    i = 0; /* chars up to and including most recent \n or \r */
    j = 0; /* chars since most recent \n or \r (use in tab calculations) */
    e = PyString_AS_STRING(self) + PyString_GET_SIZE(self); /* end of input */
    for (p = PyString_AS_STRING(self); p < e; p++) {
        if (*p == '\t') {
            if (tabsize > 0) {
                incr = tabsize - (j % tabsize);
                if (j > PY_SSIZE_T_MAX - incr)
                    goto overflow1;
                j += incr;
            }
        } else {
            if (j > PY_SSIZE_T_MAX - 1)
                goto overflow1;
            j++;
            if (*p == '\n' || *p == '\r') {
                if (i > PY_SSIZE_T_MAX - j)
                    goto overflow1;
                i += j;
                j = 0;
            }
        }
    }

    if (i > PY_SSIZE_T_MAX - j)
        goto overflow1;

    /* Second pass: create output string and fill it */
    u = PyString_FromStringAndSize(NULL, i + j);
    if (!u)
        return NULL;

    j = 0;                                             /* same as in first pass */
    q = PyString_AS_STRING(u);                         /* next output char */
    qe = PyString_AS_STRING(u) + PyString_GET_SIZE(u); /* end of output */

    for (p = PyString_AS_STRING(self); p < e; p++) {
        if (*p == '\t') {
            if (tabsize > 0) {
                i = tabsize - (j % tabsize);
                j += i;
                while (i--) {
                    if (q >= qe)
                        goto overflow2;
                    *q++ = ' ';
                }
            }
        } else {
            if (q >= qe)
                goto overflow2;
            *q++ = *p;
            j++;
            if (*p == '\n' || *p == '\r')
                j = 0;
        }
    }

    return u;

overflow2:
    Py_DECREF(u);
overflow1:
    PyErr_SetString(PyExc_OverflowError, "new string is too long");
    return NULL;
}

static PyObject* string_zfill(PyObject* self, PyObject* args) noexcept {
    Py_ssize_t fill;
    PyObject* s;
    char* p;
    Py_ssize_t width;

    if (!PyArg_ParseTuple(args, "n:zfill", &width))
        return NULL;

    if (PyString_GET_SIZE(self) >= width) {
        if (PyString_CheckExact(self)) {
            Py_INCREF(self);
            return (PyObject*)self;
        } else
            return PyString_FromStringAndSize(PyString_AS_STRING(self), PyString_GET_SIZE(self));
    }

    fill = width - PyString_GET_SIZE(self);

    // Pyston change:
    // s = pad(self, fill, 0, '0');
    s = pad((BoxedString*)self, autoDecref(boxInt(width)), characters['0' & UCHAR_MAX], JUST_RIGHT);

    if (s == NULL)
        return NULL;

    p = PyString_AS_STRING(s);
    if (p[fill] == '+' || p[fill] == '-') {
        /* move sign to beginning of string */
        p[0] = p[fill];
        p[fill] = '0';
    }

    return (PyObject*)s;
}

static int string_print(PyObject* _op, FILE* fp, int flags) noexcept {
    BoxedString* op = (BoxedString*)_op;

    Py_ssize_t i, str_len;
    char c;
    int quote;

    /* XXX Ought to check for interrupts when writing long strings */
    if (!PyString_CheckExact(op)) {
        int ret;
        /* A str subclass may have its own __str__ method. */
        op = (BoxedString*)PyObject_Str((PyObject*)op);
        if (op == NULL)
            return -1;
        ret = string_print(op, fp, flags);
        Py_DECREF(op);
        return ret;
    }
    if (flags & Py_PRINT_RAW) {
        // Pyston change
        // char *data = op->ob_sval;
        // Py_ssize_t size = Py_SIZE(op);
        const char* data = op->data();
        Py_ssize_t size = op->size();
        Py_BEGIN_ALLOW_THREADS while (size > INT_MAX) {
            /* Very long strings cannot be written atomically.
             * But don't write exactly INT_MAX bytes at a time
             * to avoid memory aligment issues.
             */
            const int chunk_size = INT_MAX & ~0x3FFF;
            fwrite(data, 1, chunk_size, fp);
            data += chunk_size;
            size -= chunk_size;
        }
#ifdef __VMS
        if (size)
            fwrite(data, (size_t)size, 1, fp);
#else
        fwrite(data, 1, (size_t)size, fp);
#endif
        Py_END_ALLOW_THREADS return 0;
    }

    /* figure out which quote to use; single is preferred */
    quote = '\'';
    // Pyston change
    // if (memchr(op->ob_sval, '\'', Py_SIZE(op)) && !memchr(op->ob_sval, '"', Py_SIZE(op)))
    if (memchr(op->data(), '\'', Py_SIZE(op)) && !memchr(op->data(), '"', Py_SIZE(op)))
        quote = '"';

    // Pyston change
    // str_len = Py_SIZE(op);
    str_len = op->size();
    Py_BEGIN_ALLOW_THREADS fputc(quote, fp);
    for (i = 0; i < str_len; i++) {
        /* Since strings are immutable and the caller should have a
        reference, accessing the interal buffer should not be an issue
        with the GIL released. */
        // Pyston change:
        // c = op->ob_sval[i];
        c = op->s()[i];
        if (c == quote || c == '\\')
            fprintf(fp, "\\%c", c);
        else if (c == '\t')
            fprintf(fp, "\\t");
        else if (c == '\n')
            fprintf(fp, "\\n");
        else if (c == '\r')
            fprintf(fp, "\\r");
        else if (c < ' ' || c >= 0x7f)
            fprintf(fp, "\\x%02x", c & 0xff);
        else
            fputc(c, fp);
    }
    fputc(quote, fp);
    Py_END_ALLOW_THREADS return 0;
}

static Py_ssize_t string_buffer_getreadbuf(PyObject* self, Py_ssize_t index, const void** ptr) noexcept {
    RELEASE_ASSERT(index == 0, "");
    // I think maybe this can just be a non-release assert?  shouldn't be able to call this with
    // the wrong type
    RELEASE_ASSERT(PyString_Check(self), "");

    auto s = static_cast<BoxedString*>(self);
    *ptr = s->data();
    return s->size();
}

static Py_ssize_t string_buffer_getsegcount(PyObject* o, Py_ssize_t* lenp) noexcept {
    RELEASE_ASSERT(lenp == NULL, "");
    RELEASE_ASSERT(PyString_Check(o), "");

    return 1;
}

static Py_ssize_t string_buffer_getcharbuf(PyStringObject* self, Py_ssize_t index, const char** ptr) noexcept {
    if (index != 0) {
        PyErr_SetString(PyExc_SystemError, "accessing non-existent string segment");
        return -1;
    }
    return string_buffer_getreadbuf((PyObject*)self, index, (const void**)ptr);
}

static int string_buffer_getbuffer(BoxedString* self, Py_buffer* view, int flags) noexcept {
    assert(PyString_Check(self));
    return PyBuffer_FillInfo(view, (PyObject*)self, self->data(), self->size(), 1, flags);
}

static PyObject* string_getnewargs(BoxedString* v) noexcept {
    return Py_BuildValue("(s#)", v->data(), v->size());
}

static PyBufferProcs string_as_buffer = {
    (readbufferproc)string_buffer_getreadbuf, // comments are the only way I've found of
    (writebufferproc)NULL,                    // forcing clang-format to break these onto multiple lines
    (segcountproc)string_buffer_getsegcount,  //
    (charbufferproc)string_buffer_getcharbuf, //
    (getbufferproc)string_buffer_getbuffer,   //
    (releasebufferproc)NULL,
};

static PyMethodDef string_methods[] = {
    { "count", (PyCFunction)string_count, METH_O3 | METH_D2, NULL },
    { "join", (PyCFunction)string_join, METH_O, NULL },
    { "split", (PyCFunction)string_split, METH_VARARGS, NULL },
    { "rsplit", (PyCFunction)string_rsplit, METH_VARARGS, NULL },
    { "find", (PyCFunction)string_find, METH_VARARGS, NULL },
    { "index", (PyCFunction)string_index, METH_VARARGS, NULL },
    { "rindex", (PyCFunction)string_rindex, METH_VARARGS, NULL },
    { "rfind", (PyCFunction)string_rfind, METH_VARARGS, NULL },
    { "expandtabs", (PyCFunction)string_expandtabs, METH_VARARGS, NULL },
    { "replace", (PyCFunction)string_replace, METH_O3 | METH_D1, NULL },
    { "splitlines", (PyCFunction)string_splitlines, METH_VARARGS, NULL },
    { "zfill", (PyCFunction)string_zfill, METH_VARARGS, NULL },
    { "__format__", (PyCFunction)string__format__, METH_VARARGS, NULL },
    { "_formatter_parser", (PyCFunction)_formatter_parser, METH_NOARGS, NULL },
    { "_formatter_field_name_split", (PyCFunction)_formatter_field_name_split, METH_NOARGS, NULL },
};

void setupStr() {
    static PySequenceMethods string_as_sequence;
    str_cls->tp_as_sequence = &string_as_sequence;
    static PyNumberMethods str_as_number;
    str_cls->tp_as_number = &str_as_number;
    static PyMappingMethods str_as_mapping;
    str_cls->tp_as_mapping = &str_as_mapping;

    str_cls->tp_flags |= Py_TPFLAGS_HAVE_NEWBUFFER;

    str_iterator_cls = BoxedClass::create(type_cls, object_cls, 0, 0, sizeof(BoxedStringIterator), false, "striterator",
                                          false, (destructor)BoxedStringIterator::dealloc, NULL, true,
                                          (traverseproc)BoxedStringIterator::traverse, NOCLEAR);
    str_iterator_cls->giveAttr(
        "__hasnext__", new BoxedFunction(FunctionMetadata::create((void*)BoxedStringIterator::hasnext, BOXED_BOOL, 1)));
    str_iterator_cls->giveAttr(
        "__iter__", new BoxedFunction(FunctionMetadata::create((void*)BoxedStringIterator::iter, UNKNOWN, 1)));
    str_iterator_cls->giveAttr("next",
                               new BoxedFunction(FunctionMetadata::create((void*)BoxedStringIterator::next, STR, 1)));
    str_iterator_cls->freeze();
    str_iterator_cls->tpp_hasnext = (BoxedClass::pyston_inquiry)BoxedStringIterator::hasnextUnboxed;
    str_iterator_cls->tp_iternext = BoxedStringIterator::next_capi;
    str_iterator_cls->tp_iter = PyObject_SelfIter;

    str_cls->tp_as_buffer = &string_as_buffer;

    str_cls->giveAttr("__getnewargs__", new BoxedFunction(FunctionMetadata::create((void*)string_getnewargs, UNKNOWN, 1,
                                                                                   ParamNames::empty(), CAPI)));

    str_cls->giveAttr("__len__", new BoxedFunction(FunctionMetadata::create((void*)strLen, BOXED_INT, 1)));
    str_cls->giveAttr("__str__", new BoxedFunction(FunctionMetadata::create((void*)str_str, STR, 1)));
    str_cls->giveAttr("__repr__",
                      new BoxedFunction(FunctionMetadata::create((void*)strRepr, STR, 1, ParamNames::empty(), CAPI)));
    str_cls->giveAttr("__hash__", new BoxedFunction(FunctionMetadata::create((void*)strHash, UNKNOWN, 1)));
    str_cls->giveAttr("__nonzero__", new BoxedFunction(FunctionMetadata::create((void*)strNonzero, BOXED_BOOL, 1)));

    str_cls->giveAttr("isalnum", new BoxedFunction(FunctionMetadata::create((void*)strIsAlnum, BOXED_BOOL, 1)));
    str_cls->giveAttr("isalpha", new BoxedFunction(FunctionMetadata::create((void*)strIsAlpha, BOXED_BOOL, 1)));
    str_cls->giveAttr("isdigit", new BoxedFunction(FunctionMetadata::create((void*)strIsDigit, BOXED_BOOL, 1)));
    str_cls->giveAttr("islower", new BoxedFunction(FunctionMetadata::create((void*)strIsLower, BOXED_BOOL, 1)));
    str_cls->giveAttr("isspace", new BoxedFunction(FunctionMetadata::create((void*)strIsSpace, BOXED_BOOL, 1)));
    str_cls->giveAttr("istitle", new BoxedFunction(FunctionMetadata::create((void*)strIsTitle, BOXED_BOOL, 1)));
    str_cls->giveAttr("isupper", new BoxedFunction(FunctionMetadata::create((void*)strIsUpper, BOXED_BOOL, 1)));

    str_cls->giveAttr(
        "decode", new BoxedFunction(FunctionMetadata::create((void*)strDecode, UNKNOWN, 3, false, false), { 0, 0 }));
    str_cls->giveAttr(
        "encode", new BoxedFunction(FunctionMetadata::create((void*)strEncode, UNKNOWN, 3, false, false), { 0, 0 }));

    str_cls->giveAttr("lower", new BoxedFunction(FunctionMetadata::create((void*)strLower, STR, 1)));
    str_cls->giveAttr("swapcase", new BoxedFunction(FunctionMetadata::create((void*)strSwapcase, STR, 1)));
    str_cls->giveAttr("upper", new BoxedFunction(FunctionMetadata::create((void*)strUpper, STR, 1)));

    str_cls->giveAttr("strip",
                      new BoxedFunction(FunctionMetadata::create((void*)strStrip, UNKNOWN, 2, false, false), { None }));
    str_cls->giveAttr(
        "lstrip", new BoxedFunction(FunctionMetadata::create((void*)strLStrip, UNKNOWN, 2, false, false), { None }));
    str_cls->giveAttr(
        "rstrip", new BoxedFunction(FunctionMetadata::create((void*)strRStrip, UNKNOWN, 2, false, false), { None }));

    str_cls->giveAttr("capitalize", new BoxedFunction(FunctionMetadata::create((void*)strCapitalize, STR, 1)));
    str_cls->giveAttr("title", new BoxedFunction(FunctionMetadata::create((void*)strTitle, STR, 1)));

    str_cls->giveAttr("translate",
                      new BoxedFunction(FunctionMetadata::create((void*)strTranslate, STR, 3, false, false), { NULL }));

    str_cls->giveAttr("__contains__", new BoxedFunction(FunctionMetadata::create((void*)strContains, BOXED_BOOL, 2)));

    str_cls->giveAttr(
        "startswith",
        new BoxedFunction(FunctionMetadata::create((void*)strStartswith, BOXED_BOOL, 4, 0, 0), { NULL, NULL }));
    str_cls->giveAttr("endswith", new BoxedFunction(FunctionMetadata::create((void*)strEndswith, BOXED_BOOL, 4, 0, 0),
                                                    { NULL, NULL }));

    str_cls->giveAttr("partition", new BoxedFunction(FunctionMetadata::create((void*)strPartition, UNKNOWN, 2)));
    str_cls->giveAttr("rpartition", new BoxedFunction(FunctionMetadata::create((void*)strRpartition, UNKNOWN, 2)));

    str_cls->giveAttr("format", new BoxedFunction(FunctionMetadata::create((void*)strFormat, UNKNOWN, 1, true, true)));

    str_cls->giveAttr("__add__", new BoxedFunction(FunctionMetadata::create((void*)strAdd, UNKNOWN, 2)));
    str_cls->giveAttr("__mod__", new BoxedFunction(FunctionMetadata::create((void*)strMod, UNKNOWN, 2)));
    str_cls->giveAttr("__mul__", new BoxedFunction(FunctionMetadata::create((void*)strMul, UNKNOWN, 2)));
    // TODO not sure if this is right in all cases:
    str_cls->giveAttr("__rmul__", new BoxedFunction(FunctionMetadata::create((void*)strMul, UNKNOWN, 2)));

    str_cls->tp_richcompare = str_richcompare;

    BoxedString* spaceChar = characters[' ' & UCHAR_MAX];
    assert(spaceChar);
    str_cls->giveAttr(
        "ljust", new BoxedFunction(FunctionMetadata::create((void*)strLjust, UNKNOWN, 3, false, false), { spaceChar }));
    str_cls->giveAttr(
        "rjust", new BoxedFunction(FunctionMetadata::create((void*)strRjust, UNKNOWN, 3, false, false), { spaceChar }));
    str_cls->giveAttr("center", new BoxedFunction(FunctionMetadata::create((void*)strCenter, UNKNOWN, 3, false, false),
                                                  { spaceChar }));

    auto str_getitem = FunctionMetadata::create((void*)strGetitem<CXX>, STR, 2, ParamNames::empty(), CXX);
    str_getitem->addVersion((void*)strGetitem<CAPI>, STR, CAPI);
    str_cls->giveAttr("__getitem__", new BoxedFunction(str_getitem));

    str_cls->giveAttr("__getslice__", new BoxedFunction(FunctionMetadata::create((void*)strGetslice, STR, 3)));

    str_cls->giveAttr("__iter__",
                      new BoxedFunction(FunctionMetadata::create((void*)strIter, typeFromClass(str_iterator_cls), 1)));

    for (auto& md : string_methods) {
        str_cls->giveAttr(md.ml_name, new BoxedMethodDescriptor(&md, str_cls));
    }

    auto str_new = FunctionMetadata::create((void*)strNew<CXX>, UNKNOWN, 2, false, false, ParamNames::empty(), CXX);
    str_new->addVersion((void*)strNew<CAPI>, UNKNOWN, CAPI);
    str_cls->giveAttr("__new__", new BoxedFunction(str_new, { EmptyString }));

    add_operators(str_cls);
    str_cls->freeze();

    str_cls->tp_repr = str_repr;
    str_cls->tp_str = str_str;
    str_cls->tp_print = string_print;
    str_cls->tp_iter = (decltype(str_cls->tp_iter))strIter;
    str_cls->tp_hash = (hashfunc)str_hash;
    str_cls->tp_as_sequence->sq_length = str_length;
    str_cls->tp_as_sequence->sq_item = (ssizeargfunc)string_item;
    str_cls->tp_as_sequence->sq_slice = str_slice;
    str_cls->tp_as_sequence->sq_contains = (objobjproc)string_contains;
    str_cls->tp_new = (newfunc)strNewPacked;

    basestring_cls->giveAttr("__doc__",
                             boxString("Type basestring cannot be instantiated; it is the base for str and unicode."));
    basestring_cls->giveAttr("__new__",
                             new BoxedFunction(FunctionMetadata::create((void*)basestringNew, UNKNOWN, 1, true, true)));
    basestring_cls->freeze();
}
}<|MERGE_RESOLUTION|>--- conflicted
+++ resolved
@@ -1650,12 +1650,8 @@
     assert(isSubclass(cls, str_cls));
 
     if (cls != str_cls) {
-<<<<<<< HEAD
-        Box* tmp = strNew(str_cls, obj);
+        Box* tmp = strNew<S>(str_cls, obj);
         AUTO_DECREF(tmp);
-=======
-        Box* tmp = strNew<S>(str_cls, obj);
->>>>>>> 0535bf7b
         assert(PyString_Check(tmp));
         BoxedString* tmp_s = static_cast<BoxedString*>(tmp);
 
