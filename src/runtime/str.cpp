--- conflicted
+++ resolved
@@ -2826,14 +2826,9 @@
 
     str_cls->tp_flags |= Py_TPFLAGS_HAVE_NEWBUFFER;
 
-<<<<<<< HEAD
     str_iterator_cls = BoxedClass::create(type_cls, object_cls, 0, 0, sizeof(BoxedStringIterator), false, "striterator",
-                                          (destructor)BoxedStringIterator::dealloc, NULL, true,
+                                          false, (destructor)BoxedStringIterator::dealloc, NULL, true,
                                           (traverseproc)BoxedStringIterator::traverse, NOCLEAR);
-=======
-    str_iterator_cls = BoxedClass::create(type_cls, object_cls, &BoxedStringIterator::gcHandler, 0, 0,
-                                          sizeof(BoxedStringIterator), false, "striterator", false);
->>>>>>> 26587156
     str_iterator_cls->giveAttr(
         "__hasnext__", new BoxedFunction(FunctionMetadata::create((void*)BoxedStringIterator::hasnext, BOXED_BOOL, 1)));
     str_iterator_cls->giveAttr(
