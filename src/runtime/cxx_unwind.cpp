// Copyright (c) 2014-2016 Dropbox, Inc.
//
// Licensed under the Apache License, Version 2.0 (the "License");
// you may not use this file except in compliance with the License.
// You may obtain a copy of the License at
//
//    http://www.apache.org/licenses/LICENSE-2.0
//
// Unless required by applicable law or agreed to in writing, software
// distributed under the License is distributed on an "AS IS" BASIS,
// WITHOUT WARRANTIES OR CONDITIONS OF ANY KIND, either express or implied.
// See the License for the specific language governing permissions and
// limitations under the License.

#include <cstdlib>
#include <dlfcn.h> // dladdr
#include <stddef.h>
#include <stdint.h>
#include <unwind.h>

#include "llvm/Support/LEB128.h" // for {U,S}LEB128 decoding

#include "codegen/ast_interpreter.h" // interpreter_instr_addr
#include "codegen/unwinding.h"       // getCFForAddress
#include "core/ast.h"
#include "core/stats.h"        // StatCounter
#include "core/types.h"        // for ExcInfo
#include "core/util.h"         // Timer
#include "runtime/generator.h" // generatorEntry

#define UNW_LOCAL_ONLY
#include <libunwind.h>

#define PYSTON_CUSTOM_UNWINDER 1 // set to 0 to use C++ unwinder

#define NORETURN __attribute__((__noreturn__))
#define HIDDEN __attribute__((visibility("hidden")))

// An action of 0 in the LSDA action table indicates cleanup.
#define CLEANUP_ACTION 0

// Dwarf encoding modes.
#define DW_EH_PE_absptr 0x00
#define DW_EH_PE_omit 0xff

#define DW_EH_PE_uleb128 0x01
#define DW_EH_PE_udata2 0x02
#define DW_EH_PE_udata4 0x03
#define DW_EH_PE_udata8 0x04
#define DW_EH_PE_sleb128 0x09
#define DW_EH_PE_sdata2 0x0A
#define DW_EH_PE_sdata4 0x0B
#define DW_EH_PE_sdata8 0x0C
#define DW_EH_PE_signed 0x08

#define DW_EH_PE_pcrel 0x10
#define DW_EH_PE_textrel 0x20
#define DW_EH_PE_datarel 0x30
#define DW_EH_PE_funcrel 0x40
#define DW_EH_PE_aligned 0x50

#define DW_EH_PE_indirect 0x80
// end dwarf encoding modes

extern "C" HIDDEN void __gxx_personality_v0(); // wrong type signature, but that's ok, it's extern "C"

// check(EXPR) is like assert((EXPR) == 0), but evaluates EXPR even in debug mode.
template <typename T> static inline void check(T x) {
    assert(x == 0);
}

namespace pyston {

void checkExcInfo(const ExcInfo* exc) {
    assert(exc);
<<<<<<< HEAD
    assert(exc->type && exc->value && exc->traceback);
=======
    assert(exc->type && exc->value);
    ASSERT(gc::isValidGCObject(exc->type), "%p", exc->type);
    ASSERT(gc::isValidGCObject(exc->value), "%p", exc->value);
    ASSERT(!exc->traceback || gc::isValidGCObject(exc->traceback), "%p", exc->traceback);
>>>>>>> 98dfb53b
}

static StatCounter us_unwind_loop("us_unwind_loop");
static StatCounter us_unwind_resume_catch("us_unwind_resume_catch");
static StatCounter us_unwind_cleanup("us_unwind_cleanup");
static StatCounter us_unwind_get_proc_info("us_unwind_get_proc_info");
static StatCounter us_unwind_step("us_unwind_step");
static StatCounter us_unwind_find_call_site_entry("us_unwind_find_call_site_entry");

// do these need to be separate timers? might as well
static thread_local Timer per_thread_resume_catch_timer(-1);
static thread_local Timer per_thread_cleanup_timer(-1);
#ifndef NDEBUG
static __thread bool in_cleanup_code = false;
#endif
static __thread bool is_unwinding = false;

bool isUnwinding() {
    return is_unwinding;
}

extern "C" {

static NORETURN void panic(void) {
    RELEASE_ASSERT(0, "pyston::panic() called!");
}

// Highly useful resource: http://www.airs.com/blog/archives/464
// talks about DWARF LSDA parsing with respect to C++ exception-handling
struct lsda_info_t {
    // base which landing pad offsets are relative to
    const uint8_t* landing_pad_base;
    const uint8_t* type_table;
    const uint8_t* call_site_table;
    const uint8_t* action_table;
    uint8_t type_table_entry_encoding;      // a DW_EH_PE_xxx value
    uint8_t call_site_table_entry_encoding; // a DW_EH_PE_xxx value
};

struct call_site_entry_t {
    const uint8_t* instrs_start;
    size_t instrs_len_bytes;
    const uint8_t* landing_pad; // may be NULL if no landing pad
    // "plus one" so that 0 can mean "no action". offset is in bytes.
    size_t action_offset_plus_one;
};


// ---------- Parsing stuff ----------
static inline void parse_lsda_header(const unw_proc_info_t* pip, lsda_info_t* info) {
    const uint8_t* ptr = (const uint8_t*)pip->lsda;

    // 1. Read the landing pad base pointer.
    uint8_t landing_pad_base_encoding = *ptr++;
    if (landing_pad_base_encoding == DW_EH_PE_omit) {
        // The common case is to omit. Then the landing pad base is _Unwind_GetRegion(context), which is the start of
        // the function.
        info->landing_pad_base = (const uint8_t*)pip->start_ip;
    } else {
        RELEASE_ASSERT(0, "we only support omitting the landing pad base");
    }

    // 2. Read the type table encoding & base pointer.
    info->type_table_entry_encoding = *ptr++;
    if (info->type_table_entry_encoding != DW_EH_PE_omit) {
        // read ULEB128-formatted byte offset from THIS FIELD to the start of the types table.
        unsigned uleb_size;
        uint64_t offset = llvm::decodeULEB128(ptr, &uleb_size);
        // We don't use the type table, and I'm not sure this calculation is correct - it might be an offset from a
        // different base, I should use gdb to check it against libgcc. So I've set it to nullptr instead.
        info->type_table = nullptr;
        // info->type_table = ptr + offset; // <- The calculation I'm not sure of.
        ptr += uleb_size;
    } else { // type table omitted
        info->type_table = nullptr;
    }

    // 3. Read the call-site encoding & base pointer.
    info->call_site_table_entry_encoding = *ptr++;
    unsigned uleb_size;
    size_t call_site_table_nbytes = llvm::decodeULEB128(ptr, &uleb_size);
    ptr += uleb_size;

    // The call site table follows immediately after the header.
    info->call_site_table = ptr;
    // The action table follows immediately after the call site table.
    info->action_table = ptr + call_site_table_nbytes;

    assert(info->landing_pad_base);
    assert(info->call_site_table);
    assert(info->action_table);
}

static inline const uint8_t* parse_call_site_entry(const uint8_t* ptr, const lsda_info_t* info,
                                                   call_site_entry_t* entry) {
    size_t instrs_start_offset, instrs_len_bytes, landing_pad_offset, action_offset_plus_one;

    // clang++ recently changed from always doing udata4 here to using uleb128, so we support both
    unsigned uleb_size;
    if (DW_EH_PE_uleb128 == info->call_site_table_entry_encoding) {
        instrs_start_offset = llvm::decodeULEB128(ptr, &uleb_size);
        ptr += uleb_size;
        instrs_len_bytes = llvm::decodeULEB128(ptr, &uleb_size);
        ptr += uleb_size;
        landing_pad_offset = llvm::decodeULEB128(ptr, &uleb_size);
        ptr += uleb_size;
    } else if (DW_EH_PE_udata4 == info->call_site_table_entry_encoding) {
        // offsets are from landing pad base
        instrs_start_offset = (size_t) * (const uint32_t*)ptr;
        instrs_len_bytes = (size_t) * (const uint32_t*)(ptr + 4);
        landing_pad_offset = (size_t) * (const uint32_t*)(ptr + 8);
        ptr += 12;
    } else {
        RELEASE_ASSERT(0, "expected call site table entries to use DW_EH_PE_udata4 or DW_EH_PE_uleb128");
    }

    // action offset (plus one) is always a ULEB128
    action_offset_plus_one = llvm::decodeULEB128(ptr, &uleb_size);
    ptr += uleb_size;

    entry->instrs_start = info->landing_pad_base + instrs_start_offset;
    entry->instrs_len_bytes = instrs_len_bytes;
    if (0 == landing_pad_offset) {
        // An offset of 0 is special and indicates "no landing pad", i.e. this call site does not handle exceptions or
        // perform any cleanup. (The call site entry is still necessary to indicate that it is *expected* that an
        // exception could be thrown here, and that unwinding should proceed; if the entry were absent, we'd call
        // std::terminate().)
        entry->landing_pad = nullptr;
    } else {
        entry->landing_pad = info->landing_pad_base + landing_pad_offset;
    }
    entry->action_offset_plus_one = action_offset_plus_one;

    return ptr;
}

static inline const uint8_t* first_action(const lsda_info_t* info, const call_site_entry_t* entry) {
    if (!entry->action_offset_plus_one)
        return nullptr;
    return info->action_table + entry->action_offset_plus_one - 1;
}

// Returns pointer to next action, or NULL if no next action.
// Stores type filter into `*type_filter', stores number of bytes read into `*num_bytes', unless it is null.
static inline const uint8_t* next_action(const uint8_t* action_ptr, int64_t* type_filter,
                                         unsigned* num_bytes = nullptr) {
    assert(type_filter);
    unsigned leb_size, total_size;
    *type_filter = llvm::decodeSLEB128(action_ptr, &leb_size);
    action_ptr += leb_size;
    total_size = leb_size;
    intptr_t offset_to_next_entry = llvm::decodeSLEB128(action_ptr, &leb_size);
    total_size += leb_size;
    if (num_bytes) {
        *num_bytes = total_size;
    }
    // an offset of 0 ends the action-chain.
    return offset_to_next_entry ? action_ptr + offset_to_next_entry : nullptr;
}


// ---------- Printing things for debugging purposes ----------
static void print_lsda(const lsda_info_t* info) {
    size_t action_table_min_len_bytes = 0;

    // Print call site table.
    printf("Call site table:\n");
    const uint8_t* p = info->call_site_table;
    assert(p);
    while (p < info->action_table) { // the call site table ends where the action table begins
        call_site_entry_t entry;
        p = parse_call_site_entry(p, info, &entry);
        printf("  start %p end %p landingpad %p action-plus-one %lx\n", entry.instrs_start,
               entry.instrs_start + entry.instrs_len_bytes, entry.landing_pad, entry.action_offset_plus_one);

        // Follow the action chain.
        for (const uint8_t* action_ptr = first_action(info, &entry); action_ptr;) {
            RELEASE_ASSERT(action_ptr >= info->action_table, "malformed LSDA");
            ptrdiff_t offset = action_ptr - info->action_table;
            // add one to indicate that there is an entry here. (consider the case of an empty table, for example.)
            // would be nicer to set action_table_min_len_bytes to the end of the entry, but that involves uleb-size
            // arithmetic.
            if (offset + 1 > action_table_min_len_bytes)
                action_table_min_len_bytes = offset + 1;

            int64_t type_filter;
            action_ptr = next_action(action_ptr, &type_filter);
            if (action_ptr)
                printf("    %ld: filter %ld  next %ld\n", offset, type_filter, action_ptr - info->action_table);
            else
                printf("    %ld: filter %ld  end\n", offset, type_filter);
        }
    }

    // Print the action table.
    printf("Action table:\n");
    RELEASE_ASSERT(p == info->action_table, "malformed LSDA");
    while (p < info->action_table + action_table_min_len_bytes) {
        assert(p);
        ptrdiff_t offset = p - info->action_table;
        unsigned num_bytes;
        int64_t type_filter;
        const uint8_t* next = next_action(p, &type_filter, &num_bytes);
        p += num_bytes;

        if (next)
            printf("  %ld: filter %ld  next %ld\n", offset, type_filter, p - info->action_table);
        else
            printf("  %ld: filter %ld  end\n", offset, type_filter);
    }
}

// FIXME: duplicated from unwinding.cpp
static unw_word_t getFunctionEnd(unw_word_t ip) {
    unw_proc_info_t pip;
    // where is the documentation for unw_get_proc_info_by_ip, anyway?
    int ret = unw_get_proc_info_by_ip(unw_local_addr_space, ip, &pip, NULL);
    RELEASE_ASSERT(ret == 0 && pip.end_ip, "");
    return pip.end_ip;
}

static void print_frame(unw_cursor_t* cursor, const unw_proc_info_t* pip) {
    // FIXME: code duplication with PythonFrameIter::incr
    static unw_word_t interpreter_instr_end = getFunctionEnd((unw_word_t)interpreter_instr_addr);
    static unw_word_t generator_entry_end = getFunctionEnd((unw_word_t)generatorEntry);

    unw_word_t ip, bp;
    check(unw_get_reg(cursor, UNW_REG_IP, &ip));
    check(unw_get_reg(cursor, UNW_TDEP_BP, &bp));

    // NB. unw_get_proc_name is MUCH slower than dl_addr for getting the names of functions, but it gets the names of
    // more functions. However, it also has a bug that pops up when used on JITted functions, so we use dladdr for now.
    // (I've put an assert in libunwind that'll catch, but not fix, the bug.) - rntz

    // {
    //     char name[500];
    //     unw_word_t off;
    //     int err = unw_get_proc_name(cursor, name, 500, &off);
    //     // ENOMEM means name didn't fit in buffer, so it was truncated. We're okay with that.
    //     RELEASE_ASSERT(!err || err == -UNW_ENOMEM || err == -UNW_ENOINFO, "unw_get_proc_name errored");
    //     if (err != -UNW_ENOINFO) {
    //         printf(strnlen(name, 500) < 50 ? "  %-50s" : "  %s\n", name);
    //     } else {
    //         printf("  %-50s", "? (no info)");
    //     }
    // }

    {
        Dl_info dl_info;
        if (dladdr((void*)ip, &dl_info)) { // returns non-zero on success, zero on failure
            if (!dl_info.dli_sname || strlen(dl_info.dli_sname) < 50)
                printf("  %-50s", dl_info.dli_sname ? dl_info.dli_sname : "(unnamed)");
            else
                printf("  %s\n", dl_info.dli_sname);
        } else {
            printf("  %-50s", "? (no dl info)");
        }
    }

    CompiledFunction* cf = getCFForAddress(ip);
    AST_stmt* cur_stmt = nullptr;
    enum { COMPILED, INTERPRETED, GENERATOR, OTHER } frame_type;
    if (cf) {
        // compiled frame
        frame_type = COMPILED;
        printf("      ip %12lx  bp %lx    JITTED\n", ip, bp);
        // TODO: get current statement
    } else if ((unw_word_t)interpreter_instr_addr <= ip && ip < interpreter_instr_end) {
        // interpreted frame
        frame_type = INTERPRETED;
        printf("      ip %12lx  bp %lx    interpreted\n", ip, bp);
        // sometimes this assert()s!
        // cf = getCFForInterpretedFrame((void*)bp);
        // cur_stmt = getCurrentStatementForInterpretedFrame((void*) bp);
    } else if ((unw_word_t)generatorEntry <= ip && ip < generator_entry_end) {
        // generator return frame
        frame_type = GENERATOR;
        printf("      ip %12lx  bp %lx    generator\n", ip, bp);
    } else {
        // generic frame, probably C/C++
        frame_type = OTHER;
        printf("      ip %12lx  bp %lx\n", ip, bp);
    }

    if (frame_type == INTERPRETED && cf && cur_stmt) {
        auto source = cf->md->source.get();
        // FIXME: dup'ed from lineInfoForFrame
        LineInfo line(cur_stmt->lineno, cur_stmt->col_offset, source->getFn(), source->getName());
        printf("      File \"%s\", line %d, in %s\n", line.file->c_str(), line.line, line.func->c_str());
    }
}


// ---------- Helpers for unwind_loop ----------
static inline bool find_call_site_entry(const lsda_info_t* info, const uint8_t* ip, call_site_entry_t* entry) {
    const uint8_t* p = info->call_site_table;
    while (p < info->action_table) { // The call site table ends where the action table begins.
        p = parse_call_site_entry(p, info, entry);

        if (VERBOSITY("cxx_unwind") >= 5) {
            printf("    start %p end %p landingpad %p action %lx\n", entry->instrs_start,
                   entry->instrs_start + entry->instrs_len_bytes, entry->landing_pad, entry->action_offset_plus_one);
        }

        // If our IP is in the given range, we found the right entry!
        if (entry->instrs_start <= ip && ip < entry->instrs_start + entry->instrs_len_bytes)
            return true;

        // The call-site table is in sorted order by start IP. If we've passed our current IP, we won't find an entry.
        if (ip < entry->instrs_start + entry->instrs_len_bytes)
            break;
    }

    // If p actually overran *into* info.action_table, we have a malformed LSDA.
    ASSERT(!(p > info->action_table), "Malformed LSDA; call site entry overlaps action table!");
    return false;
}

static inline NORETURN void resume(unw_cursor_t* cursor, const uint8_t* landing_pad, int64_t switch_value,
                                   const ExcInfo* exc_data) {
    checkExcInfo(exc_data);
    assert(landing_pad);
    if (VERBOSITY("cxx_unwind") >= 4)
        printf("  * RESUMED: ip %p  switch_value %ld\n", (const void*)landing_pad, (long)switch_value);

    if (0 != switch_value) {
        // The exception handler will call __cxa_begin_catch, which stops this timer and logs it.
        per_thread_resume_catch_timer.restart("resume_catch", 20);
    } else {
        // The cleanup code will call _Unwind_Resume, which will stop this timer and log it.
        // TODO: am I sure cleanup code can't raise exceptions? maybe have an assert!
        per_thread_cleanup_timer.restart("cleanup", 20);
#ifndef NDEBUG
        in_cleanup_code = true;
#endif
    }

    // set rax to pointer to exception object
    // set rdx to the switch_value (0 for cleanup, otherwise an index indicating which exception handler to use)
    //
    // NB. assumes x86-64. maybe I should use __builtin_eh_return_data_regno() here?
    // but then, need to translate into UNW_* values somehow. not clear how.
    check(unw_set_reg(cursor, UNW_X86_64_RAX, (unw_word_t)exc_data));
    check(unw_set_reg(cursor, UNW_X86_64_RDX, switch_value));

    // resume!
    check(unw_set_reg(cursor, UNW_REG_IP, (unw_word_t)landing_pad));
    unw_resume(cursor);
    RELEASE_ASSERT(0, "unw_resume returned!");
}

// Determines whether to dispatch to cleanup code or an exception handler based on the action table.
// Doesn't need exception info b/c in Pyston we assume all handlers catch all exceptions.
//
// Returns the switch value to be passed into the landing pad, which selects which handler gets run in the case of
// multiple `catch' blocks, or is 0 to run cleanup code.
static inline int64_t determine_action(const lsda_info_t* info, const call_site_entry_t* entry) {
    // No action means there are destructors/cleanup to run, but no exception handlers.
    const uint8_t* p = first_action(info, entry);
    if (!p)
        return CLEANUP_ACTION;

    // Read a chain of actions.
    if (VERBOSITY("cxx_unwind") >= 5) {
        printf("      reading action chain\n");
    }

    // When we see a cleanup action, we *don't* immediately take it. Rather, we remember that we should clean up if none
    // of the other actions matched.
    bool saw_cleanup = false;
    do {
        ASSERT(p >= info->action_table, "malformed LSDA");
        ptrdiff_t offset = p - info->action_table;
        int64_t type_filter;
        p = next_action(p, &type_filter);
        if (VERBOSITY("cxx_unwind") >= 5) {
            if (p)
                printf("      %ld: filter %ld  next %ld\n", offset, type_filter, p - info->action_table);
            else
                printf("      %ld: filter %ld  end\n", offset, type_filter);
        }

        if (0 == type_filter) {
            // A type_filter of 0 indicates a cleanup.
            saw_cleanup = true;
        } else {
            // Otherwise, the type_filter is supposed to be interpreted by looking up information in the types table and
            // comparing it against the type of the exception thrown. In Pyston, however, every exception handler
            // handles all exceptions, so we ignore the type information entirely and just run the handler.
            //
            // I don't fully understand negative type filters. For now we don't implement them. See
            // http://www.airs.com/blog/archives/464 for some information.
            RELEASE_ASSERT(type_filter > 0, "negative type filters unimplemented");
            return type_filter;
        }
    } while (p);

    if (saw_cleanup)
        return CLEANUP_ACTION;

    // We ran through the whole action chain and none applied, *and* there was no cleanup indicated. What do we do?
    // This can't happen currently, but I think the answer is probably panic().
    RELEASE_ASSERT(0, "action chain exhausted and no cleanup indicated");
}

// The stack-unwinding loop.
static inline void unwind_loop(ExcInfo* exc_data) {
    // NB. https://monoinfinito.wordpress.com/series/exception-handling-in-c/ is a very useful resource
    // as are http://www.airs.com/blog/archives/460 and http://www.airs.com/blog/archives/464
    unw_cursor_t cursor;
    unw_context_t uc; // exists only to initialize cursor
#ifndef NDEBUG
    // poison stack memory. have had problems with these structures being insufficiently initialized.
    memset(&uc, 0xef, sizeof uc);
    memset(&cursor, 0xef, sizeof cursor);
#endif
    unw_getcontext(&uc);
    unw_init_local(&cursor, &uc);

    auto unwind_session = getActivePythonUnwindSession();

    while (unw_step(&cursor) > 0) {
        unw_proc_info_t pip;

        static StatCounter frames_unwound("num_frames_unwound_cxx");
        frames_unwound.log();

        // NB. unw_get_proc_info is slow; a significant chunk of all time spent unwinding is spent here.
        check(unw_get_proc_info(&cursor, &pip));

        assert((pip.lsda == 0) == (pip.handler == 0));
        assert(pip.flags == 0);

        if (VERBOSITY("cxx_unwind") >= 4) {
            print_frame(&cursor, &pip);
        }

        // let the PythonUnwindSession know that we're in a new frame,
        // giving it a chance to possibly add a traceback entry for
        // it.
        unwindingThroughFrame(unwind_session, &cursor);

        // Skip frames without handlers
        if (pip.handler == 0) {
            continue;
        }

        RELEASE_ASSERT(pip.handler == (uintptr_t)__gxx_personality_v0,
                       "personality function other than __gxx_personality_v0; "
                       "don't know how to unwind through non-C++ functions");

        // Don't call __gxx_personality_v0; we perform dispatch ourselves.
        // 1. parse LSDA header
        lsda_info_t info;
        parse_lsda_header(&pip, &info);

        call_site_entry_t entry;
        {
            // 2. Find our current IP in the call site table.
            unw_word_t ip;
            unw_get_reg(&cursor, UNW_REG_IP, &ip);
            // ip points to the instruction *after* the instruction that caused the error - which is generally (always?)
            // a call instruction - UNLESS we're in a signal frame, in which case it points at the instruction that
            // caused the error. For now, we assume we're never in a signal frame. So, we decrement it by one.
            //
            // TODO: double-check that we never hit a signal frame.
            --ip;

            bool found = find_call_site_entry(&info, (const uint8_t*)ip, &entry);
            // If we didn't find an entry, an exception happened somewhere exceptions should never happen; terminate
            // immediately.
            if (!found) {
                panic();
            }
        }

        // 3. Figure out what to do based on the call site entry.
        if (!entry.landing_pad) {
            // No landing pad means no exception handling or cleanup; keep unwinding!
            continue;
        }
        // After this point we are guaranteed to resume something rather than unwinding further.

        if (VERBOSITY("cxx_unwind") >= 4) {
            print_lsda(&info);
        }

        int64_t switch_value = determine_action(&info, &entry);
        if (switch_value != CLEANUP_ACTION) {
            // we're transfering control to a non-cleanup landing pad.
            // i.e. a catch block.  thus ends our unwind session.
            endPythonUnwindSession(unwind_session);
#if STAT_TIMERS
            pyston::StatTimer::finishOverride();
#endif
            pyston::is_unwinding = false;
        }
        static_assert(THREADING_USE_GIL, "have to make the unwind session usage in this file thread safe!");
        // there is a python unwinding implementation detail leaked
        // here - that the unwind session can be ended but its
        // exception storage is still around.
        //
        // this manifests itself as this short window here where we've
        // (possibly) ended the unwind session above but we still need
        // to pass exc_data (which is the exceptionStorage for this
        // unwind session) to resume().
        //
        // the only way this could bite us is if we somehow clobber
        // the PythonUnwindSession's storage, or cause a GC to occur, before
        // transfering control to the landing pad in resume().
        //
        resume(&cursor, entry.landing_pad, switch_value, exc_data);
    }

    // Hit end of stack! return & let unwindException determine what to do.
}


// The unwinder entry-point.
static void unwind(ExcInfo* exc) {
    checkExcInfo(exc);
    unwind_loop(exc);
    // unwind_loop returned, couldn't find any handler. ruh-roh.
    panic();
}

} // extern "C"
} // namespace pyston


// Standard library / runtime functions we override
#if PYSTON_CUSTOM_UNWINDER

void std::terminate() noexcept {
    // The default std::terminate assumes things about the C++ exception state which aren't true for our custom
    // unwinder.
    RELEASE_ASSERT(0, "std::terminate() called!");
}

// wrong type signature, but that's okay, it's extern "C"
extern "C" HIDDEN void __gxx_personality_v0() {
    RELEASE_ASSERT(0, "__gxx_personality_v0 should never get called");
}

extern "C" HIDDEN void _Unwind_Resume(struct _Unwind_Exception* _exc) {
    assert(pyston::in_cleanup_code);
#ifndef NDEBUG
    pyston::in_cleanup_code = false;
#endif
    pyston::us_unwind_cleanup.log(pyston::per_thread_cleanup_timer.end());

    if (VERBOSITY("cxx_unwind") >= 4)
        printf("***** _Unwind_Resume() *****\n");
    // we give `_exc' type `struct _Unwind_Exception*' because unwind.h demands it; it's not actually accurate
    pyston::ExcInfo* data = (pyston::ExcInfo*)_exc;
    pyston::unwind(data);
}

// C++ ABI functionality
namespace __cxxabiv1 {

extern "C" HIDDEN void* __cxa_allocate_exception(size_t size) noexcept {
    // we should only ever be throwing ExcInfos
    RELEASE_ASSERT(size == sizeof(pyston::ExcInfo), "allocating exception whose size doesn't match ExcInfo");

    // we begin the unwind session here rather than in __cxa_throw
    // because we need to return the session's exception storage
    // from this method.
    return pyston::getPythonUnwindSessionExceptionStorage(pyston::beginPythonUnwindSession());
}

// Takes the value that resume() sent us in RAX, and returns a pointer to the exception object actually thrown. In our
// case, these are the same, and should always be &pyston::exception_ferry.
extern "C" HIDDEN void* __cxa_begin_catch(void* exc_obj_in) noexcept {
    assert(exc_obj_in);
    pyston::us_unwind_resume_catch.log(pyston::per_thread_resume_catch_timer.end());

    if (VERBOSITY("cxx_unwind") >= 4)
        printf("***** __cxa_begin_catch() *****\n");

    pyston::ExcInfo* e = (pyston::ExcInfo*)exc_obj_in;
    checkExcInfo(e);
    return e;
}

extern "C" HIDDEN void __cxa_end_catch() {
    if (VERBOSITY("cxx_unwind") >= 4)
        printf("***** __cxa_end_catch() *****\n");
    // See comment in __cxa_begin_catch for why we don't clear the exception ferry here.
}

// This is the mangled symbol for the type info for pyston::ExcInfo.
#define EXCINFO_TYPE_INFO _ZTIN6pyston7ExcInfoE
extern "C" std::type_info EXCINFO_TYPE_INFO;

#if STAT_TIMERS
static uint64_t* unwinding_stattimer = pyston::Stats::getStatCounter("us_timer_unwinding");
#endif

extern "C" HIDDEN void __cxa_throw(void* exc_obj, std::type_info* tinfo, void (*dtor)(void*)) {
    static pyston::StatCounter num_cxa_throw("num_cxa_throw");
    num_cxa_throw.log();

    assert(!pyston::in_cleanup_code);
    assert(exc_obj);
    RELEASE_ASSERT(tinfo == &EXCINFO_TYPE_INFO, "can't throw a non-ExcInfo value! type info: %p", tinfo);

    if (VERBOSITY("cxx_unwind") >= 4)
        printf("***** __cxa_throw() *****\n");

    pyston::ExcInfo* exc_data = (pyston::ExcInfo*)exc_obj;
    checkExcInfo(exc_data);

    ASSERT(!pyston::is_unwinding, "We don't support throwing exceptions in destructors!");

    pyston::is_unwinding = true;
#if STAT_TIMERS
    pyston::StatTimer::overrideCounter(unwinding_stattimer);
#endif

    // let unwinding.cpp know we've started unwinding
    pyston::logException(exc_data);
    pyston::unwind(exc_data);
}

extern "C" HIDDEN void* __cxa_get_exception_ptr(void* exc_obj_in) noexcept {
    assert(exc_obj_in);
    pyston::ExcInfo* e = (pyston::ExcInfo*)exc_obj_in;
    checkExcInfo(e);
    return e;
}

// We deliberately don't implement rethrowing because we can't implement it correctly with our current strategy for
// storing the exception info. Don't use bare `throw' from inside an exception handler! Instead, do:
//
//     try { ... }
//     catch(ExcInfo e) {   // copies the exception info received to the stack
//         ...
//         throw e;
//     }
//
extern "C" HIDDEN void __cxa_rethrow() {
    RELEASE_ASSERT(0, "__cxa_rethrow() unimplemented; please don't use bare `throw' in Pyston!");
}
}
#endif // PYSTON_CUSTOM_UNWINDER

namespace pyston {
static llvm::StringMap<uint64_t> cxx_unwind_syms;
uint64_t getCXXUnwindSymbolAddress(llvm::StringRef sym) {
#if PYSTON_CUSTOM_UNWINDER
    if (unlikely(cxx_unwind_syms.empty())) {
        cxx_unwind_syms["_Unwind_Resume"] = (uint64_t)_Unwind_Resume;
        cxx_unwind_syms["__gxx_personality_v0"] = (uint64_t)__gxx_personality_v0;
        cxx_unwind_syms["__cxa_allocate_exception"] = (uint64_t)__cxxabiv1::__cxa_allocate_exception;
        cxx_unwind_syms["__cxa_begin_catch"] = (uint64_t)__cxxabiv1::__cxa_begin_catch;
        cxx_unwind_syms["__cxa_end_catch"] = (uint64_t)__cxxabiv1::__cxa_end_catch;
        cxx_unwind_syms["__cxa_get_exception_ptr"] = (uint64_t)__cxxabiv1::__cxa_get_exception_ptr;
        cxx_unwind_syms["__cxa_rethrow"] = (uint64_t)__cxxabiv1::__cxa_rethrow;
        cxx_unwind_syms["__cxa_throw"] = (uint64_t)__cxxabiv1::__cxa_throw;
    }

    auto&& it = cxx_unwind_syms.find(sym);
    if (it != cxx_unwind_syms.end())
        return it->second;
#endif
    return 0;
}
}<|MERGE_RESOLUTION|>--- conflicted
+++ resolved
@@ -73,14 +73,7 @@
 
 void checkExcInfo(const ExcInfo* exc) {
     assert(exc);
-<<<<<<< HEAD
-    assert(exc->type && exc->value && exc->traceback);
-=======
     assert(exc->type && exc->value);
-    ASSERT(gc::isValidGCObject(exc->type), "%p", exc->type);
-    ASSERT(gc::isValidGCObject(exc->value), "%p", exc->value);
-    ASSERT(!exc->traceback || gc::isValidGCObject(exc->traceback), "%p", exc->traceback);
->>>>>>> 98dfb53b
 }
 
 static StatCounter us_unwind_loop("us_unwind_loop");
