// Copyright (c) 2014-2015 Dropbox, Inc.
//
// Licensed under the Apache License, Version 2.0 (the "License");
// you may not use this file except in compliance with the License.
// You may obtain a copy of the License at
//
//    http://www.apache.org/licenses/LICENSE-2.0
//
// Unless required by applicable law or agreed to in writing, software
// distributed under the License is distributed on an "AS IS" BASIS,
// WITHOUT WARRANTIES OR CONDITIONS OF ANY KIND, either express or implied.
// See the License for the specific language governing permissions and
// limitations under the License.

#ifndef PYSTON_RUNTIME_DICT_H
#define PYSTON_RUNTIME_DICT_H

#include "core/types.h"
#include "runtime/types.h"

namespace pyston {

class BoxedDictIterator : public Box {
public:
    BoxedDict* d;
    BoxedDict::DictMap::iterator it;
    const BoxedDict::DictMap::iterator itEnd;

    BoxedDictIterator(BoxedDict* d);

    static void dealloc(BoxedDictIterator* o) noexcept {
        PyObject_GC_UnTrack(o);
        Py_DECREF(o->d);
        o->cls->tp_free(o);
    }

    static int traverse(BoxedDictIterator* self, visitproc visit, void *arg) noexcept {
        Py_VISIT(self->d);
        return 0;
    }
};

Box* dictGetitem(BoxedDict* self, Box* k);

Box* dict_iter(Box* s) noexcept;
Box* dictIterKeys(Box* self);
Box* dictIterValues(Box* self);
Box* dictIterItems(Box* self);
Box* dictIterIter(Box* self);
Box* dictIterHasnext(Box* self);
llvm_compat_bool dictIterHasnextUnboxed(Box* self);
Box* dictiter_next(Box* self) noexcept;
Box* dictIterNext(Box* self);

<<<<<<< HEAD
class BoxedDictView : public Box {
public:
    BoxedDict* d;
    BoxedDictView(BoxedDict* d);

    static void dealloc(BoxedDictIterator* o) noexcept {
        PyObject_GC_UnTrack(o);
        Py_DECREF(o->d);
        o->cls->tp_free(o);
    }

    static int traverse(BoxedDictIterator* self, visitproc visit, void *arg) noexcept {
        Py_VISIT(self->d);
        return 0;
    }
};
=======
>>>>>>> f1e9b55f

void dictMerge(BoxedDict* self, Box* other);
Box* dictUpdate(BoxedDict* self, BoxedTuple* args, BoxedDict* kwargs);
}

#endif<|MERGE_RESOLUTION|>--- conflicted
+++ resolved
@@ -52,25 +52,6 @@
 Box* dictiter_next(Box* self) noexcept;
 Box* dictIterNext(Box* self);
 
-<<<<<<< HEAD
-class BoxedDictView : public Box {
-public:
-    BoxedDict* d;
-    BoxedDictView(BoxedDict* d);
-
-    static void dealloc(BoxedDictIterator* o) noexcept {
-        PyObject_GC_UnTrack(o);
-        Py_DECREF(o->d);
-        o->cls->tp_free(o);
-    }
-
-    static int traverse(BoxedDictIterator* self, visitproc visit, void *arg) noexcept {
-        Py_VISIT(self->d);
-        return 0;
-    }
-};
-=======
->>>>>>> f1e9b55f
 
 void dictMerge(BoxedDict* self, Box* other);
 Box* dictUpdate(BoxedDict* self, BoxedTuple* args, BoxedDict* kwargs);
