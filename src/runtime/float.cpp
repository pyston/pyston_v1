--- conflicted
+++ resolved
@@ -919,61 +919,6 @@
     return boxBool(floatNonzeroUnboxed(self));
 }
 
-<<<<<<< HEAD
-template <ExceptionStyle S> static BoxedFloat* _floatNew(Box* a) noexcept(S == CAPI) {
-    if (a->cls == float_cls) {
-        return static_cast<BoxedFloat*>(incref(a));
-    } else if (PyInt_Check(a)) {
-        return new BoxedFloat(static_cast<BoxedInt*>(a)->n);
-
-    } else if (PyLong_Check(a)) {
-        double a_f = PyLong_AsDouble(a);
-        if (a_f == -1.0 && PyErr_Occurred()) {
-            if (S == CAPI)
-                return NULL;
-            else
-                throwCAPIException();
-        }
-
-        // Make sure that we're not in an error state when we return a non-NULL value.
-        assert(!PyErr_Occurred());
-        return new BoxedFloat(a_f);
-    } else if (a->cls == str_cls || a->cls == unicode_cls) {
-        BoxedFloat* res = (BoxedFloat*)PyFloat_FromString(a, NULL);
-
-        if (!res) {
-            if (S == CAPI)
-                return NULL;
-            else
-                throwCAPIException();
-        }
-
-        return res;
-    } else {
-        static BoxedString* float_str = getStaticString("__float__");
-        Box* r = callattrInternal<S, NOT_REWRITABLE>(a, float_str, CLASS_ONLY, NULL, ArgPassSpec(0), NULL, NULL, NULL,
-                                                     NULL, NULL);
-
-        if (!r) {
-            if (S == CAPI) {
-                if (!PyErr_Occurred())
-                    PyErr_SetString(PyExc_TypeError, "float() argument must be a string or a number");
-                return NULL;
-            } else {
-                raiseExcHelper(TypeError, "float() argument must be a string or a number");
-            }
-        }
-
-        if (!PyFloat_Check(r)) {
-            if (S == CAPI) {
-                PyErr_Format(TypeError, "__float__ returned non-float (type %s)", r->cls->tp_name);
-                return NULL;
-            } else
-                raiseExcHelper(TypeError, "__float__ returned non-float (type %s)", r->cls->tp_name);
-        }
-        return static_cast<BoxedFloat*>(r);
-    }
-=======
 template <ExceptionStyle S> static BoxedFloat* _floatNew(Box* x) noexcept(S == CAPI) {
     Box* rtn;
     if (PyString_CheckExact(x))
@@ -983,7 +928,6 @@
     if (!rtn && S == CXX)
         throwCAPIException();
     return static_cast<BoxedFloat*>(rtn);
->>>>>>> 7819995d
 }
 
 template <ExceptionStyle S> Box* floatNew(BoxedClass* _cls, Box* a) noexcept(S == CAPI) {
