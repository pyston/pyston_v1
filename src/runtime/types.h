--- conflicted
+++ resolved
@@ -1292,15 +1292,8 @@
 
 extern BoxedInt* interned_ints[NUM_INTERNED_INTS];
 extern "C" inline Box* boxInt(int64_t n) {
-<<<<<<< HEAD
-    if (0 <= n && n < NUM_INTERNED_INTS) {
-        auto r = interned_ints[n];
-        Py_INCREF(r);
-        return r;
-=======
     if (n >= MIN_INTERNED_INT && n <= MAX_INTERNED_INT) {
-        return interned_ints[(-MIN_INTERNED_INT) + n];
->>>>>>> c13bfd11
+        return incref(interned_ints[(-MIN_INTERNED_INT) + n]);
     }
     return new BoxedInt(n);
 }
