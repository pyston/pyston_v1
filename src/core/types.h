--- conflicted
+++ resolved
@@ -219,14 +219,16 @@
 
 struct ParamNames {
     bool takes_param_names;
-    std::vector<std::string> args;
-    std::string vararg, kwarg;
+    std::vector<llvm::StringRef> args;
+    llvm::StringRef vararg, kwarg;
 
     explicit ParamNames(AST* ast);
-    ParamNames(const std::vector<std::string>& args, const std::string& vararg, const std::string& kwarg);
+    ParamNames(const std::vector<llvm::StringRef>& args, llvm::StringRef vararg, llvm::StringRef kwarg);
     static ParamNames empty() { return ParamNames(); }
 
-    int totalParameters() const { return args.size() + (vararg.size() == 0 ? 0 : 1) + (kwarg.size() == 0 ? 0 : 1); }
+    int totalParameters() const {
+        return args.size() + (vararg.str().size() == 0 ? 0 : 1) + (kwarg.str().size() == 0 ? 0 : 1);
+    }
 
 private:
     ParamNames() : takes_param_names(false) {}
@@ -249,23 +251,6 @@
 
     ScopeInfo* getScopeInfo();
 
-<<<<<<< HEAD
-=======
-    struct ArgNames {
-        const std::vector<AST_expr*>* args;
-        InternedString vararg, kwarg;
-
-        explicit ArgNames(AST* ast, ScopingAnalysis* scoping);
-
-        int totalParameters() const {
-            if (!args)
-                return 0;
-            return args->size() + (vararg.str().size() == 0 ? 0 : 1) + (kwarg.str().size() == 0 ? 0 : 1);
-        }
-    };
-
-    ArgNames arg_names;
->>>>>>> 325dbfeb
     // TODO we're currently copying the body of the AST into here, since lambdas don't really have a statement-based
     // body and we have to create one.  Ideally, we'd be able to avoid the space duplication for non-lambdas.
     const std::vector<AST_stmt*> body;
