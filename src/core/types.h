// Copyright (c) 2014-2015 Dropbox, Inc.
//
// Licensed under the Apache License, Version 2.0 (the "License");
// you may not use this file except in compliance with the License.
// You may obtain a copy of the License at
//
//    http://www.apache.org/licenses/LICENSE-2.0
//
// Unless required by applicable law or agreed to in writing, software
// distributed under the License is distributed on an "AS IS" BASIS,
// WITHOUT WARRANTIES OR CONDITIONS OF ANY KIND, either express or implied.
// See the License for the specific language governing permissions and
// limitations under the License.

#ifndef PYSTON_CORE_TYPES_H
#define PYSTON_CORE_TYPES_H

// TODO while having all these defs in a single header file is an improvement
// over having them spread randomly in different files, this should probably be split again
// but in a way that makes more sense.

#include <memory>
#include <stddef.h>
#include <vector>

#include "llvm/ADT/iterator_range.h"
#include "Python.h"

#include "core/common.h"
#include "core/stats.h"
#include "core/stringpool.h"

namespace llvm {
class Function;
class Type;
class Value;
}

namespace pyston {

// The "effort" which we will put into compiling a Python function.  This applies to the LLVM tier,
// where it can affect things such as the amount of type analysis we do, whether or not to run expensive
// LLVM optimization passes, etc.
// Currently (Nov '15) these are mostly unused, and we only use MAXIMAL.  There used to be two other levels
// as well but we stopped using them too.
enum class EffortLevel {
    MODERATE = 2,
    MAXIMAL = 3,
};

// Pyston supports two ways of implementing Python exceptions: by using return-code-based exceptions ("CAPI"
// style since this is what the CPython C API uses), or our custom C++-based exceptions ("CXX" style).  CAPI
// is faster when an exception is thrown, and CXX is faster when an exception is not thrown, so depending on
// the situation it can be beneficial to use one or the other.  The JIT will use some light profiling to
// determine when to emit code in one style or the other.
// Many runtime functions support being called in either style, and can get passed one of these enum values
// as a template parameter to switch between them.
// "NOEXC" is a special exception style that says that no exception (of either type) will get thrown.
enum ExceptionStyle {
    CAPI,
    CXX,

    NOEXC,
};

// Much of our runtime supports "rewriting" aka tracing itself.  Our tracing JIT requires support from the
// functions to be traced, so our runtime functions will contain checks to see if the tracer is currently
// activated, and then will do additional work.
// When the tracer isn't active, these extra "is the tracer active" checks can become expensive.  So when
// the caller knows that the tracer is not active, they can call a special version of the function where
// all of the "is the tracer active" checks are hardcoded to false.  This is possible by passing "NOT_REWRITEABLE"
// as a template argument to the called function.
enum Rewritable {
    NOT_REWRITABLE,
    REWRITABLE,
};

enum class RefType {
    UNKNOWN
#ifndef NDEBUG
        // Set this to non-zero to make it possible for the debugger to
        = 1
#endif
        ,
    OWNED,
    BORROWED,
};

template <typename T> struct ExceptionSwitchable {
public:
    T capi_val;
    T cxx_val;

    ExceptionSwitchable() : capi_val(), cxx_val() {}
    ExceptionSwitchable(T capi_val, T cxx_val) : capi_val(std::move(capi_val)), cxx_val(std::move(cxx_val)) {}

    template <ExceptionStyle S> T get() {
        if (S == CAPI)
            return capi_val;
        else
            return cxx_val;
    }

    T get(ExceptionStyle S) {
        if (S == CAPI)
            return capi_val;
        else
            return cxx_val;
    }
};

template <typename R, typename... Args>
struct ExceptionSwitchableFunction : public ExceptionSwitchable<R (*)(Args...)> {
public:
    typedef R (*FTy)(Args...);
    ExceptionSwitchableFunction(FTy capi_ptr, FTy cxx_ptr) : ExceptionSwitchable<FTy>(capi_ptr, cxx_ptr) {}

    template <ExceptionStyle S> R call(Args... args) noexcept(S == CAPI) { return this->template get<S>()(args...); }
};

// CompilerType (and a specific kind of CompilerType, the ConcreteCompilerType) are the way that the LLVM JIT represents
// type information.  See src/codegen/compvars.h for more information.
class CompilerType;
template <class V> class ValuedCompilerType;
typedef ValuedCompilerType<llvm::Value*> ConcreteCompilerType;
ConcreteCompilerType* typeFromClass(BoxedClass*);

extern ConcreteCompilerType* UNBOXED_INT, *BOXED_INT, *LONG, *UNBOXED_FLOAT, *BOXED_FLOAT, *UNKNOWN, *BOOL, *STR, *NONE,
    *LIST, *SLICE, *MODULE, *DICT, *BOOL, *BOXED_BOOL, *BOXED_TUPLE, *SET, *FROZENSET, *CLOSURE, *GENERATOR,
    *BOXED_COMPLEX, *FRAME_INFO;
extern CompilerType* UNDEF, *INT, *FLOAT, *UNBOXED_SLICE;

// CompilerVariables are the way that the LLVM JIT tracks variables, which are a CompilerType combined with some sort
// of value (the type of value depends on the type of CompilerType).
class CompilerVariable;
template <class V> class ValuedCompilerVariable;
typedef ValuedCompilerVariable<llvm::Value*> ConcreteCompilerVariable;

class Box;
class BoxedClass;
class BoxedModule;
class BoxedFunctionBase;

class ICGetattr;
struct ICSlotInfo;

class CFG;
class AST;
class AST_FunctionDef;
class AST_arguments;
class AST_expr;
class AST_Name;
class AST_stmt;

class PhiAnalysis;
class LivenessAnalysis;
class ScopingAnalysis;

class FunctionMetadata;
class OSREntryDescriptor;

// Pyston's internal calling convention is to pass around arguments in as unprocessed a form as possible,
// which lets the callee decide how they would like to receive their arguments.  In addition to the actual
// argument parameters, functions will often receive an ArgPassSpec struct which specifies the meaning of
// the raw pointer values, such as whether they were positional arguments or keyword arguments, etc.
struct ArgPassSpec {
    bool has_starargs : 1;
    bool has_kwargs : 1;
    unsigned int num_keywords : 14;
    unsigned int num_args : 16;

    static const int MAX_ARGS = (1 << 16) - 1;
    static const int MAX_KEYWORDS = (1 << 14) - 1;

    explicit ArgPassSpec(int num_args) : has_starargs(false), has_kwargs(false), num_keywords(0), num_args(num_args) {
        assert(num_args <= MAX_ARGS);
        assert(num_keywords <= MAX_KEYWORDS);
    }
    explicit ArgPassSpec(int num_args, int num_keywords, bool has_starargs, bool has_kwargs)
        : has_starargs(has_starargs), has_kwargs(has_kwargs), num_keywords(num_keywords), num_args(num_args) {
        assert(num_args <= MAX_ARGS);
        assert(num_keywords <= MAX_KEYWORDS);
    }

    bool operator==(ArgPassSpec rhs) {
        return has_starargs == rhs.has_starargs && has_kwargs == rhs.has_kwargs && num_keywords == rhs.num_keywords
               && num_args == rhs.num_args;
    }

    bool operator!=(ArgPassSpec rhs) { return !(*this == rhs); }

    int totalPassed() { return num_args + num_keywords + (has_starargs ? 1 : 0) + (has_kwargs ? 1 : 0); }

    int kwargsIndex() const {
        assert(has_kwargs);
        return num_args + num_keywords + (has_starargs ? 1 : 0);
    }

    uint32_t asInt() const { return *reinterpret_cast<const uint32_t*>(this); }

    void dump() {
        printf("(has_starargs=%s, has_kwargs=%s, num_keywords=%d, num_args=%d)\n", has_starargs ? "true" : "false",
               has_kwargs ? "true" : "false", num_keywords, num_args);
    }
};
static_assert(sizeof(ArgPassSpec) <= sizeof(void*), "ArgPassSpec doesn't fit in register! (CC is probably wrong)");
static_assert(sizeof(ArgPassSpec) == sizeof(uint32_t), "ArgPassSpec::asInt needs to be updated");

struct ParamNames {
    bool takes_param_names;
    std::vector<llvm::StringRef> args;
    llvm::StringRef vararg, kwarg;

    // This members are only set if the InternedStringPool& constructor is used (aka. source is available)!
    // They are used as an optimization while interpreting because the AST_Names nodes cache important stuff
    // (InternedString, lookup_type) which would otherwise have to get recomputed all the time.
    std::vector<AST_Name*> arg_names;
    AST_Name* vararg_name, *kwarg_name;

    explicit ParamNames(AST* ast, InternedStringPool& pool);
    ParamNames(const std::vector<llvm::StringRef>& args, llvm::StringRef vararg, llvm::StringRef kwarg);
    static ParamNames empty() { return ParamNames(); }

    int totalParameters() const {
        return args.size() + (vararg.str().size() == 0 ? 0 : 1) + (kwarg.str().size() == 0 ? 0 : 1);
    }

    int kwargsIndex() const {
        assert(kwarg.str().size());
        return args.size() + (vararg.str().size() == 0 ? 0 : 1);
    }

private:
    ParamNames() : takes_param_names(false), vararg_name(NULL), kwarg_name(NULL) {}
};

// Similar to ArgPassSpec, this struct is how functions specify what their parameter signature is.
// (Probably overkill to copy this from ArgPassSpec)
struct ParamReceiveSpec {
    bool takes_varargs : 1;
    bool takes_kwargs : 1;
    unsigned int num_defaults : 14;
    unsigned int num_args : 16;

    static const int MAX_ARGS = (1 << 16) - 1;
    static const int MAX_DEFAULTS = (1 << 14) - 1;

    explicit ParamReceiveSpec(int num_args)
        : takes_varargs(false), takes_kwargs(false), num_defaults(0), num_args(num_args) {
        assert(num_args <= MAX_ARGS);
        assert(num_defaults <= MAX_DEFAULTS);
    }
    explicit ParamReceiveSpec(int num_args, int num_defaults, bool takes_varargs, bool takes_kwargs)
        : takes_varargs(takes_varargs), takes_kwargs(takes_kwargs), num_defaults(num_defaults), num_args(num_args) {
        assert(num_args <= MAX_ARGS);
        assert(num_defaults <= MAX_DEFAULTS);
    }

    bool operator==(ParamReceiveSpec rhs) {
        return takes_varargs == rhs.takes_varargs && takes_kwargs == rhs.takes_kwargs
               && num_defaults == rhs.num_defaults && num_args == rhs.num_args;
    }

    bool operator!=(ParamReceiveSpec rhs) { return !(*this == rhs); }

    int totalReceived() { return num_args + (takes_varargs ? 1 : 0) + (takes_kwargs ? 1 : 0); }
    int kwargsIndex() { return num_args + (takes_varargs ? 1 : 0); }
};

// Inline-caches contain fastpath code, and need to know that their fastpath is valid for a particular set
// of arguments.  This is usually done with guards: conditional checks that will avoid the fastpath if the
// assumptions failed.  This can also be done using invalidation: no checks will be emitted into the generated
// assembly, but instead if the assumption is invalidated, the IC will get erased.
// This is useful for cases where we expect the assumption to overwhelmingly be true, or cases where it
// is not possible to use guards.  It is more difficult to use invalidation because it is much easier to
// get it wrong by forgetting to invalidate in all places that are necessary (whereas it is easier to be
// conservative about guarding).
class ICInvalidator {
private:
    int64_t cur_version;
    std::unordered_set<ICSlotInfo*> dependents;

public:
    ICInvalidator() : cur_version(0) {}

    void addDependent(ICSlotInfo* icentry);
    int64_t version();
    void invalidateAll();
};

// Codegen types:

struct FunctionSpecialization {
    ConcreteCompilerType* rtn_type;
    std::vector<ConcreteCompilerType*> arg_types;
    bool boxed_return_value;
    bool accepts_all_inputs;

    FunctionSpecialization(ConcreteCompilerType* rtn_type);
    FunctionSpecialization(ConcreteCompilerType* rtn_type, const std::vector<ConcreteCompilerType*>& arg_types);
};

class BoxedClosure;
class BoxedGenerator;
class ICInfo;
class LocationMap;
class JitCodeBlock;

extern std::vector<Box*> constants;

// A specific compilation of a FunctionMetadata.  Usually these will be created by the LLVM JIT, which will take a FunctionMetadata
// and some compilation settings, and produce a CompiledFunction
// CompiledFunctions can also be created from raw function pointers, using FunctionMetadata::create.
// A single FunctionMetadata can have multiple CompiledFunctions associated with it, if they have different settings.
// Typically, this will happen due to specialization on the argument types (ie we will generate a separate versions
// of a function that are faster but only apply to specific argument types).
struct CompiledFunction {
private:
public:
    FunctionMetadata* md;
    llvm::Function* func; // the llvm IR object

    // Some compilation settings:
    EffortLevel effort;
    ExceptionStyle exception_style;
    FunctionSpecialization* spec;
    // If this compilation was due to an OSR, `entry_descriptor` contains metadata about the OSR.
    // Otherwise this field is NULL.
    const OSREntryDescriptor* entry_descriptor;

    // Pointers that were written directly into the code, which the GC should be aware of.
    std::vector<const void*> pointers_in_code;

    // The function pointer to the generated code.  For convenience, it can be accessed
    // as one of many different types.
    union {
        Box* (*call)(Box*, Box*, Box*, Box**);
        Box* (*closure_call)(BoxedClosure*, Box*, Box*, Box*, Box**);
        Box* (*closure_generator_call)(BoxedClosure*, BoxedGenerator*, Box*, Box*, Box*, Box**);
        Box* (*generator_call)(BoxedGenerator*, Box*, Box*, Box*, Box**);
        Box* (*call1)(Box*, Box*, Box*, Box*, Box**);
        Box* (*call2)(Box*, Box*, Box*, Box*, Box*, Box**);
        Box* (*call3)(Box*, Box*, Box*, Box*, Box*, Box*, Box**);
        void* code;
        uintptr_t code_start;
    };
    int code_size;

    // Some simple profiling stats:
    int64_t times_called, times_speculation_failed;

    // A list of ICs that depend on various properties of this CompiledFunction.
    // These will get invalidated in situations such as: we compiled a higher-effort version of
    // this function so we want to get old callsites to use the newer and better version, or
    // we noticed that we compiled the function with speculations that kept on failing and
    // we want to generate a more conservative version.
    ICInvalidator dependent_callsites;

    // Metadata that lets us find local variables from the C stack fram.
    LocationMap* location_map;

    // List of metadata objects for ICs inside this compilation
    std::vector<ICInfo*> ics;

    CompiledFunction(llvm::Function* func, FunctionSpecialization* spec, void* code, EffortLevel effort,
                     ExceptionStyle exception_style, const OSREntryDescriptor* entry_descriptor);

    ConcreteCompilerType* getReturnType();

    // TODO this will need to be implemented eventually; things to delete:
    // - line_table if it exists
    // - location_map if it exists
    // - all entries in ics (after deregistering them)
    ~CompiledFunction();

    // Call this when a speculation inside this version failed
    void speculationFailed();
};

typedef int FutureFlags;

class BoxedModule;
class ScopeInfo;
class InternedStringPool;
class LivenessAnalysis;

// Data about a single textual function definition.
class SourceInfo {
private:
    BoxedString* fn; // equivalent of code.co_filename

public:
    BoxedModule* parent_module;
    ScopingAnalysis* scoping;
    ScopeInfo* scope_info;
    FutureFlags future_flags;
    AST* ast;
    CFG* cfg;
    bool is_generator;

    InternedStringPool& getInternedStrings();

    ScopeInfo* getScopeInfo();
    LivenessAnalysis* getLiveness();

    // TODO we're currently copying the body of the AST into here, since lambdas don't really have a statement-based
    // body and we have to create one.  Ideally, we'd be able to avoid the space duplication for non-lambdas.
    const std::vector<AST_stmt*> body;

    BoxedString* getName();
    BORROWED(BoxedString*) getFn() { return fn; }

    InternedString mangleName(InternedString id);

    Box* getDocString();

    SourceInfo(BoxedModule* m, ScopingAnalysis* scoping, FutureFlags future_flags, AST* ast,
               std::vector<AST_stmt*> body, BoxedString* fn);
    ~SourceInfo();

private:
    std::unique_ptr<LivenessAnalysis> liveness_info;
};

typedef std::vector<CompiledFunction*> FunctionList;
struct CallRewriteArgs;

// A BoxedCode is our implementation of the Python "code" object (such as function.func_code).
// It is implemented as a wrapper around a FunctionMetadata.
class BoxedCode;

// FunctionMetadata corresponds to metadata about a function definition.  If the same 'def foo():' block gets
// executed multiple times, there will only be a single FunctionMetadata, even though multiple function objects
// will get created from it.
// FunctionMetadata objects can also be created to correspond to C/C++ runtime functions, via FunctionMetadata::create.
//
// FunctionMetadata objects also keep track of any machine code that we have available for this function.
class FunctionMetadata {
private:
    // The Python-level "code" object corresponding to this FunctionMetadata.  We store it in the FunctionMetadata
    // so that multiple attempts to translate from FunctionMetadata->BoxedCode will always return the same
    // BoxedCode object.
    // Callers should use getCode()
    BoxedCode* code_obj;

public:
    int num_args;
    bool takes_varargs, takes_kwargs;

    std::unique_ptr<SourceInfo> source; // source can be NULL for functions defined in the C/C++ runtime
    ParamNames param_names;

    FunctionList
        versions; // any compiled versions along with their type parameters; in order from most preferred to least
    CompiledFunction* always_use_version; // if this version is set, always use it (for unboxed cases)
    std::unordered_map<const OSREntryDescriptor*, CompiledFunction*> osr_versions;

    // Profiling counter:
    int propagated_cxx_exceptions = 0;

    // For use by the interpreter/baseline jit:
    int times_interpreted;
    std::vector<std::unique_ptr<JitCodeBlock>> code_blocks;
    ICInvalidator dependent_interp_callsites;

    // Functions can provide an "internal" version, which will get called instead
    // of the normal dispatch through the functionlist.
    // This can be used to implement functions which know how to rewrite themselves,
    // such as typeCall.
    typedef ExceptionSwitchableFunction<Box*, BoxedFunctionBase*, CallRewriteArgs*, ArgPassSpec, Box*, Box*, Box*,
                                        Box**, const std::vector<BoxedString*>*> InternalCallable;
    InternalCallable internal_callable;

    FunctionMetadata(int num_args, bool takes_varargs, bool takes_kwargs, std::unique_ptr<SourceInfo> source);
    FunctionMetadata(int num_args, bool takes_varargs, bool takes_kwargs,
                     const ParamNames& param_names = ParamNames::empty());
    ~FunctionMetadata();

    int numReceivedArgs() { return num_args + takes_varargs + takes_kwargs; }

    BoxedCode* getCode();

    bool isGenerator() const {
        if (source)
            return source->is_generator;
        return false;
    }

    // These functions add new compiled "versions" (or, instantiations) of this FunctionMetadata.  The first
    // form takes a CompiledFunction* directly, and the second forms (meant for use by the C++ runtime) take
    // some raw parameters and will create the CompiledFunction behind the scenes.
    void addVersion(CompiledFunction* compiled);
    void addVersion(void* f, ConcreteCompilerType* rtn_type, ExceptionStyle exception_style = CXX);
    void addVersion(void* f, ConcreteCompilerType* rtn_type, const std::vector<ConcreteCompilerType*>& arg_types,
                    ExceptionStyle exception_style = CXX);

    int calculateNumVRegs();

    // Helper function, meant for the C++ runtime, which allocates a FunctionMetadata object and calls addVersion
    // once to it.
    static FunctionMetadata* create(void* f, ConcreteCompilerType* rtn_type, int nargs, bool takes_varargs,
                                    bool takes_kwargs, const ParamNames& param_names = ParamNames::empty(),
                                    ExceptionStyle exception_style = CXX) {
        assert(!param_names.takes_param_names || nargs == param_names.args.size());
        assert(takes_varargs || param_names.vararg.str() == "");
        assert(takes_kwargs || param_names.kwarg.str() == "");

        FunctionMetadata* fmd = new FunctionMetadata(nargs, takes_varargs, takes_kwargs, param_names);
        fmd->addVersion(f, rtn_type, exception_style);
        return fmd;
    }

    static FunctionMetadata* create(void* f, ConcreteCompilerType* rtn_type, int nargs,
                                    const ParamNames& param_names = ParamNames::empty(),
                                    ExceptionStyle exception_style = CXX) {
        return create(f, rtn_type, nargs, false, false, param_names, exception_style);
    }
};


// Compiles a new version of the function with the given signature and adds it to the list;
// should only be called after checking to see if the other versions would work.
CompiledFunction* compileFunction(FunctionMetadata* f, FunctionSpecialization* spec, EffortLevel effort,
                                  const OSREntryDescriptor* entry, bool force_exception_style = false,
                                  ExceptionStyle forced_exception_style = CXX);
EffortLevel initialEffort();

typedef bool i1;
typedef int64_t i64;

const char* getNameOfClass(BoxedClass* cls);
std::string getFullNameOfClass(BoxedClass* cls);
std::string getFullTypeName(Box* o);
const char* getTypeName(Box* b);


class Rewriter;
class RewriterVar;
class RuntimeIC;
class CallattrIC;
class CallattrCapiIC;
class NonzeroIC;
class BinopIC;

class Box;

class BoxIteratorImpl {
public:
    virtual ~BoxIteratorImpl() = default;
    virtual void next() = 0;
    virtual Box* getValue() = 0;
    virtual bool isSame(const BoxIteratorImpl* rhs) = 0;
};

class BoxIterator {
public:
    BoxIteratorImpl* impl;

    BoxIterator(BoxIteratorImpl* impl) : impl(impl) {}
    BoxIterator(const BoxIterator& rhs) = default;
    BoxIterator(BoxIterator&& rhs) {
        impl = rhs.impl;
        rhs.impl = NULL;
    }

    ~BoxIterator() {
        if (impl)
            impl->~BoxIteratorImpl();
    }

    static llvm::iterator_range<BoxIterator> getRange(Box* container);
    bool operator==(BoxIterator const& rhs) const { return impl->isSame(rhs.impl); }
    bool operator!=(BoxIterator const& rhs) const { return !(*this == rhs); }

    BoxIterator& operator++() {
        impl->next();
        return *this;
    }

    Box* operator*() const { return impl->getValue(); }
    Box* operator*() { return impl->getValue(); }
};

class HiddenClass;
extern HiddenClass* root_hcls;

struct SetattrRewriteArgs;
struct GetattrRewriteArgs;
struct DelattrRewriteArgs;

// Helper function around PyString_InternFromString:
BoxedString* internStringImmortal(llvm::StringRef s);

// Callers should use this function if they can accept mortal string objects.
// FIXME For now it just returns immortal strings, but at least we can use it
// to start documenting the places that can take mortal strings.
inline BoxedString* internStringMortal(llvm::StringRef s) {
    return internStringImmortal(s);
}

// TODO this is an immortal intern for now
inline void internStringMortalInplace(BoxedString*& s) noexcept {
    PyString_InternInPlace((PyObject**)&s);
}

// The data structure definition for hidden-class-based attributes.  Consists of a
// pointer to the hidden class object, and a pointer to a variable-size attributes array.
struct HCAttrs {
public:
    struct AttrList {
        Box* attrs[0];
    };

    HiddenClass* hcls;
    AttrList* attr_list;

    HCAttrs(HiddenClass* hcls = root_hcls) : hcls(hcls), attr_list(nullptr) {}

    int traverse(visitproc visit, void* arg) noexcept;
    void clear() noexcept;
};
static_assert(sizeof(HCAttrs) == sizeof(struct _hcattrs), "");

#define Py_VISIT_HCATTRS(hcattrs)                                                                                      \
    do {                                                                                                               \
        int vret = hcattrs.traverse(visit, arg);                                                                      \
        if (vret)                                                                                                      \
            return vret;                                                                                               \
    } while (0)


extern std::vector<BoxedClass*> classes;

// Debugging helper: pass this as a tp_clear function to say that you have explicitly verified
// that you don't need a tp_clear (as opposed to haven't added one yet)
#define NOCLEAR ((inquiry)-1)

class BoxedDict;
class BoxedString;

// "Box" is the base class of any C++ type that implements a Python type.  For example,
// BoxedString is the data structure that implements Python's str type, and BoxedString
// inherits from Box.
//
// This is the same as CPython's PyObject (and they are interchangeable), with the difference
// since we are in C++ (whereas CPython is in C) we can use C++ inheritance to implement
// Python inheritance, and avoid the raw pointer casts that CPython needs everywhere.
class Box {
private:
    BoxedDict** getDictPtr();

    // Appends a new value to the hcattrs array.
    void appendNewHCAttr(BORROWED(Box*) val, SetattrRewriteArgs* rewrite_args);

public:
    // Add a no-op constructor to make sure that we don't zero-initialize cls
    Box() {}

    void* operator new(size_t size, BoxedClass* cls) __attribute__((visibility("default")));
    void operator delete(void* ptr) __attribute__((visibility("default"))) { abort(); }

    Py_ssize_t ob_refcnt;

    // Note: cls gets initialized in the new() function.
    BoxedClass* cls;

    llvm::iterator_range<BoxIterator> pyElements();

    // For instances with hc attrs:
    size_t getHCAttrsOffset();
    HCAttrs* getHCAttrsPtr();
    void setDictBacked(Box* d);
    // For instances with dict attrs:
    BoxedDict* getDict();
    void setDict(BoxedDict* d);


    // Note, setattr does *not* steal a reference, but it probably should
    void setattr(BoxedString* attr, BORROWED(Box*) val, SetattrRewriteArgs* rewrite_args);
    // giveAttr consumes a reference to val and attr
    void giveAttr(const char* attr, Box* val) { giveAttr(internStringMortal(attr), val); }
    // giveAttrBorrowed consumes a reference only to attr (but it only has the const char* variant
    // which creates the reference).  should probably switch the names to stay consistent; most functions
    // don't steal references.
    void giveAttrBorrowed(const char* attr, Box* val) {
        Py_INCREF(val);
        giveAttr(internStringMortal(attr), val);
    }
    void giveAttr(STOLEN(BoxedString*) attr, STOLEN(Box*) val);

    void clearAttrs();

    // getattr() does the equivalent of PyDict_GetItem(obj->dict, attr): it looks up the attribute's value on the
    // object's attribute storage. it doesn't look at other objects or do any descriptor logic.
    template <Rewritable rewritable = REWRITABLE>
    BORROWED(Box*) getattr(BoxedString* attr, GetattrRewriteArgs* rewrite_args);
    BORROWED(Box*) getattr(BoxedString* attr) { return getattr<NOT_REWRITABLE>(attr, NULL); }
    BORROWED(Box*) getattrString(const char* attr);

    bool hasattr(BoxedString* attr) { return getattr(attr) != NULL; }
    void delattr(BoxedString* attr, DelattrRewriteArgs* rewrite_args);

    // Only valid for hc-backed instances:
    // Maybe this should return a borrowed reference?
    Box* getAttrWrapper();

    Box* reprIC();
    BoxedString* reprICAsString();
    bool nonzeroIC();
    Box* hasnextOrNullIC();

    friend class AttrWrapper;
};
static_assert(offsetof(Box, cls) == offsetof(struct _object, ob_type), "");

// These are some macros for tying the C++ type hiercharchy to the Pyston type hiercharchy.
// Classes that inherit from Box have a special operator new() that takes a class object (as
// a BoxedClass*) since the class is necessary for object allocation.
// To enable expressions such as `new BoxedString()` instead of having to type
// `new (str_cls) BoxedString()` everywhere, we need to tell C++ what the default class is.
// We can do this by putting `DEFAULT_CLASS(str_cls);` anywhere in the definition of BoxedString.
#define DEFAULT_CLASS(default_cls)                                                                                     \
    void* operator new(size_t size, BoxedClass * cls) __attribute__((visibility("default"))) {                         \
        assert(cls->tp_itemsize == 0);                                                                                 \
        return Box::operator new(size, cls);                                                                           \
    }                                                                                                                  \
    void* operator new(size_t size) __attribute__((visibility("default"))) {                                           \
        assert(default_cls->tp_itemsize == 0);                                                                         \
        return Box::operator new(size, default_cls);                                                                   \
    }

#if STAT_ALLOCATION_TYPES
#define ALLOC_STATS(cls)                                                                                               \
    if (cls->tp_name) {                                                                                                \
        std::string per_name_alloc_name = "alloc." + std::string(cls->tp_name);                                        \
        std::string per_name_allocsize_name = "allocsize." + std::string(cls->tp_name);                                \
        Stats::log(Stats::getStatCounter(per_name_alloc_name));                                                        \
        Stats::log(Stats::getStatCounter(per_name_allocsize_name), size);                                              \
    }
#define ALLOC_STATS_VAR(cls)                                                                                           \
    if (cls->tp_name) {                                                                                                \
        std::string per_name_alloc_name = "alloc." + std::string(cls->tp_name);                                        \
        std::string per_name_alloc_name0 = "alloc." + std::string(cls->tp_name) + "(0)";                               \
        std::string per_name_allocsize_name = "allocsize." + std::string(cls->tp_name);                                \
        std::string per_name_allocsize_name0 = "allocsize." + std::string(cls->tp_name) + "(0)";                       \
        static StatCounter alloc_name(per_name_alloc_name);                                                            \
        static StatCounter alloc_name0(per_name_alloc_name0);                                                          \
        static StatCounter allocsize_name(per_name_allocsize_name);                                                    \
        static StatCounter allocsize_name0(per_name_allocsize_name0);                                                  \
        if (nitems == 0) {                                                                                             \
            alloc_name0.log();                                                                                         \
            allocsize_name0.log(_PyObject_VAR_SIZE(cls, nitems));                                                      \
        } else {                                                                                                       \
            alloc_name.log();                                                                                          \
            allocsize_name.log(_PyObject_VAR_SIZE(cls, nitems));                                                       \
        }                                                                                                              \
    }
#else
#define ALLOC_STATS(cls)
#define ALLOC_STATS_VAR(cls)
#endif


// In the simple cases, we can inline the fast paths of the following methods and improve allocation speed quite a bit:
// - Box::operator new
// - cls->tp_alloc
// - PyType_GenericAlloc
// - PyObject_Init
// The restrictions on when you can use the SIMPLE (ie fast) variant are encoded as
// asserts in the 1-arg operator new function:
#define DEFAULT_CLASS_SIMPLE(default_cls, is_gc)                                                                       \
    void* operator new(size_t size, BoxedClass * cls) __attribute__((visibility("default"))) {                         \
        return Box::operator new(size, cls);                                                                           \
    }                                                                                                                  \
    void* operator new(size_t size) __attribute__((visibility("default"))) {                                           \
        ALLOC_STATS(default_cls);                                                                                      \
        assert(default_cls->tp_alloc == PyType_GenericAlloc);                                                          \
        assert(default_cls->tp_itemsize == 0);                                                                         \
        assert(default_cls->tp_basicsize == size);                                                                     \
        assert(default_cls->is_pyston_class);                                                                          \
        assert(default_cls->attrs_offset == 0);                                                                        \
        assert(is_gc == PyType_IS_GC(default_cls));                                                                    \
        bool is_heaptype = false;                                                                                      \
        assert(is_heaptype == (bool)(default_cls->tp_flags & Py_TPFLAGS_HEAPTYPE));                                    \
                                                                                                                       \
        /* Don't allocate classes through this -- we need to keep track of all class objects. */                       \
        assert(default_cls != type_cls);                                                                               \
                                                                                                                       \
        /* note: we want to use size instead of tp_basicsize, since size is a compile-time constant */                 \
        void* mem;                                                                                                     \
        if (is_gc)                                                                                                     \
            mem = _PyObject_GC_Malloc(size);                                                                           \
        else                                                                                                           \
            mem = PyObject_MALLOC(size);                                                                               \
        assert(mem);                                                                                                   \
                                                                                                                       \
        Box* rtn = static_cast<Box*>(mem);                                                                             \
                                                                                                                       \
        if (is_heaptype)                                                                                               \
            Py_INCREF(default_cls);                                                                                    \
                                                                                                                       \
        PyObject_INIT(rtn, default_cls);                                                                               \
                                                                                                                       \
        if (is_gc)                                                                                                     \
            _PyObject_GC_TRACK(rtn);                                                                                   \
                                                                                                                       \
        return rtn;                                                                                                    \
        /* TODO: there should be a way to not have to do this nested inlining by hand */                               \
    }

// This corresponds to CPython's PyVarObject, for objects with a variable number of "items" that are stored inline.
// For example, strings and tuples store their data in line in the main object allocation, so are BoxVars.  Lists,
// since they have a changeable size, store their elements in a separate array, and their main object is a fixed
// size and so aren't BoxVar.
class BoxVar : public Box {
public:
    // This field gets initialized in operator new.
    Py_ssize_t ob_size;

    BoxVar() {}

    void* operator new(size_t size, BoxedClass* cls, size_t nitems) __attribute__((visibility("default")));
};
static_assert(offsetof(BoxVar, ob_size) == offsetof(struct _varobject, ob_size), "");

// This is the variant of DEFAULT_CLASS that applies to BoxVar objects.
#define DEFAULT_CLASS_VAR(default_cls, itemsize)                                                                       \
    static_assert(itemsize > 0, "");                                                                                   \
    /* asserts that the class in question is a subclass of BoxVar */                                                   \
    inline void _base_check() {                                                                                        \
        static_assert(std::is_base_of<BoxVar, std::remove_pointer<decltype(this)>::type>::value, "");                  \
    }                                                                                                                  \
                                                                                                                       \
    void* operator new(size_t size, BoxedClass * cls, size_t nitems) __attribute__((visibility("default"))) {          \
        assert(cls->tp_itemsize == itemsize);                                                                          \
        return BoxVar::operator new(size, cls, nitems);                                                                \
    }                                                                                                                  \
    void* operator new(size_t size, size_t nitems) __attribute__((visibility("default"))) {                            \
        assert(default_cls->tp_itemsize == itemsize);                                                                  \
        return BoxVar::operator new(size, default_cls, nitems);                                                        \
    }

#define DEFAULT_CLASS_VAR_SIMPLE(default_cls, itemsize)                                                                \
    static_assert(itemsize > 0, "");                                                                                   \
    inline void _base_check() {                                                                                        \
        static_assert(std::is_base_of<BoxVar, std::remove_pointer<decltype(this)>::type>::value, "");                  \
    }                                                                                                                  \
                                                                                                                       \
    void* operator new(size_t size, BoxedClass * cls, size_t nitems) __attribute__((visibility("default"))) {          \
        assert(cls->tp_itemsize == itemsize);                                                                          \
        return BoxVar::operator new(size, cls, nitems);                                                                \
    }                                                                                                                  \
    void* operator new(size_t size, size_t nitems) __attribute__((visibility("default"))) {                            \
        ALLOC_STATS_VAR(default_cls)                                                                                   \
        assert(default_cls->tp_alloc == PyType_GenericAlloc);                                                      \
        assert(default_cls->tp_itemsize == itemsize);                                                                  \
        assert(default_cls->tp_basicsize == size);                                                                     \
        assert(default_cls->is_pyston_class);                                                                          \
        assert(default_cls->attrs_offset == 0);                                                                        \
                                                                                                                       \
        void* mem = PyObject_MALLOC(size + nitems * itemsize);                                            \
        assert(mem);                                                                                                   \
                                                                                                                       \
        BoxVar* rtn = static_cast<BoxVar*>(mem);                                                                       \
        rtn->cls = default_cls;                                                                                        \
        _Py_NewReference(rtn);                                                                                         \
        rtn->ob_size = nitems;                                                                                         \
        return rtn;                                                                                                    \
    }

class BoxedClass;

// TODO these shouldn't be here
void setupRuntime();
Box* createAndRunModule(BoxedString* name, const std::string& fn);
BoxedModule* createModule(BoxedString* name, const char* fn = NULL, const char* doc = NULL) noexcept;
Box* moduleInit(BoxedModule* self, Box* name, Box* doc = NULL);

// TODO where to put this
void appendToSysPath(llvm::StringRef path);
void prependToSysPath(llvm::StringRef path);
void addToSysArgv(const char* str);

// Raise a SyntaxError that occurs at a specific location.
// The traceback given to the user will include this,
// even though the execution didn't actually arrive there.
// CPython has slightly different behavior depending on where in the pipeline (parser vs compiler)
// the SyntaxError was thrown; setting compiler_error=True is for the case that it was thrown in
// the compiler portion (which calls a function called compiler_error()).
void raiseSyntaxError(const char* msg, int lineno, int col_offset, llvm::StringRef file, llvm::StringRef func,
                      bool compiler_error = false);
void raiseSyntaxErrorHelper(llvm::StringRef file, llvm::StringRef func, AST* node_at, const char* msg, ...)
    __attribute__((format(printf, 4, 5)));

// A data structure used for storing information for tracebacks.
struct LineInfo {
public:
    int line, column;
    BoxedString* file, *func;

    LineInfo(int line, int column, BoxedString* file, BoxedString* func)
        : line(line), column(column), file(file), func(func) {}
};

// A data structure to simplify passing around all the data about a thrown exception.
struct ExcInfo {
    Box* type, *value, *traceback;

    constexpr ExcInfo(Box* type, Box* value, Box* traceback) : type(type), value(value), traceback(traceback) {}
    bool matches(BoxedClass* cls) const;
    void printExcAndTraceback() const;
};

// Our object that implements Python's "frame" object:
class BoxedFrame;

// Our internal data structure for storing certain information about a stack frame.
struct FrameInfo {
    // Note(kmod): we have a number of fields here that all have independent
    // initialization rules.  We could potentially save time on every function-entry
    // by having an "initialized" variable (or condition) that guards all of them.

    // *Not the same semantics as CPython's frame->f_exc*
    // In CPython, f_exc is the saved exc_info from the previous frame.
    // In Pyston, exc is the frame-local value of sys.exc_info.
    // - This makes frame entering+leaving faster at the expense of slower exceptions.
    //
    // TODO: do we want exceptions to be slower? benchmark this!
    //
    // exc.type is initialized to NULL at function entry, and exc.value and exc.tb are left
    // uninitialized.  When one wants to access any of the values, you need to check if exc.type
    // is NULL, and if so crawl up the stack looking for the first frame with a non-null exc.type
    // and copy that.
    ExcInfo exc;

    // This field is always initialized:
    Box* boxedLocals;

    BoxedFrame* frame_obj;
    BoxedClosure* passed_closure;

    Box** vregs;

<<<<<<< HEAD
    FrameInfo(ExcInfo exc) : exc(exc), boxedLocals(NULL), frame_obj(0) {}
=======
    FrameInfo(ExcInfo exc) : exc(exc), boxedLocals(NULL), frame_obj(0), passed_closure(0), vregs(0) {}

    void gcVisit(GCVisitor* visitor);
>>>>>>> ff657c1f
};

// callattr() takes a number of flags and arguments, and for performance we pack them into a single register:
struct CallattrFlags {
    bool cls_only : 1;
    bool null_on_nonexistent : 1;
    ArgPassSpec argspec;

    uint64_t asInt() { return (uint64_t(argspec.asInt()) << 32) | (cls_only << 0) | (null_on_nonexistent << 1); }
};
static_assert(sizeof(CallattrFlags) == sizeof(uint64_t), "");

// A C++-style RAII way of handling a PyArena*
class ArenaWrapper {
private:
    PyArena* arena;

public:
    ArenaWrapper() { arena = PyArena_New(); }
    ~ArenaWrapper() {
        if (arena)
            PyArena_Free(arena);
    }

    operator PyArena*() const { return arena; }
};

// A C++-style RAII way of handling a FILE*
class FileHandle {
private:
    FILE* file;

public:
    FileHandle(const char* fn, const char* mode) : file(fopen(fn, mode)) {}
    ~FileHandle() {
        if (file)
            fclose(file);
    }

    operator FILE*() const { return file; }
};

// similar to Java's Array.binarySearch:
// return values are either:
//   >= 0 : the index where a given item was found
//   < 0  : a negative number that can be transformed (using "-num-1") into the insertion point
//
template <typename T, typename RandomAccessIterator, typename Cmp>
int binarySearch(T needle, RandomAccessIterator start, RandomAccessIterator end, Cmp cmp) {
    int l = 0;
    int r = end - start - 1;
    while (l <= r) {
        int mid = l + (r - l) / 2;
        auto mid_item = *(start + mid);
        int c = cmp(needle, mid_item);
        if (c < 0)
            r = mid - 1;
        else if (c > 0)
            l = mid + 1;
        else
            return mid;
    }
    return -(l + 1);
}
}
#endif<|MERGE_RESOLUTION|>--- conflicted
+++ resolved
@@ -941,13 +941,7 @@
 
     Box** vregs;
 
-<<<<<<< HEAD
-    FrameInfo(ExcInfo exc) : exc(exc), boxedLocals(NULL), frame_obj(0) {}
-=======
     FrameInfo(ExcInfo exc) : exc(exc), boxedLocals(NULL), frame_obj(0), passed_closure(0), vregs(0) {}
-
-    void gcVisit(GCVisitor* visitor);
->>>>>>> ff657c1f
 };
 
 // callattr() takes a number of flags and arguments, and for performance we pack them into a single register:
