// Copyright (c) 2014-2015 Dropbox, Inc.
//
// Licensed under the Apache License, Version 2.0 (the "License");
// you may not use this file except in compliance with the License.
// You may obtain a copy of the License at
//
//    http://www.apache.org/licenses/LICENSE-2.0
//
// Unless required by applicable law or agreed to in writing, software
// distributed under the License is distributed on an "AS IS" BASIS,
// WITHOUT WARRANTIES OR CONDITIONS OF ANY KIND, either express or implied.
// See the License for the specific language governing permissions and
// limitations under the License.

#include "core/threading.h"

#include <cstdio>
#include <cstdlib>
#include <deque>
#include <err.h>
#include <setjmp.h>
#include <sys/syscall.h>
#include <unistd.h>

#include "Python.h"

#include "codegen/codegen.h" // sigprof_pending
#include "core/common.h"
#include "core/options.h"
#include "core/stats.h"
#include "core/thread_utils.h"
#include "core/util.h"
#include "runtime/objmodel.h" // _printStacktrace

namespace pyston {
namespace threading {

std::unordered_set<PerThreadSetBase*> PerThreadSetBase::all_instances;

extern "C" {
__thread PyThreadState cur_thread_state
<<<<<<< HEAD
    = { 0, 1, NULL, NULL, NULL, NULL, 0, NULL }; // not sure if we need to explicitly request zero-initialization
=======
    = { NULL, 0, 1, NULL, NULL, NULL, NULL }; // not sure if we need to explicitly request zero-initialization
>>>>>>> 30d4519f
}

PthreadFastMutex threading_lock;

// Certain thread examination functions won't be valid for a brief
// period while a thread is starting up.
// To handle this, track the number of threads in an uninitialized state,
// and wait until they start up.
// As a minor optimization, this is not a std::atomic since it should only
// be checked while the threading_lock is held; might not be worth it.
int num_starting_threads(0);

class ThreadStateInternal {
private:
    bool saved;
    ucontext_t ucontext;

public:
    void* stack_start;

    struct StackInfo {
        BoxedGenerator* next_generator;
        void* stack_start;
        void* stack_limit;

        StackInfo(BoxedGenerator* next_generator, void* stack_start, void* stack_limit)
            : next_generator(next_generator), stack_start(stack_start), stack_limit(stack_limit) {
#if STACK_GROWS_DOWN
            assert(stack_start > stack_limit);
            assert((char*)stack_start - (char*)stack_limit < (1L << 30));
#else
            assert(stack_start < stack_limit);
            assert((char*)stack_limit - (char*)stack_start < (1L << 30));
#endif
        }
    };

    std::vector<StackInfo> previous_stacks;
    pthread_t pthread_id;

    PyThreadState* public_thread_state;

    ThreadStateInternal(void* stack_start, pthread_t pthread_id, PyThreadState* public_thread_state)
        : saved(false), stack_start(stack_start), pthread_id(pthread_id), public_thread_state(public_thread_state) {}

    void saveCurrent() {
        assert(!saved);
        getcontext(&ucontext);
        saved = true;
    }

    void popCurrent() {
        assert(saved);
        saved = false;
    }

    bool isValid() { return saved; }

    // This is a quick and dirty way to determine if the current thread holds the gil:
    // the only way it can't (at least for now) is if it had saved its threadstate.
    // This only works when looking at a thread that is not actively acquiring or releasing
    // the GIL, so for now just guard on it only being called for the current thread.
    // TODO It's pretty brittle to reuse the saved flag like this.
    bool holdsGil() {
        assert(pthread_self() == this->pthread_id);
        return !saved;
    }

    ucontext_t* getContext() { return &ucontext; }

    void pushGenerator(BoxedGenerator* g, void* new_stack_start, void* old_stack_limit) {
        previous_stacks.emplace_back(g, this->stack_start, old_stack_limit);
        this->stack_start = new_stack_start;
    }

    void popGenerator() {
        assert(previous_stacks.size());
        StackInfo& stack = previous_stacks.back();
        stack_start = stack.stack_start;
        previous_stacks.pop_back();
    }

    void assertNoGenerators() { assert(previous_stacks.size() == 0); }
};
static std::unordered_map<pthread_t, ThreadStateInternal*> current_threads;
static __thread ThreadStateInternal* current_internal_thread_state = 0;

void pushGenerator(BoxedGenerator* g, void* new_stack_start, void* old_stack_limit) {
    assert(new_stack_start);
    assert(old_stack_limit);
    assert(current_internal_thread_state);
    current_internal_thread_state->pushGenerator(g, new_stack_start, old_stack_limit);
}

void popGenerator() {
    assert(current_internal_thread_state);
    current_internal_thread_state->popGenerator();
}

// These are guarded by threading_lock
static int signals_waiting(0);

// This better not get inlined:
void* getCurrentStackLimit() __attribute__((noinline));
void* getCurrentStackLimit() {
    return __builtin_frame_address(0);
}

static void registerThread(bool is_starting_thread) {
    pthread_t current_thread = pthread_self();

    LOCK_REGION(&threading_lock);

    pthread_attr_t thread_attrs;
    int code = pthread_getattr_np(current_thread, &thread_attrs);
    if (code)
        err(1, NULL);

    void* stack_start;
    size_t stack_size;
    code = pthread_attr_getstack(&thread_attrs, &stack_start, &stack_size);
    RELEASE_ASSERT(code == 0, "");

    pthread_attr_destroy(&thread_attrs);

#if STACK_GROWS_DOWN
    void* stack_bottom = static_cast<char*>(stack_start) + stack_size;
#else
    void* stack_bottom = stack_start;
#endif
    current_internal_thread_state = new ThreadStateInternal(stack_bottom, current_thread, &cur_thread_state);
    current_threads[current_thread] = current_internal_thread_state;

    if (is_starting_thread)
        num_starting_threads--;

    if (VERBOSITY() >= 2)
        printf("child initialized; tid=%ld\n", current_thread);
}

static void unregisterThread() {
    current_internal_thread_state->assertNoGenerators();
    {
        pthread_t current_thread = pthread_self();
        LOCK_REGION(&threading_lock);

        current_threads.erase(current_thread);
        if (VERBOSITY() >= 2)
            printf("thread tid=%ld exited\n", current_thread);
    }
    current_internal_thread_state = 0;
}

extern "C" PyGILState_STATE PyGILState_Ensure(void) noexcept {
    if (!current_internal_thread_state) {
        /* Create a new thread state for this thread */
        registerThread(false);
        if (current_internal_thread_state == NULL)
            Py_FatalError("Couldn't create thread-state for new thread");

        acquireGLRead();
        return PyGILState_UNLOCKED;
    } else {
        ++cur_thread_state.gilstate_counter;
        if (current_internal_thread_state->holdsGil()) {
            return PyGILState_LOCKED;
        } else {
            endAllowThreads();
            return PyGILState_UNLOCKED;
        }
    }
}

extern "C" void PyGILState_Release(PyGILState_STATE oldstate) noexcept {
    if (!current_internal_thread_state)
        Py_FatalError("auto-releasing thread-state, but no thread-state for this thread");

    --cur_thread_state.gilstate_counter;
    RELEASE_ASSERT(cur_thread_state.gilstate_counter >= 0, "");

    if (oldstate == PyGILState_UNLOCKED) {
        beginAllowThreads();
    }

    if (cur_thread_state.gilstate_counter == 0) {
        assert(oldstate == PyGILState_UNLOCKED);
        RELEASE_ASSERT(0, "this is currently untested");
        unregisterThread();
    }
}

extern "C" PyThreadState* PyGILState_GetThisThreadState(void) noexcept {
    Py_FatalError("unimplemented");
}

struct ThreadStartArgs {
    void* (*start_func)(Box*, Box*, Box*);
    Box* arg1, *arg2, *arg3;
};

static void* _thread_start(void* _arg) {
    ThreadStartArgs* arg = static_cast<ThreadStartArgs*>(_arg);
    auto start_func = arg->start_func;
    Box* arg1 = arg->arg1;
    Box* arg2 = arg->arg2;
    Box* arg3 = arg->arg3;
    delete arg;

    registerThread(true);

    threading::GLReadRegion _glock;
    assert(!PyErr_Occurred());

    void* rtn = start_func(arg1, arg2, arg3);

    unregisterThread();

    return rtn;
}

static bool thread_was_started = false;
bool threadWasStarted() {
    return thread_was_started;
}

intptr_t start_thread(void* (*start_func)(Box*, Box*, Box*), Box* arg1, Box* arg2, Box* arg3) {
    thread_was_started = true;

    {
        LOCK_REGION(&threading_lock);
        num_starting_threads++;
    }

    ThreadStartArgs* args = new ThreadStartArgs({.start_func = start_func, .arg1 = arg1, .arg2 = arg2, .arg3 = arg3 });

    pthread_t thread_id;
    int code = pthread_create(&thread_id, NULL, &_thread_start, args);
    RELEASE_ASSERT(code == 0, "");
    if (VERBOSITY() >= 2)
        printf("pthread thread_id: 0x%lx\n", thread_id);
    pthread_detach(thread_id);

    static_assert(sizeof(pthread_t) <= sizeof(intptr_t), "");
    return thread_id;
}

// from https://www.sourceware.org/ml/guile/2000-07/msg00214.html
static void* find_stack() {
    FILE* input;
    char* line;
    char* s;
    size_t len;
    char hex[9];
    void* start;
    void* end;

    int dummy;

    input = fopen("/proc/self/maps", "r");
    if (input == NULL)
        return NULL;

    len = 0;
    line = NULL;
    while (getline(&line, &len, input) != -1) {
        s = strchr(line, '-');
        if (s == NULL)
            return NULL;
        *s++ = '\0';

        start = (void*)strtoul(line, NULL, 16);
        end = (void*)strtoul(s, NULL, 16);

        if ((void*)&dummy >= start && (void*)&dummy <= end) {
            free(line);
            fclose(input);

#if STACK_GROWS_DOWN
            return end;
#else
            return start;
#endif
        }
    }

    free(line);
    fclose(input);
    return NULL; /* not found =^P */
}

void registerMainThread() {
    LOCK_REGION(&threading_lock);

    assert(!current_internal_thread_state);
    current_internal_thread_state = new ThreadStateInternal(find_stack(), pthread_self(), &cur_thread_state);
    current_threads[pthread_self()] = current_internal_thread_state;
}

void finishMainThread() {
    assert(current_internal_thread_state);
    current_internal_thread_state->assertNoGenerators();

    // TODO maybe this is the place to wait for non-daemon threads?
}


// For the "AllowThreads" regions, let's save the thread state at the beginning of the region.
// This means that the thread won't get interrupted by the signals we would otherwise need to
// send to get the GC roots.
// It adds some perf overhead I suppose, though I haven't measured it.
// It also means that you're not allowed to do that much inside an AllowThreads region...
// TODO maybe we should let the client decide which way to handle it
extern "C" void beginAllowThreads() noexcept {
    // I don't think it matters whether the GL release happens before or after the state
    // saving; do it before, then, to reduce the amount we hold the GL:
    releaseGLRead();

    {
        LOCK_REGION(&threading_lock);

        assert(current_internal_thread_state);
        current_internal_thread_state->saveCurrent();
    }
}

extern "C" void endAllowThreads() noexcept {
    {
        LOCK_REGION(&threading_lock);

        assert(current_internal_thread_state);
        current_internal_thread_state->popCurrent();
    }


    acquireGLRead();
}

#if THREADING_USE_GIL
#if THREADING_USE_GRWL
#error "Can't turn on both the GIL and the GRWL!"
#endif

static pthread_mutex_t gil = PTHREAD_MUTEX_INITIALIZER;

std::atomic<int> threads_waiting_on_gil(0);
static pthread_cond_t gil_acquired = PTHREAD_COND_INITIALIZER;

extern "C" void PyEval_ReInitThreads() noexcept {
    pthread_t current_thread = pthread_self();
    assert(current_threads.count(pthread_self()));

    auto it = current_threads.begin();
    while (it != current_threads.end()) {
        if (it->second->pthread_id == current_thread) {
            ++it;
        } else {
            it = current_threads.erase(it);
        }
    }

    // We need to make sure the threading lock is released, so we unconditionally unlock it. After a fork, we are the
    // only thread, so this won't race; and since it's a "fast" mutex (see `man pthread_mutex_lock`), this works even
    // if it isn't locked. If we needed to avoid unlocking a non-locked mutex, though, we could trylock it first:
    //
    //     int err = pthread_mutex_trylock(&threading_lock.mutex);
    //     ASSERT(!err || err == EBUSY, "pthread_mutex_trylock failed, but not with EBUSY");
    //
    threading_lock.unlock();

    num_starting_threads = 0;
    threads_waiting_on_gil = 0;

    PerThreadSetBase::runAllForkHandlers();
}

void acquireGLWrite() {
    threads_waiting_on_gil++;
    pthread_mutex_lock(&gil);
    threads_waiting_on_gil--;

    pthread_cond_signal(&gil_acquired);
}

void releaseGLWrite() {
    pthread_mutex_unlock(&gil);
}

int gil_check_count = 0;

// TODO: this function is fair in that it forces a thread to give up the GIL
// after a bounded amount of time, but currently we have no guarantees about
// who it will release the GIL to.  So we could have two threads that are
// switching back and forth, and a third that never gets run.
// We could enforce fairness by having a FIFO of events (implementd with mutexes?)
// and make sure to always wake up the longest-waiting one.
void _allowGLReadPreemption() {
    assert(gil_check_count >= GIL_CHECK_INTERVAL);
    gil_check_count = 0;

    // Double check this, since if we are wrong about there being a thread waiting on the gil,
    // we're going to get stuck in the following pthread_cond_wait:
    if (!threads_waiting_on_gil.load(std::memory_order_seq_cst))
        return;

    threads_waiting_on_gil++;
    pthread_cond_wait(&gil_acquired, &gil);
    threads_waiting_on_gil--;
    pthread_cond_signal(&gil_acquired);
}
#elif THREADING_USE_GRWL
static pthread_rwlock_t grwl = PTHREAD_RWLOCK_WRITER_NONRECURSIVE_INITIALIZER_NP;

enum class GRWLHeldState {
    N,
    R,
    W,
};
static __thread GRWLHeldState grwl_state = GRWLHeldState::N;

static std::atomic<int> writers_waiting(0);

void acquireGLRead() {
    assert(grwl_state == GRWLHeldState::N);
    pthread_rwlock_rdlock(&grwl);
    grwl_state = GRWLHeldState::R;
}

void releaseGLRead() {
    assert(grwl_state == GRWLHeldState::R);
    pthread_rwlock_unlock(&grwl);
    grwl_state = GRWLHeldState::N;
}

void acquireGLWrite() {
    assert(grwl_state == GRWLHeldState::N);

    writers_waiting++;
    pthread_rwlock_wrlock(&grwl);
    writers_waiting--;

    grwl_state = GRWLHeldState::W;
}

void releaseGLWrite() {
    assert(grwl_state == GRWLHeldState::W);
    pthread_rwlock_unlock(&grwl);
    grwl_state = GRWLHeldState::N;
}

void promoteGL() {
    Timer _t2("promoting", /*min_usec=*/10000);

    // Note: this is *not* the same semantics as normal promoting, on purpose.
    releaseGLRead();
    acquireGLWrite();

    long promote_us = _t2.end();
    static thread_local StatPerThreadCounter sc_promoting_us("grwl_promoting_us");
    sc_promoting_us.log(promote_us);
}

void demoteGL() {
    releaseGLWrite();
    acquireGLRead();
}

static __thread int gl_check_count = 0;
void allowGLReadPreemption() {
    assert(grwl_state == GRWLHeldState::R);

    // gl_check_count++;
    // if (gl_check_count < 10)
    // return;
    // gl_check_count = 0;

    if (__builtin_expect(!writers_waiting.load(std::memory_order_relaxed), 1))
        return;

    Timer _t2("preempted", /*min_usec=*/10000);
    pthread_rwlock_unlock(&grwl);
    // The GRWL is a writer-prefered rwlock, so this next statement will block even
    // if the lock is in read mode:
    pthread_rwlock_rdlock(&grwl);

    long preempt_us = _t2.end();
    static thread_local StatPerThreadCounter sc_preempting_us("grwl_preempt_us");
    sc_preempting_us.log(preempt_us);
}
#endif

// We don't support CPython's TLS (yet?)
extern "C" void PyThread_ReInitTLS(void) noexcept {
    // don't have to do anything since we don't support TLS
}
extern "C" int PyThread_create_key(void) noexcept {
    Py_FatalError("unimplemented");
}
extern "C" void PyThread_delete_key(int) noexcept {
    Py_FatalError("unimplemented");
}
extern "C" int PyThread_set_key_value(int, void*) noexcept {
    Py_FatalError("unimplemented");
}
extern "C" void* PyThread_get_key_value(int) noexcept {
    Py_FatalError("unimplemented");
}
extern "C" void PyThread_delete_key_value(int key) noexcept {
    Py_FatalError("unimplemented");
}

} // namespace threading
} // namespace pyston<|MERGE_RESOLUTION|>--- conflicted
+++ resolved
@@ -39,11 +39,7 @@
 
 extern "C" {
 __thread PyThreadState cur_thread_state
-<<<<<<< HEAD
-    = { 0, 1, NULL, NULL, NULL, NULL, 0, NULL }; // not sure if we need to explicitly request zero-initialization
-=======
-    = { NULL, 0, 1, NULL, NULL, NULL, NULL }; // not sure if we need to explicitly request zero-initialization
->>>>>>> 30d4519f
+    = { NULL, 0, 1, NULL, NULL, NULL, NULL, 0, NULL }; // not sure if we need to explicitly request zero-initialization
 }
 
 PthreadFastMutex threading_lock;
