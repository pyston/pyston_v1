// Copyright (c) 2014 Dropbox, Inc.
//
// Licensed under the Apache License, Version 2.0 (the "License");
// you may not use this file except in compliance with the License.
// You may obtain a copy of the License at
//
//    http://www.apache.org/licenses/LICENSE-2.0
//
// Unless required by applicable law or agreed to in writing, software
// distributed under the License is distributed on an "AS IS" BASIS,
// WITHOUT WARRANTIES OR CONDITIONS OF ANY KIND, either express or implied.
// See the License for the specific language governing permissions and
// limitations under the License.

#ifndef PYSTON_CORE_AST_H
#define PYSTON_CORE_AST_H

#include <cassert>
#include <cstdlib>
#include <stdint.h>
#include <vector>
#include <string>

namespace pyston {

namespace AST_TYPE {
    // These are in a pretty random order (started off alphabetical but then I had to add more).
    // These can be changed freely as long as parse_ast.py is also updated
    enum AST_TYPE {
        alias = 1,
        arguments = 2,
        Assert = 3,
        Assign = 4,
        Attribute = 5,
        AugAssign = 6,
        BinOp = 7,
        BoolOp = 8,
        Call = 9,
        ClassDef = 10,
        Compare = 11,
        comprehension = 12,
        Delete = 13,
        Dict = 14,
        Exec = 16,
        ExceptHandler = 17,
        ExtSlice = 18,
        Expr = 19,
        For = 20,
        FunctionDef = 21,
        GeneratorExp = 22,
        Global = 23,
        If = 24,
        IfExp = 25,
        Import = 26,
        ImportFrom = 27,
        Index = 28,
        keyword = 29,
        Lambda = 30,
        List = 31,
        ListComp = 32,
        Module = 33,
        Num = 34,
        Name = 35,
        Pass = 37,
        Pow = 38,
        Print = 39,
        Raise = 40,
        Repr = 41,
        Return = 42,
        Slice = 44,
        Str = 45,
        Subscript = 46,
        TryExcept = 47,
        TryFinally = 48,
        Tuple = 49,
        UnaryOp = 50,
        With = 51,
        While = 52,
        Yield = 53,

        Store = 54,
        Load = 55,
        Param = 56,
        Not = 57,
        In = 58,
        Is = 59,
        IsNot = 60,
        Or = 61,
        And = 62,
        Eq = 63,
        NotEq = 64,
        NotIn = 65,
        GtE = 66,
        Gt = 67,
        Mod = 68,
        Add = 69,
        Continue = 70,
        Lt = 71,
        LtE = 72,
        Break = 73,
        Sub = 74,
        Del = 75,
        Mult = 76,
        Div = 77,
        USub = 78,
        BitAnd = 79,
        BitOr = 80,
        BitXor = 81,
        RShift = 82,
        LShift = 83,
        Invert = 84,
        UAdd = 85,
        FloorDiv = 86,

        DictComp = 15,
        Set = 43,

        // Pseudo-nodes that are specific to this compiler:
        Branch = 200,
        Jump = 201,
        ClsAttribute = 202,
        AugBinOp = 203,
    };
};

class ASTVisitor;
class ExprVisitor;
class StmtVisitor;
class AST_keyword;

class AST {
    public:
        virtual ~AST() {}

        const AST_TYPE::AST_TYPE type;
        uint32_t lineno, col_offset;

        virtual void accept(ASTVisitor *v) = 0;

        AST(AST_TYPE::AST_TYPE type) : type(type) {}
};

class AST_expr : public AST {
    public:
        virtual void* accept_expr(ExprVisitor *v) = 0;

        AST_expr(AST_TYPE::AST_TYPE type) : AST(type) {}
};

class AST_stmt : public AST {
    public:
        virtual void accept_stmt(StmtVisitor *v) = 0;

        AST_stmt(AST_TYPE::AST_TYPE type) : AST(type) {}
};



class AST_alias : public AST {
    public:
        const std::string name, asname;

        virtual void accept(ASTVisitor *v);

        AST_alias(const std::string& name, const std::string &asname) : AST(AST_TYPE::alias), name(name), asname(asname) {}

        static const AST_TYPE::AST_TYPE TYPE = AST_TYPE::alias;
};

class AST_arguments : public AST {
    public:
        // no lineno, col_offset attributes
        std::vector<AST_expr*> args, defaults;
        AST_expr *kwarg;
        std::string vararg;

        virtual void accept(ASTVisitor *v);

        AST_arguments() : AST(AST_TYPE::arguments) {}

        static const AST_TYPE::AST_TYPE TYPE = AST_TYPE::arguments;
};

class AST_Assert : public AST_stmt {
    public:
        AST_expr *msg, *test;

        virtual void accept(ASTVisitor *v);
        virtual void accept_stmt(StmtVisitor *v);

        AST_Assert() : AST_stmt(AST_TYPE::Assert) {}

        static const AST_TYPE::AST_TYPE TYPE = AST_TYPE::Assert;
};

class AST_Assign : public AST_stmt {
    public:
        std::vector<AST_expr*> targets;
        AST_expr* value;

        virtual void accept(ASTVisitor *v);
        virtual void accept_stmt(StmtVisitor *v);

        AST_Assign() : AST_stmt(AST_TYPE::Assign) {}

        static const AST_TYPE::AST_TYPE TYPE = AST_TYPE::Assign;
};

class AST_AugAssign : public AST_stmt {
    public:
        AST_expr* value;
        AST_expr* target;
        AST_TYPE::AST_TYPE op_type;

        virtual void accept(ASTVisitor *v);
        virtual void accept_stmt(StmtVisitor *v);

        AST_AugAssign() : AST_stmt(AST_TYPE::AugAssign) {}

        static const AST_TYPE::AST_TYPE TYPE = AST_TYPE::AugAssign;
};

class AST_AugBinOp : public AST_expr {
    public:
        AST_TYPE::AST_TYPE op_type;
        AST_expr *left, *right;

        virtual void accept(ASTVisitor *v);
        virtual void* accept_expr(ExprVisitor *v);

        AST_AugBinOp() : AST_expr(AST_TYPE::AugBinOp) {}

        static const AST_TYPE::AST_TYPE TYPE = AST_TYPE::AugBinOp;
};

class AST_Attribute : public AST_expr {
    public:
        AST_expr* value;
        AST_TYPE::AST_TYPE ctx_type;
        std::string attr;

        virtual void accept(ASTVisitor *v);
        virtual void* accept_expr(ExprVisitor *v);

        AST_Attribute() : AST_expr(AST_TYPE::Attribute) {}

        static const AST_TYPE::AST_TYPE TYPE = AST_TYPE::Attribute;
};

class AST_BinOp : public AST_expr {
    public:
        AST_TYPE::AST_TYPE op_type;
        AST_expr *left, *right;

        virtual void accept(ASTVisitor *v);
        virtual void* accept_expr(ExprVisitor *v);

        AST_BinOp() : AST_expr(AST_TYPE::BinOp) {}

        static const AST_TYPE::AST_TYPE TYPE = AST_TYPE::BinOp;
};

class AST_BoolOp : public AST_expr {
    public:
        AST_TYPE::AST_TYPE op_type;
        std::vector<AST_expr*> values;

        virtual void accept(ASTVisitor *v);
        virtual void* accept_expr(ExprVisitor *v);

        AST_BoolOp() : AST_expr(AST_TYPE::BoolOp) {}

        static const AST_TYPE::AST_TYPE TYPE = AST_TYPE::BoolOp;
};

class AST_Break : public AST_stmt {
    public:
        virtual void accept(ASTVisitor *v);
        virtual void accept_stmt(StmtVisitor *v);

        AST_Break() : AST_stmt(AST_TYPE::Break) {}

        static const AST_TYPE::AST_TYPE TYPE = AST_TYPE::Break;
};

class AST_Call : public AST_expr {
    public:
        AST_expr *starargs, *kwargs, *func;
        std::vector<AST_expr*> args;
        std::vector<AST_keyword*> keywords;

        virtual void accept(ASTVisitor *v);
        virtual void* accept_expr(ExprVisitor *v);

        AST_Call() : AST_expr(AST_TYPE::Call) {}

        static const AST_TYPE::AST_TYPE TYPE = AST_TYPE::Call;
};

class AST_Compare : public AST_expr {
    public:
        std::vector<AST_TYPE::AST_TYPE> ops;
        std::vector<AST_expr*> comparators;
        AST_expr* left;

        virtual void accept(ASTVisitor *v);
        virtual void* accept_expr(ExprVisitor *v);

        AST_Compare() : AST_expr(AST_TYPE::Compare) {}

        static const AST_TYPE::AST_TYPE TYPE = AST_TYPE::Compare;
};

class AST_comprehension : public AST {
    public:
        AST_expr* target;
        AST_expr* iter;
        std::vector<AST_expr*> ifs;

        virtual void accept(ASTVisitor *v);

        AST_comprehension() : AST(AST_TYPE::comprehension) {}

        static const AST_TYPE::AST_TYPE TYPE = AST_TYPE::comprehension;
};

class AST_ClassDef : public AST_stmt {
    public:
        virtual void accept(ASTVisitor *v);
        virtual void accept_stmt(StmtVisitor *v);

        std::vector<AST_expr*> bases, decorator_list;
        std::vector<AST_stmt*> body;
        std::string name;

        AST_ClassDef() : AST_stmt(AST_TYPE::ClassDef) {}

        static const AST_TYPE::AST_TYPE TYPE = AST_TYPE::ClassDef;
};

class AST_Continue : public AST_stmt {
    public:
        virtual void accept(ASTVisitor *v);
        virtual void accept_stmt(StmtVisitor *v);

        AST_Continue() : AST_stmt(AST_TYPE::Continue) {}

        static const AST_TYPE::AST_TYPE TYPE = AST_TYPE::Continue;
};

class AST_Dict : public AST_expr {
    public:
        std::vector<AST_expr*> keys, values;

        virtual void accept(ASTVisitor *v);
        virtual void* accept_expr(ExprVisitor *v);

        AST_Dict() : AST_expr(AST_TYPE::Dict) {}

        static const AST_TYPE::AST_TYPE TYPE = AST_TYPE::Dict;
};

class AST_Delete : public AST_stmt {
 public:
	std::vector<AST_expr*>  targets;
	virtual void accept(ASTVisitor *v);
	virtual void accept_stmt(StmtVisitor *v);

 AST_Delete() : AST_stmt(AST_TYPE::Delete) {};
	
	static const AST_TYPE::AST_TYPE TYPE = AST_TYPE::Delete;
};

class AST_Expr : public AST_stmt {
    public:
        AST_expr* value;

        virtual void accept(ASTVisitor *v);
        virtual void accept_stmt(StmtVisitor *v);

        AST_Expr() : AST_stmt(AST_TYPE::Expr) {}

        static const AST_TYPE::AST_TYPE TYPE = AST_TYPE::Expr;
};

class AST_ExceptHandler : public AST{
    public:
        std::vector<AST_stmt*> body;
        AST_expr* type; // can be NULL for a bare "except:" clause
        AST_expr* name; // can be NULL if the exception doesn't get a name

        virtual void accept(ASTVisitor *v);

        AST_ExceptHandler() : AST(AST_TYPE::ExceptHandler) {}

        static const AST_TYPE::AST_TYPE TYPE = AST_TYPE::ExceptHandler;
};

class AST_For : public AST_stmt {
    public:
        std::vector<AST_stmt*> body, orelse;
        AST_expr *target, *iter;

        virtual void accept(ASTVisitor *v);
        virtual void accept_stmt(StmtVisitor *v);

        AST_For() : AST_stmt(AST_TYPE::For) {}

        static const AST_TYPE::AST_TYPE TYPE = AST_TYPE::For;
};

class AST_FunctionDef : public AST_stmt {
    public:
        std::vector<AST_stmt*> body;
        std::vector<AST_expr*> decorator_list;
        std::string name;
        AST_arguments *args;

        virtual void accept(ASTVisitor *v);
        virtual void accept_stmt(StmtVisitor *v);

        AST_FunctionDef() : AST_stmt(AST_TYPE::FunctionDef) {}

        static const AST_TYPE::AST_TYPE TYPE = AST_TYPE::FunctionDef;
};

class AST_Global : public AST_stmt {
    public:
        std::vector<std::string> names;

        virtual void accept(ASTVisitor *v);
        virtual void accept_stmt(StmtVisitor *v);

        AST_Global() : AST_stmt(AST_TYPE::Global) {}

        static const AST_TYPE::AST_TYPE TYPE = AST_TYPE::Global;
};

class AST_If : public AST_stmt {
    public:
        std::vector<AST_stmt*> body, orelse;
        AST_expr* test;

        virtual void accept(ASTVisitor *v);
        virtual void accept_stmt(StmtVisitor *v);

        AST_If() : AST_stmt(AST_TYPE::If) {}

        static const AST_TYPE::AST_TYPE TYPE = AST_TYPE::If;
};

class AST_IfExp : public AST_expr {
    public:
        AST_expr *body, *test, *orelse;

        virtual void accept(ASTVisitor *v);
        virtual void* accept_expr(ExprVisitor *v);

        AST_IfExp() : AST_expr(AST_TYPE::IfExp) {}

        static const AST_TYPE::AST_TYPE TYPE = AST_TYPE::IfExp;
};

class AST_Import : public AST_stmt {
    public:
        std::vector<AST_alias*> names;

        virtual void accept(ASTVisitor *v);
        virtual void accept_stmt(StmtVisitor *v);

        AST_Import() : AST_stmt(AST_TYPE::Import) {}

        static const AST_TYPE::AST_TYPE TYPE = AST_TYPE::Import;
};

class AST_ImportFrom : public AST_stmt {
    public:
        std::string module;
        std::vector<AST_alias*> names;
        int level;

        virtual void accept(ASTVisitor *v);
        virtual void accept_stmt(StmtVisitor *v);

        AST_ImportFrom() : AST_stmt(AST_TYPE::ImportFrom) {}

        static const AST_TYPE::AST_TYPE TYPE = AST_TYPE::ImportFrom;
};

class AST_Index : public AST_expr {
    public:
        AST_expr *value;

        virtual void accept(ASTVisitor *v);
        virtual void* accept_expr(ExprVisitor *v);

        AST_Index() : AST_expr(AST_TYPE::Index) {}

        static const AST_TYPE::AST_TYPE TYPE = AST_TYPE::Index;
};

class AST_keyword : public AST {
    public:
        // no lineno, col_offset attributes
        AST_expr *value;
        std::string arg;

        virtual void accept(ASTVisitor *v);

        AST_keyword() : AST(AST_TYPE::keyword) {}

        static const AST_TYPE::AST_TYPE TYPE = AST_TYPE::keyword;
};

class AST_List : public AST_expr {
    public:
        std::vector<AST_expr*> elts;
        AST_TYPE::AST_TYPE ctx_type;

        virtual void accept(ASTVisitor *v);
        virtual void* accept_expr(ExprVisitor *v);

        AST_List() : AST_expr(AST_TYPE::List) {}

        static const AST_TYPE::AST_TYPE TYPE = AST_TYPE::List;
};

class AST_ListComp : public AST_expr {
    public:
        std::vector<AST_comprehension*> generators;
        AST_expr* elt;

        virtual void accept(ASTVisitor *v);
        virtual void* accept_expr(ExprVisitor *v);

        AST_ListComp() : AST_expr(AST_TYPE::ListComp) {}

        const static AST_TYPE::AST_TYPE TYPE = AST_TYPE::ListComp;
};

class AST_Module : public AST {
    public:
        // no lineno, col_offset attributes
        std::vector<AST_stmt*> body;

        virtual void accept(ASTVisitor *v);

        AST_Module() : AST(AST_TYPE::Module) {}

        static const AST_TYPE::AST_TYPE TYPE = AST_TYPE::Module;
};

class AST_Name : public AST_expr {
    public:
        AST_TYPE::AST_TYPE ctx_type;
        std::string id;

        virtual void accept(ASTVisitor *v);
        virtual void* accept_expr(ExprVisitor *v);

        AST_Name() : AST_expr(AST_TYPE::Name) {}

        static const AST_TYPE::AST_TYPE TYPE = AST_TYPE::Name;
};

class AST_Num : public AST_expr {
    public:
        enum NumType {
            // These values must correspond to the values in parse_ast.py
            INT = 0x10,
            FLOAT = 0x20,
        } num_type;

        union {
            int64_t n_int;
            double n_float;
        };

        virtual void accept(ASTVisitor *v);
        virtual void* accept_expr(ExprVisitor *v);

        AST_Num() : AST_expr(AST_TYPE::Num) {}

        static const AST_TYPE::AST_TYPE TYPE = AST_TYPE::Num;
};

class AST_Repr : public AST_expr {
    public:
        AST_expr* value;

        virtual void accept(ASTVisitor *v);
        virtual void* accept_expr(ExprVisitor *v);

        AST_Repr() : AST_expr(AST_TYPE::Repr) {}

        static const AST_TYPE::AST_TYPE TYPE = AST_TYPE::Repr;
};

class AST_Pass : public AST_stmt {
    public:
        virtual void accept(ASTVisitor *v);
        virtual void accept_stmt(StmtVisitor *v);

        AST_Pass() : AST_stmt(AST_TYPE::Pass) {}

        static const AST_TYPE::AST_TYPE TYPE = AST_TYPE::Pass;
};

class AST_Print : public AST_stmt {
    public:
        AST_expr* dest;
        bool nl;
        std::vector<AST_expr*> values;

        virtual void accept(ASTVisitor *v);
        virtual void accept_stmt(StmtVisitor *v);

        AST_Print() : AST_stmt(AST_TYPE::Print) {}

        static const AST_TYPE::AST_TYPE TYPE = AST_TYPE::Print;
};

class AST_Raise : public AST_stmt {
    public:
        // In the python ast module, these are called "type", "inst", and "tback", respectively.
        // Renaming to arg{0..2} since I find that confusing, since they are filled in
        // sequentially rather than semantically.
        // Ie "raise Exception()" will have type==Exception(), inst==None, tback==None
        AST_expr *arg0, *arg1, *arg2;

        virtual void accept(ASTVisitor *v);
        virtual void accept_stmt(StmtVisitor *v);

        AST_Raise() : AST_stmt(AST_TYPE::Raise) {}

        static const AST_TYPE::AST_TYPE TYPE = AST_TYPE::Raise;
};

class AST_Return : public AST_stmt {
    public:
        AST_expr* value;

        virtual void accept(ASTVisitor *v);
        virtual void accept_stmt(StmtVisitor *v);

        AST_Return() : AST_stmt(AST_TYPE::Return) {}

        static const AST_TYPE::AST_TYPE TYPE = AST_TYPE::Return;
};

class AST_Slice : public AST_expr {
    public:
        AST_expr *lower, *upper, *step;

        virtual void accept(ASTVisitor *v);
        virtual void* accept_expr(ExprVisitor *v);

        AST_Slice() : AST_expr(AST_TYPE::Slice) {}

        static const AST_TYPE::AST_TYPE TYPE = AST_TYPE::Slice;
};

class AST_Str : public AST_expr {
    public:
        std::string s;

        virtual void accept(ASTVisitor *v);
        virtual void* accept_expr(ExprVisitor *v);

        AST_Str() : AST_expr(AST_TYPE::Str) {}

        static const AST_TYPE::AST_TYPE TYPE = AST_TYPE::Str;
};

class AST_Subscript : public AST_expr {
    public:
        AST_expr *value, *slice;
        AST_TYPE::AST_TYPE ctx_type;

        virtual void accept(ASTVisitor *v);
        virtual void* accept_expr(ExprVisitor *v);

        AST_Subscript() : AST_expr(AST_TYPE::Subscript) {}

        static const AST_TYPE::AST_TYPE TYPE = AST_TYPE::Subscript;
};

class AST_TryExcept : public AST_stmt {
    public:
        std::vector<AST_stmt*> body, orelse;
        std::vector<AST_ExceptHandler*> handlers;

        virtual void accept(ASTVisitor *v);
        virtual void accept_stmt(StmtVisitor *v);

        AST_TryExcept() : AST_stmt(AST_TYPE::TryExcept) {}

        static const AST_TYPE::AST_TYPE TYPE = AST_TYPE::TryExcept;
};

class AST_TryFinally : public AST_stmt {
    public:
        std::vector<AST_stmt*> body, finalbody;

        virtual void accept(ASTVisitor *v);
        virtual void accept_stmt(StmtVisitor *v);

        AST_TryFinally() : AST_stmt(AST_TYPE::TryFinally) {}

        static const AST_TYPE::AST_TYPE TYPE = AST_TYPE::TryFinally;
};

class AST_Tuple : public AST_expr {
    public:
        std::vector<AST_expr*> elts;
        AST_TYPE::AST_TYPE ctx_type;

        virtual void accept(ASTVisitor *v);
        virtual void* accept_expr(ExprVisitor *v);

        AST_Tuple() : AST_expr(AST_TYPE::Tuple) {}

        static const AST_TYPE::AST_TYPE TYPE = AST_TYPE::Tuple;
};

class AST_UnaryOp : public AST_expr {
    public:
        AST_expr *operand;
        AST_TYPE::AST_TYPE op_type;

        virtual void accept(ASTVisitor *v);
        virtual void* accept_expr(ExprVisitor *v);

        AST_UnaryOp() : AST_expr(AST_TYPE::UnaryOp) {}

        static const AST_TYPE::AST_TYPE TYPE = AST_TYPE::UnaryOp;
};

class AST_While : public AST_stmt {
    public:
        AST_expr *test;
        std::vector<AST_stmt*> body, orelse;

        virtual void accept(ASTVisitor *v);
        virtual void accept_stmt(StmtVisitor *v);

        AST_While() : AST_stmt(AST_TYPE::While) {}

        static const AST_TYPE::AST_TYPE TYPE = AST_TYPE::While;
};

class AST_With : public AST_stmt {
    public:
        AST_expr *optional_vars, *context_expr;
        std::vector<AST_stmt*> body;

        virtual void accept(ASTVisitor *v);
        virtual void accept_stmt(StmtVisitor *v);

        AST_With() : AST_stmt(AST_TYPE::With) {}

        static const AST_TYPE::AST_TYPE TYPE = AST_TYPE::With;
};


// AST pseudo-nodes that will get added during CFG-construction.  These don't exist in the input AST, but adding them in
// lets us avoid creating a completely new IR for this phase

class CFGBlock;

class AST_Branch : public AST_stmt {
    public:
        AST_expr *test;
        CFGBlock *iftrue, *iffalse;

        virtual void accept(ASTVisitor *v);
        virtual void accept_stmt(StmtVisitor *v);

        AST_Branch() : AST_stmt(AST_TYPE::Branch) {}

        static const AST_TYPE::AST_TYPE TYPE = AST_TYPE::Branch;
};

class AST_Jump : public AST_stmt {
    public:
        CFGBlock *target;

        virtual void accept(ASTVisitor *v);
        virtual void accept_stmt(StmtVisitor *v);

        AST_Jump() : AST_stmt(AST_TYPE::Jump) {}

        static const AST_TYPE::AST_TYPE TYPE = AST_TYPE::Jump;
};

class AST_ClsAttribute : public AST_expr {
    public:
        AST_expr *value;
        std::string attr;

        virtual void accept(ASTVisitor *v);
        virtual void* accept_expr(ExprVisitor *v);

        AST_ClsAttribute() : AST_expr(AST_TYPE::ClsAttribute) {}

        static const AST_TYPE::AST_TYPE TYPE = AST_TYPE::ClsAttribute;
};

template <typename T>
T* ast_cast(AST* node) {
    assert(node->type == T::TYPE);
    return static_cast<T*>(node);
}



class ASTVisitor {
    protected:
    public:
        virtual ~ASTVisitor() {}

        virtual bool visit_alias(AST_alias *node) { assert(0); abort(); }
        virtual bool visit_arguments(AST_arguments *node) { assert(0); abort(); }
        virtual bool visit_assert(AST_Assert *node) { assert(0); abort(); }
        virtual bool visit_assign(AST_Assign *node) { assert(0); abort(); }
        virtual bool visit_augassign(AST_AugAssign *node) { assert(0); abort(); }
        virtual bool visit_augbinop(AST_AugBinOp *node) { assert(0); abort(); }
        virtual bool visit_attribute(AST_Attribute *node) { assert(0); abort(); }
        virtual bool visit_binop(AST_BinOp *node) { assert(0); abort(); }
        virtual bool visit_boolop(AST_BoolOp *node) { assert(0); abort(); }
        virtual bool visit_break(AST_Break *node) { assert(0); abort(); }
        virtual bool visit_call(AST_Call *node) { assert(0); abort(); }
        virtual bool visit_clsattribute(AST_ClsAttribute *node) { assert(0); abort(); }
        virtual bool visit_compare(AST_Compare *node) { assert(0); abort(); }
        virtual bool visit_comprehension(AST_comprehension *node) { assert(0); abort(); }
        virtual bool visit_classdef(AST_ClassDef *node) { assert(0); abort(); }
        virtual bool visit_continue(AST_Continue *node) { assert(0); abort(); }
<<<<<<< HEAD
		virtual bool visit_delete(AST_Delete *node){assert(0); abort();}
		virtual bool visit_dict(AST_Dict *node) { assert(0); abort(); }
=======
        virtual bool visit_dict(AST_Dict *node) { assert(0); abort(); }
        virtual bool visit_excepthandler(AST_ExceptHandler *node) { assert(0); abort(); }
>>>>>>> 21b0ec56
        virtual bool visit_expr(AST_Expr *node) { assert(0); abort(); }
        virtual bool visit_for(AST_For *node) { assert(0); abort(); }
        virtual bool visit_functiondef(AST_FunctionDef *node) { assert(0); abort(); }
        virtual bool visit_global(AST_Global *node) { assert(0); abort(); }
        virtual bool visit_if(AST_If *node) { assert(0); abort(); }
        virtual bool visit_ifexp(AST_IfExp *node) { assert(0); abort(); }
        virtual bool visit_import(AST_Import *node) { assert(0); abort(); }
        virtual bool visit_importfrom(AST_ImportFrom *node) { assert(0); abort(); }
        virtual bool visit_index(AST_Index *node) { assert(0); abort(); }
        virtual bool visit_keyword(AST_keyword *node) { assert(0); abort(); }
        virtual bool visit_list(AST_List *node) { assert(0); abort(); }
        virtual bool visit_listcomp(AST_ListComp *node) { assert(0); abort(); }
        virtual bool visit_module(AST_Module *node) { assert(0); abort(); }
        virtual bool visit_name(AST_Name *node) { assert(0); abort(); }
        virtual bool visit_num(AST_Num *node) { assert(0); abort(); }
        virtual bool visit_pass(AST_Pass *node) { assert(0); abort(); }
        virtual bool visit_print(AST_Print *node) { assert(0); abort(); }
        virtual bool visit_raise(AST_Raise *node) { assert(0); abort(); }
        virtual bool visit_repr(AST_Repr *node) { assert(0); abort(); }
        virtual bool visit_return(AST_Return *node) { assert(0); abort(); }
        virtual bool visit_slice(AST_Slice *node) { assert(0); abort(); }
        virtual bool visit_str(AST_Str *node) { assert(0); abort(); }
        virtual bool visit_subscript(AST_Subscript *node) { assert(0); abort(); }
        virtual bool visit_tryexcept(AST_TryExcept *node) { assert(0); abort(); }
        virtual bool visit_tryfinally(AST_TryFinally *node) { assert(0); abort(); }
        virtual bool visit_tuple(AST_Tuple *node) { assert(0); abort(); }
        virtual bool visit_unaryop(AST_UnaryOp *node) { assert(0); abort(); }
        virtual bool visit_while(AST_While *node) { assert(0); abort(); }
        virtual bool visit_with(AST_With *node) { assert(0); abort(); }

        virtual bool visit_branch(AST_Branch *node) { assert(0); abort(); }
        virtual bool visit_jump(AST_Jump *node) { assert(0); abort(); }
};

class NoopASTVisitor : public ASTVisitor {
    protected:
    public:
        virtual ~NoopASTVisitor() {}

        virtual bool visit_alias(AST_alias *node) { return false; }
        virtual bool visit_arguments(AST_arguments *node) { return false; }
        virtual bool visit_assert(AST_Assert *node) { return false; }
        virtual bool visit_assign(AST_Assign *node) { return false; }
        virtual bool visit_augassign(AST_AugAssign *node) { return false; }
        virtual bool visit_augbinop(AST_AugBinOp *node) { return false; }
        virtual bool visit_attribute(AST_Attribute *node) { return false; }
        virtual bool visit_binop(AST_BinOp *node) { return false; }
        virtual bool visit_boolop(AST_BoolOp *node) { return false; }
        virtual bool visit_break(AST_Break *node) { return false; }
        virtual bool visit_call(AST_Call *node) { return false; }
        virtual bool visit_clsattribute(AST_ClsAttribute *node) { return false; }
        virtual bool visit_compare(AST_Compare *node) { return false; }
        virtual bool visit_comprehension(AST_comprehension *node) { return false; }
        virtual bool visit_classdef(AST_ClassDef *node) { return false; }
        virtual bool visit_continue(AST_Continue *node) { return false; }
        virtual bool visit_delete(AST_Delete *node) { return false; }
        virtual bool visit_dict(AST_Dict *node) { return false; }
        virtual bool visit_excepthandler(AST_ExceptHandler *node) { return false; }
        virtual bool visit_expr(AST_Expr *node) { return false; }
        virtual bool visit_for(AST_For *node) { return false; }
        virtual bool visit_functiondef(AST_FunctionDef *node) { return false; }
        virtual bool visit_global(AST_Global *node) { return false; }
        virtual bool visit_if(AST_If *node) { return false; }
        virtual bool visit_ifexp(AST_IfExp *node) { return false; }
        virtual bool visit_import(AST_Import *node) { return false; }
        virtual bool visit_importfrom(AST_ImportFrom *node) { return false; }
        virtual bool visit_index(AST_Index *node) { return false; }
        virtual bool visit_keyword(AST_keyword *node) { return false; }
        virtual bool visit_list(AST_List *node) { return false; }
        virtual bool visit_listcomp(AST_ListComp *node) { return false; }
        virtual bool visit_module(AST_Module *node) { return false; }
        virtual bool visit_name(AST_Name *node) { return false; }
        virtual bool visit_num(AST_Num *node) { return false; }
        virtual bool visit_pass(AST_Pass *node) { return false; }
        virtual bool visit_print(AST_Print *node) { return false; }
        virtual bool visit_raise(AST_Raise *node) {return false; }
        virtual bool visit_repr(AST_Repr *node) { return false; }
        virtual bool visit_return(AST_Return *node) { return false; }
        virtual bool visit_slice(AST_Slice *node) { return false; }
        virtual bool visit_str(AST_Str *node) { return false; }
        virtual bool visit_subscript(AST_Subscript *node) { return false; }
        virtual bool visit_tryexcept(AST_TryExcept *node) { return false; }
        virtual bool visit_tryfinally(AST_TryFinally *node) { return false; }
        virtual bool visit_tuple(AST_Tuple *node) { return false; }
        virtual bool visit_unaryop(AST_UnaryOp *node) { return false; }
        virtual bool visit_while(AST_While *node) { return false; }
        virtual bool visit_with(AST_With *node) { return false; }

        virtual bool visit_branch(AST_Branch *node) { return false; }
        virtual bool visit_jump(AST_Jump *node) { return false; }
};

class ExprVisitor {
    protected:
    public:
        virtual ~ExprVisitor() {}

        virtual void* visit_augbinop(AST_AugBinOp *node) { assert(0); abort(); }
        virtual void* visit_attribute(AST_Attribute *node) { assert(0); abort(); }
        virtual void* visit_binop(AST_BinOp *node) { assert(0); abort(); }
        virtual void* visit_boolop(AST_BoolOp *node) { assert(0); abort(); }
        virtual void* visit_call(AST_Call *node) { assert(0); abort(); }
        virtual void* visit_clsattribute(AST_ClsAttribute *node) { assert(0); abort(); }
        virtual void* visit_compare(AST_Compare *node) { assert(0); abort(); }
		virtual void* visit_dict(AST_Dict *node) { assert(0); abort(); }
        virtual void* visit_ifexp(AST_IfExp *node) { assert(0); abort(); }
        virtual void* visit_index(AST_Index *node) { assert(0); abort(); }
        virtual void* visit_list(AST_List *node) { assert(0); abort(); }
        virtual void* visit_listcomp(AST_ListComp *node) { assert(0); abort(); }
        virtual void* visit_name(AST_Name *node) { assert(0); abort(); }
        virtual void* visit_num(AST_Num *node) { assert(0); abort(); }
        virtual void* visit_repr(AST_Repr *node) { assert(0); abort(); }
        virtual void* visit_slice(AST_Slice *node) { assert(0); abort(); }
        virtual void* visit_str(AST_Str *node) { assert(0); abort(); }
        virtual void* visit_subscript(AST_Subscript *node) { assert(0); abort(); }
        virtual void* visit_tuple(AST_Tuple *node) { assert(0); abort(); }
        virtual void* visit_unaryop(AST_UnaryOp *node) { assert(0); abort(); }
};

class StmtVisitor {
    protected:
    public:
        virtual ~StmtVisitor() {}

        virtual void visit_assert(AST_Assert *node) { assert(0); abort(); }
        virtual void visit_assign(AST_Assign *node) { assert(0); abort(); }
        virtual void visit_augassign(AST_AugAssign *node) { assert(0); abort(); }
        virtual void visit_break(AST_Break *node) { assert(0); abort(); }
        virtual void visit_classdef(AST_ClassDef *node) { assert(0); abort(); }
        virtual void visit_continue(AST_Continue *node) { assert(0); abort(); }
        virtual void visit_delete(AST_Delete *node) { assert(0); abort(); }
        virtual void visit_expr(AST_Expr *node) { assert(0); abort(); }
        virtual void visit_for(AST_For *node) { assert(0); abort(); }
        virtual void visit_functiondef(AST_FunctionDef *node) { assert(0); abort(); }
        virtual void visit_global(AST_Global *node) { assert(0); abort(); }
        virtual void visit_if(AST_If *node) { assert(0); abort(); }
        virtual void visit_import(AST_Import *node) { assert(0); abort(); }
        virtual void visit_importfrom(AST_ImportFrom *node) { assert(0); abort(); }
        virtual void visit_pass(AST_Pass *node) { assert(0); abort(); }
        virtual void visit_print(AST_Print *node) { assert(0); abort(); }
        virtual void visit_raise(AST_Raise *node) { assert(0); abort(); }
        virtual void visit_return(AST_Return *node) { assert(0); abort(); }
        virtual void visit_tryexcept(AST_TryExcept *node) { assert(0); abort(); }
        virtual void visit_tryfinally(AST_TryFinally *node) { assert(0); abort(); }
        virtual void visit_while(AST_While *node) { assert(0); abort(); }
        virtual void visit_with(AST_With *node) { assert(0); abort(); }

        virtual void visit_branch(AST_Branch *node) { assert(0); abort(); }
        virtual void visit_jump(AST_Jump *node) { assert(0); abort(); }
};

void print_ast(AST *ast);
class PrintVisitor : public ASTVisitor {
    private:
        int indent;
        void printIndent();
    public:
        PrintVisitor(int indent=0) : indent(indent) {}
        virtual ~PrintVisitor() {}

        virtual bool visit_alias(AST_alias *node);
        virtual bool visit_arguments(AST_arguments *node);
        virtual bool visit_assert(AST_Assert *node);
        virtual bool visit_assign(AST_Assign *node);
        virtual bool visit_augassign(AST_AugAssign *node);
        virtual bool visit_augbinop(AST_AugBinOp *node);
        virtual bool visit_attribute(AST_Attribute *node);
        virtual bool visit_binop(AST_BinOp *node);
        virtual bool visit_boolop(AST_BoolOp *node);
        virtual bool visit_break(AST_Break *node);
        virtual bool visit_call(AST_Call *node);
        virtual bool visit_compare(AST_Compare *node);
        virtual bool visit_comprehension(AST_comprehension *node);
        virtual bool visit_classdef(AST_ClassDef *node);
        virtual bool visit_clsattribute(AST_ClsAttribute *node);
        virtual bool visit_continue(AST_Continue *node);
        virtual bool visit_delete(AST_Delete *node);
        virtual bool visit_dict(AST_Dict *node);
        virtual bool visit_excepthandler(AST_ExceptHandler *node);
        virtual bool visit_expr(AST_Expr *node);
        virtual bool visit_for(AST_For *node);
        virtual bool visit_functiondef(AST_FunctionDef *node);
        virtual bool visit_global(AST_Global *node);
        virtual bool visit_if(AST_If *node);
        virtual bool visit_ifexp(AST_IfExp *node);
        virtual bool visit_import(AST_Import *node);
        virtual bool visit_importfrom(AST_ImportFrom *node);
        virtual bool visit_index(AST_Index *node);
        virtual bool visit_keyword(AST_keyword *node);
        virtual bool visit_list(AST_List *node);
        virtual bool visit_listcomp(AST_ListComp *node);
        virtual bool visit_module(AST_Module *node);
        virtual bool visit_name(AST_Name *node);
        virtual bool visit_num(AST_Num *node);
        virtual bool visit_pass(AST_Pass *node);
        virtual bool visit_print(AST_Print *node);
        virtual bool visit_raise(AST_Raise *node);
        virtual bool visit_repr(AST_Repr *node);
        virtual bool visit_return(AST_Return *node);
        virtual bool visit_slice(AST_Slice *node);
        virtual bool visit_str(AST_Str *node);
        virtual bool visit_subscript(AST_Subscript *node);
        virtual bool visit_tuple(AST_Tuple *node);
        virtual bool visit_tryexcept(AST_TryExcept *node);
        virtual bool visit_tryfinally(AST_TryFinally *node);
        virtual bool visit_unaryop(AST_UnaryOp *node);
        virtual bool visit_while(AST_While *node);
        virtual bool visit_with(AST_With *node);

        virtual bool visit_branch(AST_Branch *node);
        virtual bool visit_jump(AST_Jump *node);
};

// Given an AST node, return a vector of the node plus all its descendents.
// This is useful for analyses that care more about the constituent nodes than the
// exact tree structure; ex, finding all "global" directives.
void flatten(const std::vector<AST_stmt*> &roots, std::vector<AST*> &output, bool expand_scopes);
void flatten(AST_expr *root, std::vector<AST*> &output, bool expand_scopes);
// Similar to the flatten() function, but filters for a specific type of ast nodes:
template <class T, class R>
void findNodes(const R &roots, std::vector<T*> &output, bool expand_scopes) {
    std::vector<AST*> flattened;
    flatten(roots, flattened, expand_scopes);
    for (AST* n : flattened) {
        if (n->type == T::TYPE)
            output.push_back(reinterpret_cast<T*>(n));
    }
}

};

#endif<|MERGE_RESOLUTION|>--- conflicted
+++ resolved
@@ -835,13 +835,9 @@
         virtual bool visit_comprehension(AST_comprehension *node) { assert(0); abort(); }
         virtual bool visit_classdef(AST_ClassDef *node) { assert(0); abort(); }
         virtual bool visit_continue(AST_Continue *node) { assert(0); abort(); }
-<<<<<<< HEAD
 		virtual bool visit_delete(AST_Delete *node){assert(0); abort();}
 		virtual bool visit_dict(AST_Dict *node) { assert(0); abort(); }
-=======
-        virtual bool visit_dict(AST_Dict *node) { assert(0); abort(); }
         virtual bool visit_excepthandler(AST_ExceptHandler *node) { assert(0); abort(); }
->>>>>>> 21b0ec56
         virtual bool visit_expr(AST_Expr *node) { assert(0); abort(); }
         virtual bool visit_for(AST_For *node) { assert(0); abort(); }
         virtual bool visit_functiondef(AST_FunctionDef *node) { assert(0); abort(); }
