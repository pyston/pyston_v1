// Copyright (c) 2014-2015 Dropbox, Inc.
//
// Licensed under the Apache License, Version 2.0 (the "License");
// you may not use this file except in compliance with the License.
// You may obtain a copy of the License at
//
//    http://www.apache.org/licenses/LICENSE-2.0
//
// Unless required by applicable law or agreed to in writing, software
// distributed under the License is distributed on an "AS IS" BASIS,
// WITHOUT WARRANTIES OR CONDITIONS OF ANY KIND, either express or implied.
// See the License for the specific language governing permissions and
// limitations under the License.


#include "capi/typeobject.h"

#include "capi/types.h"
#include "runtime/classobj.h"
#include "runtime/hiddenclass.h"
#include "runtime/objmodel.h"
#include "runtime/rewrite_args.h"

namespace pyston {

typedef int (*update_callback)(PyTypeObject*, void*);

PyObject* tp_new_wrapper(PyTypeObject* self, BoxedTuple* args, Box* kwds) noexcept;

/* Helper to check for object.__setattr__ or __delattr__ applied to a type.
   This is called the Carlo Verre hack after its discoverer. */
static int hackcheck(PyObject* self, setattrofunc func, const char* what) noexcept {
    PyTypeObject* type = Py_TYPE(self);
    while (type && type->tp_flags & Py_TPFLAGS_HEAPTYPE)
        type = type->tp_base;
    /* If type is NULL now, this is a really weird type.
       In the spirit of backwards compatibility (?), just shut up. */
    if (type && type->tp_setattro != func) {
        PyErr_Format(PyExc_TypeError, "can't apply this %s to %s object", what, type->tp_name);
        return 0;
    }
    return 1;
}

#define WRAP_AVOIDABILITY(obj) ((obj)->cls->is_user_defined ? 10 : 20)

static PyObject* wrap_setattr(PyObject* self, PyObject* args, void* wrapped) noexcept {
    STAT_TIMER(t0, "us_timer_wrap_setattr", WRAP_AVOIDABILITY(self));
    setattrofunc func = (setattrofunc)wrapped;
    int res;
    PyObject* name, *value;

    if (!PyArg_UnpackTuple(args, "", 2, 2, &name, &value))
        return NULL;
    if (!hackcheck(self, func, "__setattr__"))
        return NULL;
    res = (*func)(self, name, value);
    if (res < 0)
        return NULL;
    Py_INCREF(Py_None);
    return Py_None;
}

static PyObject* wrap_delattr(PyObject* self, PyObject* name, void* wrapped) noexcept {
    STAT_TIMER(t0, "us_timer_wrap_delattr", WRAP_AVOIDABILITY(self));
    setattrofunc func = (setattrofunc)wrapped;
    int res;

    if (!hackcheck(self, func, "__delattr__"))
        return NULL;
    res = (*func)(self, name, NULL);
    if (res < 0)
        return NULL;
    Py_INCREF(Py_None);
    return Py_None;
}

static PyObject* wrap_hashfunc(PyObject* self, void* wrapped) noexcept {
    STAT_TIMER(t0, "us_timer_wrap_hashfunc", WRAP_AVOIDABILITY(self));
    hashfunc func = (hashfunc)wrapped;
    long res;
    res = (*func)(self);
    if (res == -1 && PyErr_Occurred())
        return NULL;
    return PyInt_FromLong(res);
}

static PyObject* wrap_call(PyObject* self, PyObject* args, void* wrapped, PyObject* kwds) noexcept {
    STAT_TIMER(t0, "us_timer_wrap_call", WRAP_AVOIDABILITY(self));
    ternaryfunc func = (ternaryfunc)wrapped;

    return (*func)(self, args, kwds);
}

static PyObject* wrap_richcmpfunc(PyObject* self, PyObject* other, void* wrapped, int op) noexcept {
    STAT_TIMER(t0, "us_timer_wrap_richcmpfunc", WRAP_AVOIDABILITY(self));
    richcmpfunc func = (richcmpfunc)wrapped;

    return (*func)(self, other, op);
}

#undef RICHCMP_WRAPPER
#define RICHCMP_WRAPPER(NAME, OP)                                                                                      \
    static PyObject* richcmp_##NAME(PyObject* self, PyObject* other, void* wrapped) {                                  \
        return wrap_richcmpfunc(self, other, wrapped, OP);                                                             \
    }

RICHCMP_WRAPPER(lt, Py_LT)
RICHCMP_WRAPPER(le, Py_LE)
RICHCMP_WRAPPER(eq, Py_EQ)
RICHCMP_WRAPPER(ne, Py_NE)
RICHCMP_WRAPPER(gt, Py_GT)
RICHCMP_WRAPPER(ge, Py_GE)

static PyObject* wrap_next(PyObject* self, void* wrapped) {
    STAT_TIMER(t0, "us_timer_wrap_next", WRAP_AVOIDABILITY(self));
    unaryfunc func = (unaryfunc)wrapped;
    PyObject* res;

    res = (*func)(self);
    if (res == NULL && !PyErr_Occurred())
        PyErr_SetNone(PyExc_StopIteration);
    return res;
}

static PyObject* wrap_descr_get(PyObject* self, PyObject* args, void* wrapped) noexcept {
    STAT_TIMER(t0, "us_timer_wrap_descr_get", WRAP_AVOIDABILITY(self));
    descrgetfunc func = (descrgetfunc)wrapped;
    PyObject* obj;
    PyObject* type = NULL;

    if (!PyArg_UnpackTuple(args, "", 1, 2, &obj, &type))
        return NULL;
    if (obj == Py_None)
        obj = NULL;
    if (type == Py_None)
        type = NULL;
    if (type == NULL && obj == NULL) {
        PyErr_SetString(PyExc_TypeError, "__get__(None, None) is invalid");
        return NULL;
    }
    return (*func)(self, obj, type);
}

static PyObject* wrap_coercefunc(PyObject* self, PyObject* other, void* wrapped) noexcept {
    STAT_TIMER(t0, "us_timer_wrap_coercefunc", WRAP_AVOIDABILITY(self));
    coercion func = (coercion)wrapped;
    PyObject* res;
    int ok;

    ok = func(&self, &other);
    if (ok < 0)
        return NULL;
    if (ok > 0) {
        Py_INCREF(Py_NotImplemented);
        return Py_NotImplemented;
    }
    res = PyTuple_New(2);
    if (res == NULL) {
        Py_DECREF(self);
        Py_DECREF(other);
        return NULL;
    }
    PyTuple_SET_ITEM(res, 0, self);
    PyTuple_SET_ITEM(res, 1, other);
    return res;
}

static PyObject* wrap_ternaryfunc(PyObject* self, PyObject* args, void* wrapped) noexcept {
    STAT_TIMER(t0, "us_timer_wrap_ternaryfunc", WRAP_AVOIDABILITY(self));
    ternaryfunc func = (ternaryfunc)wrapped;
    PyObject* other;
    PyObject* third = Py_None;

    /* Note: This wrapper only works for __pow__() */

    if (!PyArg_UnpackTuple(args, "", 1, 2, &other, &third))
        return NULL;
    return (*func)(self, other, third);
}

static PyObject* wrap_ternaryfunc_r(PyObject* self, PyObject* args, void* wrapped) noexcept {
    STAT_TIMER(t0, "us_timer_wrap_ternaryfunc_r", WRAP_AVOIDABILITY(self));
    ternaryfunc func = (ternaryfunc)wrapped;
    PyObject* other;
    PyObject* third = Py_None;

    /* Note: This wrapper only works for __pow__() */

    if (!PyArg_UnpackTuple(args, "", 1, 2, &other, &third))
        return NULL;
    return (*func)(other, self, third);
}

static PyObject* wrap_unaryfunc(PyObject* self, void* wrapped) noexcept {
    STAT_TIMER(t0, "us_timer_wrap_unaryfunc", WRAP_AVOIDABILITY(self));
    unaryfunc func = (unaryfunc)wrapped;
    return (*func)(self);
}

static PyObject* wrap_inquirypred(PyObject* self, void* wrapped) noexcept {
    STAT_TIMER(t0, "us_timer_wrap_inquirypred", WRAP_AVOIDABILITY(self));
    inquiry func = (inquiry)wrapped;
    int res;

    res = (*func)(self);
    if (res == -1 && PyErr_Occurred())
        return NULL;
    return PyBool_FromLong((long)res);
}

static PyObject* wrapInquirypred(PyObject* self, void* wrapped) {
    STAT_TIMER(t0, "us_timer_wrapInquirypred", WRAP_AVOIDABILITY(self));
    inquiry func = (inquiry)wrapped;
    int res;

    res = (*func)(self);
    assert(res == 0 || res == 1);
    assert(!PyErr_Occurred());
    return PyBool_FromLong((long)res);
}

static PyObject* wrap_binaryfunc(PyObject* self, PyObject* other, void* wrapped) noexcept {
    STAT_TIMER(t0, "us_timer_wrap_binaryfunc", WRAP_AVOIDABILITY(self));
    binaryfunc func = (binaryfunc)wrapped;

    return (*func)(self, other);
}

static PyObject* wrap_binaryfunc_l(PyObject* self, PyObject* other, void* wrapped) noexcept {
    STAT_TIMER(t0, "us_timer_wrap_binaryfunc_l", WRAP_AVOIDABILITY(self));
    binaryfunc func = (binaryfunc)wrapped;

    if (!(self->cls->tp_flags & Py_TPFLAGS_CHECKTYPES) && !PyType_IsSubtype(other->cls, self->cls)) {
        Py_INCREF(Py_NotImplemented);
        return Py_NotImplemented;
    }
    return (*func)(self, other);
}

static PyObject* wrap_binaryfunc_r(PyObject* self, PyObject* other, void* wrapped) noexcept {
    STAT_TIMER(t0, "us_timer_wrap_binaryfunc_r", WRAP_AVOIDABILITY(self));
    binaryfunc func = (binaryfunc)wrapped;

    if (!(self->cls->tp_flags & Py_TPFLAGS_CHECKTYPES) && !PyType_IsSubtype(other->cls, self->cls)) {
        Py_INCREF(Py_NotImplemented);
        return Py_NotImplemented;
    }
    return (*func)(other, self);
}

static Py_ssize_t getindex(PyObject* self, PyObject* arg) noexcept {
    Py_ssize_t i;

    i = PyNumber_AsSsize_t(arg, PyExc_OverflowError);
    if (i == -1 && PyErr_Occurred())
        return -1;
    if (i < 0) {
        PySequenceMethods* sq = Py_TYPE(self)->tp_as_sequence;
        if (sq && sq->sq_length) {
            Py_ssize_t n = (*sq->sq_length)(self);
            if (n < 0)
                return -1;
            i += n;
        }
    }
    return i;
}

static PyObject* wrap_lenfunc(PyObject* self, void* wrapped) noexcept {
    STAT_TIMER(t0, "us_timer_wrap_lenfunc", WRAP_AVOIDABILITY(self));
    lenfunc func = (lenfunc)wrapped;
    Py_ssize_t res;

    res = (*func)(self);
    if (res == -1 && PyErr_Occurred())
        return NULL;
    return PyInt_FromLong((long)res);
}

static PyObject* wrap_indexargfunc(PyObject* self, PyObject* args, void* wrapped) noexcept {
    STAT_TIMER(t0, "us_timer_wrap_indexargfunc", WRAP_AVOIDABILITY(self));
    ssizeargfunc func = (ssizeargfunc)wrapped;
    PyObject* o;
    Py_ssize_t i;

    if (!PyArg_UnpackTuple(args, "", 1, 1, &o))
        return NULL;
    i = PyNumber_AsSsize_t(o, PyExc_OverflowError);
    if (i == -1 && PyErr_Occurred())
        return NULL;
    return (*func)(self, i);
}

static PyObject* wrap_sq_item(PyObject* self, PyObject* arg, void* wrapped) noexcept {
    STAT_TIMER(t0, "us_timer_wrap_sq_item", WRAP_AVOIDABILITY(self));
    ssizeargfunc func = (ssizeargfunc)wrapped;
    Py_ssize_t i;

    i = getindex(self, arg);
    if (i == -1 && PyErr_Occurred())
        return NULL;
    return (*func)(self, i);
}

static PyObject* wrap_ssizessizeargfunc(PyObject* self, PyObject* args, void* wrapped) noexcept {
    STAT_TIMER(t0, "us_timer_wrap_ssizessizeargfunc", WRAP_AVOIDABILITY(self));
    ssizessizeargfunc func = (ssizessizeargfunc)wrapped;
    Py_ssize_t i, j;

    if (!PyArg_ParseTuple(args, "nn", &i, &j))
        return NULL;
    return (*func)(self, i, j);
}

static PyObject* wrap_sq_setitem(PyObject* self, PyObject* args, void* wrapped) noexcept {
    STAT_TIMER(t0, "us_timer_wrap_sq_setitem", WRAP_AVOIDABILITY(self));
    ssizeobjargproc func = (ssizeobjargproc)wrapped;
    Py_ssize_t i;
    int res;
    PyObject* arg, *value;

    if (!PyArg_UnpackTuple(args, "", 2, 2, &arg, &value))
        return NULL;
    i = getindex(self, arg);
    if (i == -1 && PyErr_Occurred())
        return NULL;
    res = (*func)(self, i, value);
    if (res == -1 && PyErr_Occurred())
        return NULL;
    Py_INCREF(Py_None);
    return Py_None;
}

static PyObject* wrap_sq_delitem(PyObject* self, PyObject* arg, void* wrapped) noexcept {
    STAT_TIMER(t0, "us_timer_wrap_sq_delitem", WRAP_AVOIDABILITY(self));
    ssizeobjargproc func = (ssizeobjargproc)wrapped;
    Py_ssize_t i;
    int res;

    i = getindex(self, arg);
    if (i == -1 && PyErr_Occurred())
        return NULL;
    res = (*func)(self, i, NULL);
    if (res == -1 && PyErr_Occurred())
        return NULL;
    Py_INCREF(Py_None);
    return Py_None;
}

static PyObject* wrap_ssizessizeobjargproc(PyObject* self, PyObject* args, void* wrapped) noexcept {
    STAT_TIMER(t0, "us_timer_wrap_ssizessizeobjargproc", WRAP_AVOIDABILITY(self));
    ssizessizeobjargproc func = (ssizessizeobjargproc)wrapped;
    Py_ssize_t i, j;
    int res;
    PyObject* value;

    if (!PyArg_ParseTuple(args, "nnO", &i, &j, &value))
        return NULL;
    res = (*func)(self, i, j, value);
    if (res == -1 && PyErr_Occurred())
        return NULL;
    Py_INCREF(Py_None);
    return Py_None;
}

static PyObject* wrap_delslice(PyObject* self, PyObject* args, void* wrapped) noexcept {
    STAT_TIMER(t0, "us_timer_wrap_delslice", WRAP_AVOIDABILITY(self));
    ssizessizeobjargproc func = (ssizessizeobjargproc)wrapped;
    Py_ssize_t i, j;
    int res;

    if (!PyArg_ParseTuple(args, "nn", &i, &j))
        return NULL;
    res = (*func)(self, i, j, NULL);
    if (res == -1 && PyErr_Occurred())
        return NULL;
    Py_INCREF(Py_None);
    return Py_None;
}

/* XXX objobjproc is a misnomer; should be objargpred */
static PyObject* wrap_objobjproc(PyObject* self, PyObject* value, void* wrapped) noexcept {
    STAT_TIMER(t0, "us_timer_wrap_objobjproc", WRAP_AVOIDABILITY(self));
    objobjproc func = (objobjproc)wrapped;
    int res;

    res = (*func)(self, value);
    if (res == -1 && PyErr_Occurred())
        return NULL;
    else
        return PyBool_FromLong(res);
}

static PyObject* wrap_objobjargproc(PyObject* self, PyObject* args, void* wrapped) noexcept {
    STAT_TIMER(t0, "us_timer_wrap_objobjargproc", WRAP_AVOIDABILITY(self));
    objobjargproc func = (objobjargproc)wrapped;
    int res;
    PyObject* key, *value;

    if (!PyArg_UnpackTuple(args, "", 2, 2, &key, &value))
        return NULL;
    res = (*func)(self, key, value);
    if (res == -1 && PyErr_Occurred())
        return NULL;
    Py_INCREF(Py_None);
    return Py_None;
}

static PyObject* wrap_delitem(PyObject* self, PyObject* key, void* wrapped) noexcept {
    STAT_TIMER(t0, "us_timer_wrap_delitem", WRAP_AVOIDABILITY(self));
    objobjargproc func = (objobjargproc)wrapped;
    int res;

    res = (*func)(self, key, NULL);
    if (res == -1 && PyErr_Occurred())
        return NULL;
    Py_INCREF(Py_None);
    return Py_None;
}

static PyObject* wrap_cmpfunc(PyObject* self, PyObject* other, void* wrapped) noexcept {
    STAT_TIMER(t0, "us_timer_wrap_cmpfunc", WRAP_AVOIDABILITY(self));
    cmpfunc func = (cmpfunc)wrapped;
    int res;

    if (Py_TYPE(other)->tp_compare != func && !PyType_IsSubtype(Py_TYPE(other), Py_TYPE(self))) {
        PyErr_Format(PyExc_TypeError, "%s.__cmp__(x,y) requires y to be a '%s', not a '%s'", Py_TYPE(self)->tp_name,
                     Py_TYPE(self)->tp_name, Py_TYPE(other)->tp_name);
        return NULL;
    }
    res = (*func)(self, other);
    if (PyErr_Occurred())
        return NULL;
    return PyInt_FromLong((long)res);
}


static PyObject* wrap_init(PyObject* self, PyObject* args, void* wrapped, PyObject* kwds) noexcept {
    STAT_TIMER(t0, "us_timer_wrap_init", WRAP_AVOIDABILITY(self));
    initproc func = (initproc)wrapped;

    if (func(self, args, kwds) < 0)
        return NULL;
    Py_INCREF(Py_None);
    return Py_None;
}



static PyObject* lookup_maybe(PyObject* self, const char* attrstr, PyObject** attrobj) noexcept {
    PyObject* res;

    if (*attrobj == NULL) {
        *attrobj = getStaticString(attrstr);
        if (*attrobj == NULL)
            return NULL;
    }

    Box* obj = typeLookup(self->cls, (BoxedString*)*attrobj);
    if (obj) {
        try {
            return processDescriptor(obj, self, self->cls);
        } catch (ExcInfo e) {
            setCAPIException(e);
            return NULL;
        }
    }
    return incref(obj);
}

extern "C" PyObject* _PyObject_LookupSpecial(PyObject* self, const char* attrstr, PyObject** attrobj) noexcept {
    assert(!PyInstance_Check(self));
    return lookup_maybe(self, attrstr, attrobj);
}

static PyObject* lookup_method(PyObject* self, const char* attrstr, PyObject** attrobj) noexcept {
    PyObject* res = lookup_maybe(self, attrstr, attrobj);
    if (res == NULL && !PyErr_Occurred())
        PyErr_SetObject(PyExc_AttributeError, *attrobj);
    return res;
}

// Copied from CPython:
static PyObject* call_method(PyObject* o, const char* name, PyObject** nameobj, const char* format, ...) noexcept {
    va_list va;
    PyObject* args, * func = 0, *retval;
    va_start(va, format);

    func = lookup_maybe(o, name, nameobj);
    if (func == NULL) {
        va_end(va);
        if (!PyErr_Occurred())
            PyErr_SetObject(PyExc_AttributeError, *nameobj);
        return NULL;
    }

    if (format && *format)
        args = Py_VaBuildValue(format, va);
    else
        args = PyTuple_New(0);

    va_end(va);

    if (args == NULL)
        return NULL;

    assert(PyTuple_Check(args));
    retval = PyObject_Call(func, args, NULL);

    Py_DECREF(args);
    Py_DECREF(func);

    return retval;
}

/* Clone of call_method() that returns NotImplemented when the lookup fails. */

static PyObject* call_maybe(PyObject* o, const char* name, PyObject** nameobj, const char* format, ...) noexcept {
    va_list va;
    PyObject* args, * func = 0, *retval;
    va_start(va, format);

    func = lookup_maybe(o, name, nameobj);
    if (func == NULL) {
        va_end(va);
        if (!PyErr_Occurred()) {
            Py_INCREF(Py_NotImplemented);
            return Py_NotImplemented;
        }
        return NULL;
    }

    if (format && *format)
        args = Py_VaBuildValue(format, va);
    else
        args = PyTuple_New(0);

    va_end(va);

    if (args == NULL)
        return NULL;

    assert(PyTuple_Check(args));
    retval = PyObject_Call(func, args, NULL);

    Py_DECREF(args);
    Py_DECREF(func);

    return retval;
}

static int half_compare(PyObject* self, PyObject* other) noexcept {
    PyObject* func, *args, *res;
    static PyObject* cmp_str;
    Py_ssize_t c;

    func = lookup_method(self, "__cmp__", &cmp_str);
    if (func == NULL) {
        PyErr_Clear();
    } else {
        args = PyTuple_Pack(1, other);
        if (args == NULL)
            res = NULL;
        else {
            res = PyObject_Call(func, args, NULL);
            Py_DECREF(args);
        }
        Py_DECREF(func);
        if (res != Py_NotImplemented) {
            if (res == NULL)
                return -2;
            c = PyInt_AsLong(res);
            Py_DECREF(res);
            if (c == -1 && PyErr_Occurred())
                return -2;
            return (c < 0) ? -1 : (c > 0) ? 1 : 0;
        }
        Py_DECREF(res);
    }
    return 2;
}

/* This slot is published for the benefit of try_3way_compare in object.c */
extern "C" int _PyObject_SlotCompare(PyObject* self, PyObject* other) noexcept {
    int c;

    if (Py_TYPE(self)->tp_compare == _PyObject_SlotCompare) {
        c = half_compare(self, other);
        if (c <= 1)
            return c;
    }
    if (Py_TYPE(other)->tp_compare == _PyObject_SlotCompare) {
        c = half_compare(other, self);
        if (c < -1)
            return -2;
        if (c <= 1)
            return -c;
    }
    return (void*)self < (void*)other ? -1 : (void*)self > (void*)other ? 1 : 0;
}

#define SLOT_AVOIDABILITY(obj) ((obj)->cls->is_user_defined ? 10 : 20)

static PyObject* slot_tp_repr(PyObject* self) noexcept {
    STAT_TIMER(t0, "us_timer_slot_tprepr", SLOT_AVOIDABILITY(self));

    PyObject* func, *res;
    static PyObject* repr_str;

    func = lookup_method(self, "__repr__", &repr_str);
    if (func != NULL) {
        res = PyEval_CallObject(func, NULL);
        Py_DECREF(func);
        return res;
    }
    PyErr_Clear();
    return PyString_FromFormat("<%s object at %p>", Py_TYPE(self)->tp_name, self);
}

static PyObject* slot_tp_str(PyObject* self) noexcept {
    STAT_TIMER(t0, "us_timer_slot_tpstr", SLOT_AVOIDABILITY(self));

    PyObject* func, *res;
    static PyObject* str_str;

    func = lookup_method(self, "__str__", &str_str);
    if (func != NULL) {
        res = PyEval_CallObject(func, NULL);
        Py_DECREF(func);
        return res;
    } else {
        PyErr_Clear();
        return slot_tp_repr(self);
    }
}

static long slot_tp_hash(PyObject* self) noexcept {
    STAT_TIMER(t0, "us_timer_slot_tphash", SLOT_AVOIDABILITY(self));

    PyObject* func;
    static PyObject* hash_str, *eq_str, *cmp_str;
    long h;

    func = lookup_method(self, "__hash__", &hash_str);

    if (func != NULL && func != Py_None) {
        PyObject* res = PyEval_CallObject(func, NULL);
        Py_DECREF(func);
        if (res == NULL)
            return -1;
        if (PyLong_Check(res))
            h = PyLong_Type.tp_hash(res);
        else
            h = PyInt_AsLong(res);
        Py_DECREF(res);
    } else {
        Py_XDECREF(func); /* may be None */
        PyErr_Clear();
        func = lookup_method(self, "__eq__", &eq_str);
        if (func == NULL) {
            PyErr_Clear();
            func = lookup_method(self, "__cmp__", &cmp_str);
        }
        if (func != NULL) {
            Py_DECREF(func);
            return PyObject_HashNotImplemented(self);
        }
        PyErr_Clear();
        h = _Py_HashPointer((void*)self);
    }
    if (h == -1 && !PyErr_Occurred())
        h = -2;
    return h;
}

PyObject* slot_tp_call(PyObject* self, PyObject* args, PyObject* kwds) noexcept {
    STAT_TIMER(t0, "us_timer_slot_tpcall", SLOT_AVOIDABILITY(self));

    try {
        Py_FatalError("this function is untested");

        // TODO: runtime ICs?
        return runtimeCall(self, ArgPassSpec(0, 0, true, true), args, kwds, NULL, NULL, NULL);
    } catch (ExcInfo e) {
        setCAPIException(e);
        return NULL;
    }
}

static const char* name_op[] = {
    "__lt__", "__le__", "__eq__", "__ne__", "__gt__", "__ge__",
};

static PyObject* half_richcompare(PyObject* self, PyObject* other, int op) noexcept {
    PyObject* func, *args, *res;
    static PyObject* op_str[6];

    func = lookup_method(self, name_op[op], &op_str[op]);
    if (func == NULL) {
        PyErr_Clear();
        Py_INCREF(Py_NotImplemented);
        return Py_NotImplemented;
    }
    args = PyTuple_Pack(1, other);
    if (args == NULL)
        res = NULL;
    else {
        res = PyObject_Call(func, args, NULL);
        Py_DECREF(args);
    }
    Py_DECREF(func);
    return res;
}

/* Pyston change: static*/ PyObject* slot_tp_richcompare(PyObject* self, PyObject* other, int op) noexcept {
    STAT_TIMER(t0, "us_timer_slot_tprichcompare", SLOT_AVOIDABILITY(self));

    static StatCounter slowpath_richcompare("slowpath_richcompare");
    slowpath_richcompare.log();
#if 0
    std::string per_name_stat_name = "slowpath_richcompare." + std::string(self->cls->tp_name);
    int id = Stats::getStatId(per_name_stat_name);
    Stats::log(id);
#endif

    PyObject* res;

    if (Py_TYPE(self)->tp_richcompare == slot_tp_richcompare) {
        res = half_richcompare(self, other, op);
        if (res != Py_NotImplemented)
            return res;
        Py_DECREF(res);
    }
    if (Py_TYPE(other)->tp_richcompare == slot_tp_richcompare) {
        res = half_richcompare(other, self, _Py_SwappedOp[op]);
        if (res != Py_NotImplemented) {
            return res;
        }
        Py_DECREF(res);
    }
    Py_INCREF(Py_NotImplemented);
    return Py_NotImplemented;
}

PyObject* slot_tp_iter(PyObject* self) noexcept {
    STAT_TIMER(t0, "us_timer_slot_tpiter", SLOT_AVOIDABILITY(self));

    PyObject* func, *res;
    static PyObject* iter_str, *getitem_str;

    func = lookup_method(self, "__iter__", &iter_str);
    if (func != NULL) {
        PyObject* args;
        args = res = PyTuple_New(0);
        if (args != NULL) {
            res = PyObject_Call(func, args, NULL);
            Py_DECREF(args);
        }
        Py_DECREF(func);
        return res;
    }
    PyErr_Clear();
    func = lookup_method(self, "__getitem__", &getitem_str);
    if (func == NULL) {
        PyErr_Format(PyExc_TypeError, "'%.200s' object is not iterable", Py_TYPE(self)->tp_name);
        return NULL;
    }
    Py_DECREF(func);
    return PySeqIter_New(self);
}

/* Pyston change: static */ PyObject* slot_tp_iternext(PyObject* self) noexcept {
    STAT_TIMER(t0, "us_timer_slot_tpiternext", SLOT_AVOIDABILITY(self));

    static PyObject* next_str;
    return call_method(self, "next", &next_str, "()");
}

static llvm_compat_bool slotTppHasnext(PyObject* self) {
    STAT_TIMER(t0, "us_timer_slot_tpphasnext", SLOT_AVOIDABILITY(self));

    Box* r = self->hasnextOrNullIC();
    assert(r);
    return r->nonzeroIC();
}

static PyObject* slot_tp_descr_get(PyObject* self, PyObject* obj, PyObject* type) noexcept {
    STAT_TIMER(t0, "us_timer_slot_tpdescrget", SLOT_AVOIDABILITY(self));

    PyTypeObject* tp = Py_TYPE(self);
    PyObject* get;

    static BoxedString* get_str = getStaticString("__get__");
    get = typeLookup(tp, get_str);
    if (get == NULL) {
        /* Avoid further slowdowns */
        if (tp->tp_descr_get == slot_tp_descr_get)
            tp->tp_descr_get = NULL;
        Py_INCREF(self);
        return self;
    }
    if (obj == NULL)
        obj = Py_None;
    if (type == NULL)
        type = Py_None;
    return PyObject_CallFunctionObjArgs(get, self, obj, type, NULL);
}

static PyObject* slot_tp_tpp_descr_get(PyObject* self, PyObject* obj, PyObject* type) noexcept {
    STAT_TIMER(t0, "us_timer_slot_tppdescrget", SLOT_AVOIDABILITY(self));

    assert(self->cls->tpp_descr_get);
    try {
        return self->cls->tpp_descr_get(self, obj, type);
    } catch (ExcInfo e) {
        setCAPIException(e);
        return NULL;
    }
}

static PyObject* slot_tp_getattro(PyObject* self, PyObject* name) noexcept {
    STAT_TIMER(t0, "us_timer_slot_tpgetattro", SLOT_AVOIDABILITY(self));

    static PyObject* getattribute_str = NULL;
    return call_method(self, "__getattribute__", &getattribute_str, "(O)", name);
}

static int slot_tp_setattro(PyObject* self, PyObject* name, PyObject* value) noexcept {
    STAT_TIMER(t0, "us_timer_slot_tpsetattro", SLOT_AVOIDABILITY(self));

    PyObject* res;
    static PyObject* delattr_str, *setattr_str;

    if (value == NULL)
        res = call_method(self, "__delattr__", &delattr_str, "(O)", name);
    else
        res = call_method(self, "__setattr__", &setattr_str, "(OO)", name, value);
    if (res == NULL)
        return -1;
    Py_DECREF(res);
    return 0;
}

static PyObject* call_attribute(PyObject* self, PyObject* attr, PyObject* name) noexcept {
    PyObject* res, * descr = NULL;
    descrgetfunc f = Py_TYPE(attr)->tp_descr_get;

    if (f != NULL) {
        descr = f(attr, self, (PyObject*)(Py_TYPE(self)));
        if (descr == NULL)
            return NULL;
        else
            attr = descr;
    }
    try {
        res = runtimeCall(attr, ArgPassSpec(1, 0, false, false), name, NULL, NULL, NULL, NULL);
    } catch (ExcInfo e) {
        setCAPIException(e);
        Py_XDECREF(descr);
        return NULL;
    }
    Py_XDECREF(descr);
    return res;
}

/* Pyston change: static */ PyObject* slot_tp_getattr_hook(PyObject* self, PyObject* name) noexcept {
    assert(name->cls == str_cls);
    return slotTpGetattrHookInternal<CAPI, NOT_REWRITABLE>(self, (BoxedString*)name, NULL, false, NULL, NULL);
}

template <ExceptionStyle S, Rewritable rewritable>
Box* slotTpGetattrHookInternal(Box* self, BoxedString* name, GetattrRewriteArgs* rewrite_args, bool for_call,
                               Box** bind_obj_out, RewriterVar** r_bind_obj_out) noexcept(S == CAPI) {
    if (rewritable == NOT_REWRITABLE) {
        assert(!rewrite_args);
        rewrite_args = NULL;
    }

    STAT_TIMER(t0, "us_timer_slot_tpgetattrhook", SLOT_AVOIDABILITY(self));

    PyObject* getattr, *getattribute, * res = NULL;

    /* speed hack: we could use lookup_maybe, but that would resolve the
         method fully for each attribute lookup for classes with
         __getattr__, even when the attribute is present. So we use
         _PyType_Lookup and create the method only when needed, with
         call_attribute. */
    static BoxedString* _getattr_str = getStaticString("__getattr__");

    // Don't need to do this in the rewritten version; if a __getattr__ later gets removed:
    // - if we ever get to the "call __getattr__" portion of the rewrite, the guards will
    //   fail and we will end up back here
    // - if we never get to the "call __getattr__" portion and the "calling __getattribute__"
    //   portion still has its guards pass, then that section is still behaviorally correct, and
    //   I think should be close to as fast as the normal rewritten version we would generate.
    getattr = typeLookup(self->cls, _getattr_str);

    if (getattr == NULL) {
        if (rewrite_args) {
            // Don't bother rewriting this case:
            assert(!rewrite_args->isSuccessful());
            rewrite_args = NULL;
        }

        /* No __getattr__ hook: use a simpler dispatcher */
        self->cls->tp_getattro = slot_tp_getattro;
        Box* r = slot_tp_getattro(self, name);
        if (S == CXX && !r)
            throwCAPIException();
        return r;
    }

    /* speed hack: we could use lookup_maybe, but that would resolve the
         method fully for each attribute lookup for classes with
         __getattr__, even when self has the default __getattribute__
         method. So we use _PyType_Lookup and create the method only when
         needed, with call_attribute. */
    static BoxedString* _getattribute_str = getStaticString("__getattribute__");

    RewriterVar* r_getattribute = NULL;
    if (rewrite_args) {
        RewriterVar* r_obj_cls = rewrite_args->obj->getAttr(offsetof(Box, cls), Location::any());
        GetattrRewriteArgs grewrite_args(rewrite_args->rewriter, r_obj_cls, Location::any());

        getattribute = typeLookup(self->cls, _getattribute_str, &grewrite_args);
        if (!grewrite_args.isSuccessful())
            rewrite_args = NULL;
        else if (getattribute) {
            r_getattribute = grewrite_args.getReturn(ReturnConvention::HAS_RETURN);
        } else {
            grewrite_args.assertReturnConvention(ReturnConvention::NO_RETURN);
        }
    } else {
        getattribute = typeLookup(self->cls, _getattribute_str);
    }

    // Not sure why CPython checks if getattribute is NULL since I don't think that should happen.
    // Is there some legacy way of creating types that don't inherit from object?  Anyway, I think we
    // have the right behavior even if getattribute was somehow NULL, but add an assert because that
    // case would still be very surprising to me:
    assert(getattribute);

    if (getattribute == NULL
        || (Py_TYPE(getattribute) == wrapperdescr_cls
            && ((BoxedWrapperDescriptor*)getattribute)->wrapped == (void*)PyObject_GenericGetAttr)) {

        assert(PyString_CHECK_INTERNED(name));
        if (rewrite_args) {
            // Fetching getattribute should have done the appropriate guarding on whether or not
            // getattribute exists.
            if (getattribute)
                r_getattribute->addGuard((intptr_t)getattribute);

            GetattrRewriteArgs grewrite_args(rewrite_args->rewriter, rewrite_args->obj, rewrite_args->destination);
            try {
                assert(!PyType_Check(self)); // There would be a getattribute
                res = getattrInternalGeneric<false, rewritable>(self, name, &grewrite_args, false, for_call,
                                                                bind_obj_out, r_bind_obj_out);
            } catch (ExcInfo e) {
                if (!e.matches(AttributeError)) {
                    if (S == CAPI) {
                        setCAPIException(e);
                        return NULL;
                    } else
                        throw e;
                }

                if (grewrite_args.isSuccessful()) {
                    grewrite_args.getReturn(); // to make the asserts happy
                    grewrite_args.clearReturn();
                }
                res = NULL;
            }

            if (!grewrite_args.isSuccessful())
                rewrite_args = NULL;
            else {
                RewriterVar* rtn;
                ReturnConvention return_convention;
                std::tie(rtn, return_convention) = grewrite_args.getReturn();

                if (return_convention == ReturnConvention::HAS_RETURN) {
                    assert(res);
                    rewrite_args->setReturn(rtn, ReturnConvention::HAS_RETURN);
                    return res;
                } else if (return_convention == ReturnConvention::NO_RETURN) {
                    assert(!res);
                } else if (return_convention == ReturnConvention::CAPI_RETURN
                           || return_convention == ReturnConvention::NOEXC_POSSIBLE) {
                    // If we get a CAPI return, we probably did a function call, and these guards
                    // will probably just make the rewrite fail:
                    if (res) {
                        rtn->addGuardNotEq(0);
                        rewrite_args->setReturn(rtn, ReturnConvention::HAS_RETURN);
                        return res;
                    } else {
                        // this could set a CAPI exception and we won't clear it inside the rewrite.
                        rewrite_args = 0;
                    }
                } else {
                    RELEASE_ASSERT(0, "");
                }
            }
        } else {
            try {
                assert(!PyType_Check(self)); // There would be a getattribute
                res = getattrInternalGeneric<false, NOT_REWRITABLE>(self, name, NULL, false, false, NULL, NULL);
            } catch (ExcInfo e) {
                if (!e.matches(AttributeError)) {
                    if (S == CAPI) {
                        setCAPIException(e);
                        return NULL;
                    } else
                        throw e;
                }
                res = NULL;
            }
        }
    } else {
        rewrite_args = NULL;

        res = call_attribute(self, getattribute, name);
        if (res == NULL) {
            if (PyErr_ExceptionMatches(PyExc_AttributeError))
                PyErr_Clear();
            else {
                if (S == CAPI)
                    return NULL;
                else
                    throwCAPIException();
            }
        }
    }

    // At this point, CPython would have three cases: res is non-NULL and no exception was thrown,
    // or res is NULL and an exception was thrown and either it was an AttributeError (in which case
    // we call __getattr__) or it wan't (in which case it propagates).
    //
    // We handled it differently: if a non-AttributeError was thrown, we already would have propagated
    // it.  So there are only two cases: res is non-NULL if the attribute exists, or it is NULL if it
    // doesn't exist.

    if (res) {
        assert(!rewrite_args); // should have been handled already
        return res;
    }

    assert(!PyErr_Occurred());

    CallattrFlags callattr_flags = {.cls_only = true, .null_on_nonexistent = false, .argspec = ArgPassSpec(1) };
    if (rewrite_args) {
        // I was thinking at first that we could try to catch any AttributeErrors here and still
        // write out valid rewrite, but
        // - we need to let the original AttributeError propagate and not generate a new, potentially-different one
        // - we have no way of signalling that "we didn't get an attribute this time but that may be different
        //   in future executions through the IC".
        // I think this should only end up mattering anyway if the getattr site throws every single time.
        CallattrRewriteArgs crewrite_args(rewrite_args->rewriter, rewrite_args->obj, rewrite_args->destination);
        assert(PyString_CHECK_INTERNED(name) == SSTATE_INTERNED_IMMORTAL);
        crewrite_args.arg1 = rewrite_args->rewriter->loadConst((intptr_t)name, Location::forArg(1));

        res = callattrInternal<S, REWRITABLE>(self, _getattr_str, LookupScope::CLASS_ONLY, &crewrite_args,
                                              ArgPassSpec(1), name, NULL, NULL, NULL, NULL);
        assert(res || S == CAPI);

        if (!crewrite_args.isSuccessful())
            rewrite_args = NULL;
        else {
            rewrite_args->setReturn(crewrite_args.getReturn());
        }
    } else {
        // TODO: we already fetched the getattr attribute, it would be faster to call it rather than do
        // a second callattr.  My guess though is that the gains would be small, so I would prefer to keep
        // the rewrite_args and non-rewrite_args case the same.
        // Actually, we might have gotten to the point that doing a runtimeCall on an instancemethod is as
        // fast as a callattr, but that hasn't typically been the case.
        res = callattrInternal<S, NOT_REWRITABLE>(self, _getattr_str, LookupScope::CLASS_ONLY, NULL, ArgPassSpec(1),
                                                  name, NULL, NULL, NULL, NULL);
        assert(res || S == CAPI);
    }

    return res;
}
// Force instantiation of the template
template Box* slotTpGetattrHookInternal<CAPI, REWRITABLE>(Box* self, BoxedString* name,
                                                          GetattrRewriteArgs* rewrite_args, bool for_call,
                                                          Box** bind_obj_out, RewriterVar** r_bind_obj_out);
template Box* slotTpGetattrHookInternal<CXX, REWRITABLE>(Box* self, BoxedString* name, GetattrRewriteArgs* rewrite_args,
                                                         bool for_call, Box** bind_obj_out,
                                                         RewriterVar** r_bind_obj_out);
template Box* slotTpGetattrHookInternal<CAPI, NOT_REWRITABLE>(Box* self, BoxedString* name,
                                                              GetattrRewriteArgs* rewrite_args, bool for_call,
                                                              Box** bind_obj_out, RewriterVar** r_bind_obj_out);
template Box* slotTpGetattrHookInternal<CXX, NOT_REWRITABLE>(Box* self, BoxedString* name,
                                                             GetattrRewriteArgs* rewrite_args, bool for_call,
                                                             Box** bind_obj_out, RewriterVar** r_bind_obj_out);

/* Pyston change: static */ PyObject* slot_tp_new(PyTypeObject* self, PyObject* args, PyObject* kwds) noexcept {
    STAT_TIMER(t0, "us_timer_slot_tpnew", SLOT_AVOIDABILITY(self));

    try {
        // TODO: runtime ICs?
        static BoxedString* _new_str = getStaticString("__new__");
        Box* new_attr = typeLookup(self, _new_str);
        assert(new_attr);
        new_attr = processDescriptor(new_attr, None, self);

        return runtimeCall(new_attr, ArgPassSpec(1, 0, true, true), self, args, kwds, NULL, NULL);
    } catch (ExcInfo e) {
        setCAPIException(e);
        return NULL;
    }
}

static PyObject* slot_tp_del(PyObject* self) noexcept {
    static BoxedString* del_str = getStaticString("__del__");
    try {
        // TODO: runtime ICs?
        Box* del_attr = typeLookup(self->cls, del_str);
        assert(del_attr);

        CallattrFlags flags{.cls_only = false,
                            .null_on_nonexistent = true,
                            .argspec = ArgPassSpec(0, 0, false, false) };
        return callattr(self, del_str, flags, NULL, NULL, NULL, NULL, NULL);
    } catch (ExcInfo e) {
        // Python does not support exceptions thrown inside finalizers. Instead, it just
        // prints a warning that an exception was throw to stderr but ignores it.
        setCAPIException(e);
        PyErr_WriteUnraisable(self);
        return NULL;
    }
}

/* Pyston change: static */ int slot_tp_init(PyObject* self, PyObject* args, PyObject* kwds) noexcept {
    STAT_TIMER(t0, "us_timer_slot_tpinit", SLOT_AVOIDABILITY(self));

    static PyObject* init_str;
    PyObject* meth = lookup_method(self, "__init__", &init_str);
    PyObject* res;

    if (meth == NULL)
        return -1;
    res = PyObject_Call(meth, args, kwds);
    Py_DECREF(meth);
    if (res == NULL)
        return -1;
    if (res != Py_None) {
        PyErr_Format(PyExc_TypeError, "__init__() should return None, not '%.200s'", Py_TYPE(res)->tp_name);
        Py_DECREF(res);
        return -1;
    }
    Py_DECREF(res);
    return 0;
}

PyObject* slot_sq_item(PyObject* self, Py_ssize_t i) noexcept {
    STAT_TIMER(t0, "us_timer_slot_sqitem", SLOT_AVOIDABILITY(self));
    return getitemInternal<CAPI>(self, boxInt(i));
}

/* Pyston change: static */ Py_ssize_t slot_sq_length(PyObject* self) noexcept {
    STAT_TIMER(t0, "us_timer_slot_sqlength", SLOT_AVOIDABILITY(self));

    static PyObject* len_str;
    PyObject* res = call_method(self, "__len__", &len_str, "()");
    Py_ssize_t len;

    if (res == NULL)
        return -1;
    len = PyInt_AsSsize_t(res);
    Py_DECREF(res);
    if (len < 0) {
        if (!PyErr_Occurred())
            PyErr_SetString(PyExc_ValueError, "__len__() should return >= 0");
        return -1;
    }
    return len;
}

static PyObject* slot_sq_slice(PyObject* self, Py_ssize_t i, Py_ssize_t j) noexcept {
    STAT_TIMER(t0, "us_timer_slot_sqslice", SLOT_AVOIDABILITY(self));

    static PyObject* getslice_str;

    if (PyErr_WarnPy3k("in 3.x, __getslice__ has been removed; "
                       "use __getitem__",
                       1) < 0)
        return NULL;
    return call_method(self, "__getslice__", &getslice_str, "nn", i, j);
}

static int slot_sq_ass_item(PyObject* self, Py_ssize_t index, PyObject* value) noexcept {
    STAT_TIMER(t0, "us_timer_slot_sqassitem", SLOT_AVOIDABILITY(self));

    PyObject* res;
    static PyObject* delitem_str, *setitem_str;

    if (value == NULL)
        res = call_method(self, "__delitem__", &delitem_str, "(n)", index);
    else
        res = call_method(self, "__setitem__", &setitem_str, "(nO)", index, value);
    if (res == NULL)
        return -1;
    Py_DECREF(res);
    return 0;
}

static int slot_sq_ass_slice(PyObject* self, Py_ssize_t i, Py_ssize_t j, PyObject* value) noexcept {
    STAT_TIMER(t0, "us_timer_slot_sqassslice", SLOT_AVOIDABILITY(self));

    PyObject* res;
    static PyObject* delslice_str, *setslice_str;

    if (value == NULL) {
        if (PyErr_WarnPy3k("in 3.x, __delslice__ has been removed; "
                           "use __delitem__",
                           1) < 0)
            return -1;
        res = call_method(self, "__delslice__", &delslice_str, "(nn)", i, j);
    } else {
        if (PyErr_WarnPy3k("in 3.x, __setslice__ has been removed; "
                           "use __setitem__",
                           1) < 0)
            return -1;
        res = call_method(self, "__setslice__", &setslice_str, "(nnO)", i, j, value);
    }
    if (res == NULL)
        return -1;
    Py_DECREF(res);
    return 0;
}

/* Pyston change: static*/ int slot_sq_contains(PyObject* self, PyObject* value) noexcept {
    STAT_TIMER(t0, "us_timer_slot_sqcontains", SLOT_AVOIDABILITY(self));

    PyObject* func, *res, *args;
    int result = -1;

    static PyObject* contains_str;

    func = lookup_maybe(self, "__contains__", &contains_str);
    if (func != NULL) {
        args = PyTuple_Pack(1, value);
        if (args == NULL)
            res = NULL;
        else {
            res = PyObject_Call(func, args, NULL);
            Py_DECREF(args);
        }
        Py_DECREF(func);
        if (res != NULL) {
            result = PyObject_IsTrue(res);
            Py_DECREF(res);
        }
    } else if (!PyErr_Occurred()) {
        /* Possible results: -1 and 1 */
        Py_FatalError("unimplemented");
        // result = (int)_PySequence_IterSearch(self, value, PY_ITERSEARCH_CONTAINS);
    }
    return result;
}

// Copied from CPython:
#define SLOT0(FUNCNAME, OPSTR)                                                                                         \
    static PyObject* FUNCNAME(PyObject* self) noexcept {                                                               \
        STAT_TIMER(t0, "us_timer_" #FUNCNAME, SLOT_AVOIDABILITY(self));                                                \
        static PyObject* cache_str;                                                                                    \
        return call_method(self, OPSTR, &cache_str, "()");                                                             \
    }

#define SLOT1(FUNCNAME, OPSTR, ARG1TYPE, ARGCODES)                                                                     \
    /* Pyston change: static */ PyObject* FUNCNAME(PyObject* self, ARG1TYPE arg1) noexcept {                           \
        STAT_TIMER(t0, "us_timer_" #FUNCNAME, SLOT_AVOIDABILITY(self));                                                \
        static PyObject* cache_str;                                                                                    \
        return call_method(self, OPSTR, &cache_str, "(" ARGCODES ")", arg1);                                           \
    }

/* Boolean helper for SLOT1BINFULL().
   right.__class__ is a nontrivial subclass of left.__class__. */
static int method_is_overloaded(PyObject* left, PyObject* right, const char* name) noexcept {
    PyObject* a, *b;
    int ok;

    b = PyObject_GetAttrString((PyObject*)(Py_TYPE(right)), name);
    if (b == NULL) {
        PyErr_Clear();
        /* If right doesn't have it, it's not overloaded */
        return 0;
    }

    a = PyObject_GetAttrString((PyObject*)(Py_TYPE(left)), name);
    if (a == NULL) {
        PyErr_Clear();
        Py_DECREF(b);
        /* If right has it but left doesn't, it's overloaded */
        return 1;
    }

    ok = PyObject_RichCompareBool(a, b, Py_NE);
    Py_DECREF(a);
    Py_DECREF(b);
    if (ok < 0) {
        PyErr_Clear();
        return 0;
    }

    return ok;
}

#define SLOT1BINFULL(FUNCNAME, TESTFUNC, SLOTNAME, OPSTR, ROPSTR)                                                      \
    static PyObject* FUNCNAME(PyObject* self, PyObject* other) noexcept {                                              \
        static PyObject* cache_str, *rcache_str;                                                                       \
        int do_other = Py_TYPE(self) != Py_TYPE(other) && Py_TYPE(other)->tp_as_number != NULL                         \
                       && Py_TYPE(other)->tp_as_number->SLOTNAME == TESTFUNC;                                          \
        if (Py_TYPE(self)->tp_as_number != NULL && Py_TYPE(self)->tp_as_number->SLOTNAME == TESTFUNC) {                \
            PyObject* r;                                                                                               \
            if (do_other && PyType_IsSubtype(Py_TYPE(other), Py_TYPE(self))                                            \
                && method_is_overloaded(self, other, ROPSTR)) {                                                        \
                r = call_maybe(other, ROPSTR, &rcache_str, "(O)", self);                                               \
                if (r != Py_NotImplemented)                                                                            \
                    return r;                                                                                          \
                Py_DECREF(r);                                                                                          \
                do_other = 0;                                                                                          \
            }                                                                                                          \
            r = call_maybe(self, OPSTR, &cache_str, "(O)", other);                                                     \
            if (r != Py_NotImplemented || Py_TYPE(other) == Py_TYPE(self))                                             \
                return r;                                                                                              \
            Py_DECREF(r);                                                                                              \
        }                                                                                                              \
        if (do_other) {                                                                                                \
            return call_maybe(other, ROPSTR, &rcache_str, "(O)", self);                                                \
        }                                                                                                              \
        Py_INCREF(Py_NotImplemented);                                                                                  \
        return Py_NotImplemented;                                                                                      \
    }

#define SLOT1BIN(FUNCNAME, SLOTNAME, OPSTR, ROPSTR) SLOT1BINFULL(FUNCNAME, FUNCNAME, SLOTNAME, OPSTR, ROPSTR)

#define SLOT2(FUNCNAME, OPSTR, ARG1TYPE, ARG2TYPE, ARGCODES)                                                           \
    static PyObject* FUNCNAME(PyObject* self, ARG1TYPE arg1, ARG2TYPE arg2) {                                          \
        static PyObject* cache_str;                                                                                    \
        return call_method(self, OPSTR, &cache_str, "(" ARGCODES ")", arg1, arg2);                                     \
    }

#define slot_mp_length slot_sq_length

SLOT1(slot_mp_subscript, "__getitem__", PyObject*, "O")

int slot_mp_ass_subscript(PyObject* self, PyObject* key, PyObject* value) noexcept {
    STAT_TIMER(t0, "us_timer_slot_mpasssubscript", SLOT_AVOIDABILITY(self));

    PyObject* res;
    static PyObject* delitem_str, *setitem_str;

    if (value == NULL)
        res = call_method(self, "__delitem__", &delitem_str, "(O)", key);
    else
        res = call_method(self, "__setitem__", &setitem_str, "(OO)", key, value);
    if (res == NULL)
        return -1;
    Py_DECREF(res);
    return 0;
}

SLOT1BIN(slot_nb_add, nb_add, "__add__", "__radd__")
SLOT1BIN(slot_nb_subtract, nb_subtract, "__sub__", "__rsub__")
SLOT1BIN(slot_nb_multiply, nb_multiply, "__mul__", "__rmul__")
SLOT1BIN(slot_nb_divide, nb_divide, "__div__", "__rdiv__")
SLOT1BIN(slot_nb_remainder, nb_remainder, "__mod__", "__rmod__")
SLOT1BIN(slot_nb_divmod, nb_divmod, "__divmod__", "__rdivmod__")

static PyObject* slot_nb_power(PyObject*, PyObject*, PyObject*) noexcept;

SLOT1BINFULL(slot_nb_power_binary, slot_nb_power, nb_power, "__pow__", "__rpow__")

static PyObject* slot_nb_power(PyObject* self, PyObject* other, PyObject* modulus) noexcept {
    STAT_TIMER(t0, "us_timer_slot_nbpower", SLOT_AVOIDABILITY(self));

    static PyObject* pow_str;

    if (modulus == Py_None)
        return slot_nb_power_binary(self, other);
    /* Three-arg power doesn't use __rpow__.  But ternary_op
       can call this when the second argument's type uses
       slot_nb_power, so check before calling self.__pow__. */
    if (Py_TYPE(self)->tp_as_number != NULL && Py_TYPE(self)->tp_as_number->nb_power == slot_nb_power) {
        return call_method(self, "__pow__", &pow_str, "(OO)", other, modulus);
    }
    Py_INCREF(Py_NotImplemented);
    return Py_NotImplemented;
}

SLOT0(slot_nb_negative, "__neg__")
SLOT0(slot_nb_positive, "__pos__")
SLOT0(slot_nb_absolute, "__abs__")

static int slot_nb_nonzero(PyObject* self) noexcept {
    STAT_TIMER(t0, "us_timer_slot_nbnonzero", SLOT_AVOIDABILITY(self));

    PyObject* func, *args;
    static PyObject* nonzero_str, *len_str;
    int result = -1;
    int using_len = 0;

    func = lookup_maybe(self, "__nonzero__", &nonzero_str);
    if (func == NULL) {
        if (PyErr_Occurred())
            return -1;
        func = lookup_maybe(self, "__len__", &len_str);
        if (func == NULL)
            return PyErr_Occurred() ? -1 : 1;
        using_len = 1;
    }
    args = PyTuple_New(0);
    if (args != NULL) {
        PyObject* temp = PyObject_Call(func, args, NULL);
        Py_DECREF(args);
        if (temp != NULL) {
            if (PyInt_CheckExact(temp) || PyBool_Check(temp))
                result = PyObject_IsTrue(temp);
            else {
                PyErr_Format(PyExc_TypeError, "%s should return "
                                              "bool or int, returned %s",
                             (using_len ? "__len__" : "__nonzero__"), temp->cls->tp_name);
                result = -1;
            }
            Py_DECREF(temp);
        }
    }
    Py_DECREF(func);
    return result;
}

static PyObject* slot_nb_index(PyObject* self) noexcept {
    STAT_TIMER(t0, "us_timer_slot_nbindex", SLOT_AVOIDABILITY(self));

    static PyObject* index_str;
    return call_method(self, "__index__", &index_str, "()");
}


SLOT0(slot_nb_invert, "__invert__")
SLOT1BIN(slot_nb_lshift, nb_lshift, "__lshift__", "__rlshift__")
SLOT1BIN(slot_nb_rshift, nb_rshift, "__rshift__", "__rrshift__")
SLOT1BIN(slot_nb_and, nb_and, "__and__", "__rand__")
SLOT1BIN(slot_nb_xor, nb_xor, "__xor__", "__rxor__")
SLOT1BIN(slot_nb_or, nb_or, "__or__", "__ror__")

static int slot_nb_coerce(PyObject** a, PyObject** b) noexcept {
    STAT_TIMER(t0, "us_timer_slot_nbcoerce", std::min(SLOT_AVOIDABILITY(*a), SLOT_AVOIDABILITY(*b)));

    static PyObject* coerce_str;
    PyObject* self = *a, * other = *b;

    if (self->cls->tp_as_number != NULL && self->cls->tp_as_number->nb_coerce == slot_nb_coerce) {
        PyObject* r;
        r = call_maybe(self, "__coerce__", &coerce_str, "(O)", other);
        if (r == NULL)
            return -1;
        if (r == Py_NotImplemented) {
            Py_DECREF(r);
        } else {
            if (!PyTuple_Check(r) || PyTuple_GET_SIZE(r) != 2) {
                PyErr_SetString(PyExc_TypeError, "__coerce__ didn't return a 2-tuple");
                Py_DECREF(r);
                return -1;
            }
            *a = PyTuple_GET_ITEM(r, 0);
            Py_INCREF(*a);
            *b = PyTuple_GET_ITEM(r, 1);
            Py_INCREF(*b);
            Py_DECREF(r);
            return 0;
        }
    }
    if (other->cls->tp_as_number != NULL && other->cls->tp_as_number->nb_coerce == slot_nb_coerce) {
        PyObject* r;
        r = call_maybe(other, "__coerce__", &coerce_str, "(O)", self);
        if (r == NULL)
            return -1;
        if (r == Py_NotImplemented) {
            Py_DECREF(r);
            return 1;
        }
        if (!PyTuple_Check(r) || PyTuple_GET_SIZE(r) != 2) {
            PyErr_SetString(PyExc_TypeError, "__coerce__ didn't return a 2-tuple");
            Py_DECREF(r);
            return -1;
        }
        *a = PyTuple_GET_ITEM(r, 1);
        Py_INCREF(*a);
        *b = PyTuple_GET_ITEM(r, 0);
        Py_INCREF(*b);
        Py_DECREF(r);
        return 0;
    }
    return 1;
}

SLOT0(slot_nb_int, "__int__")
SLOT0(slot_nb_long, "__long__")
SLOT0(slot_nb_float, "__float__")
SLOT0(slot_nb_oct, "__oct__")
SLOT0(slot_nb_hex, "__hex__")
SLOT1(slot_nb_inplace_add, "__iadd__", PyObject*, "O")
SLOT1(slot_nb_inplace_subtract, "__isub__", PyObject*, "O")
SLOT1(slot_nb_inplace_multiply, "__imul__", PyObject*, "O")
SLOT1(slot_nb_inplace_divide, "__idiv__", PyObject*, "O")
SLOT1(slot_nb_inplace_remainder, "__imod__", PyObject*, "O")
/* Can't use SLOT1 here, because nb_inplace_power is ternary */
static PyObject* slot_nb_inplace_power(PyObject* self, PyObject* arg1, PyObject* arg2) {
    STAT_TIMER(t0, "us_timer_slot_nbinplacepower", SLOT_AVOIDABILITY(self));

    static PyObject* cache_str;
    return call_method(self, "__ipow__", &cache_str, "("
                                                     "O"
                                                     ")",
                       arg1);
}
SLOT1(slot_nb_inplace_lshift, "__ilshift__", PyObject*, "O")
SLOT1(slot_nb_inplace_rshift, "__irshift__", PyObject*, "O")
SLOT1(slot_nb_inplace_and, "__iand__", PyObject*, "O")
SLOT1(slot_nb_inplace_xor, "__ixor__", PyObject*, "O")
SLOT1(slot_nb_inplace_or, "__ior__", PyObject*, "O")
SLOT1BIN(slot_nb_floor_divide, nb_floor_divide, "__floordiv__", "__rfloordiv__")
SLOT1BIN(slot_nb_true_divide, nb_true_divide, "__truediv__", "__rtruediv__")
SLOT1(slot_nb_inplace_floor_divide, "__ifloordiv__", PyObject*, "O")
SLOT1(slot_nb_inplace_true_divide, "__itruediv__", PyObject*, "O")

typedef wrapper_def slotdef;

static void** slotptr(BoxedClass* type, int offset) noexcept {
    // We use the index into PyHeapTypeObject as the canonical way to represent offsets, even though we are not
    // (currently) using that object representation

    // copied from CPython:
    /* Note: this depends on the order of the members of PyHeapTypeObject! */
    assert(offset >= 0);
    assert((size_t)offset < offsetof(PyHeapTypeObject, as_buffer));
    char* ptr;
    if ((size_t)offset >= offsetof(PyHeapTypeObject, as_sequence)) {
        ptr = (char*)type->tp_as_sequence;
        offset -= offsetof(PyHeapTypeObject, as_sequence);
    } else if ((size_t)offset >= offsetof(PyHeapTypeObject, as_mapping)) {
        ptr = (char*)type->tp_as_mapping;
        offset -= offsetof(PyHeapTypeObject, as_mapping);
    } else if ((size_t)offset >= offsetof(PyHeapTypeObject, as_number)) {
        ptr = (char*)type->tp_as_number;
        offset -= offsetof(PyHeapTypeObject, as_number);
    } else {
        ptr = (char*)type;
    }
    if (ptr != NULL)
        ptr += offset;
    return (void**)ptr;
}

// Copied from CPython:
#define TPSLOT(NAME, SLOT, FUNCTION, WRAPPER, DOC)                                                                     \
    { NAME, offsetof(PyTypeObject, SLOT), (void*)(FUNCTION), WRAPPER, PyDoc_STR(DOC), 0, NULL }
#define TPSLOT_1ARG(NAME, SLOT, FUNCTION, WRAPPER, DOC)                                                                \
    {                                                                                                                  \
        NAME, offsetof(PyTypeObject, SLOT), (void*)(FUNCTION), (wrapperfunc)WRAPPER, PyDoc_STR(DOC),                   \
            PyWrapperFlag_1ARG, NULL                                                                                   \
    }
#define TPSLOT_2ARG(NAME, SLOT, FUNCTION, WRAPPER, DOC)                                                                \
    { NAME, offsetof(PyTypeObject, SLOT), (void*)(FUNCTION), WRAPPER, PyDoc_STR(DOC), PyWrapperFlag_2ARG, NULL }
#define TPPSLOT_1ARG(NAME, SLOT, FUNCTION, WRAPPER, DOC)                                                               \
    {                                                                                                                  \
        NAME, offsetof(PyTypeObject, SLOT), (void*)(FUNCTION), (wrapperfunc)WRAPPER, PyDoc_STR(DOC),                   \
            PyWrapperFlag_PYSTON | PyWrapperFlag_1ARG, NULL                                                            \
    }
#define FLSLOT(NAME, SLOT, FUNCTION, WRAPPER, DOC, FLAGS)                                                              \
    { NAME, offsetof(PyTypeObject, SLOT), (void*)(FUNCTION), WRAPPER, PyDoc_STR(DOC), FLAGS, NULL }
#define ETSLOT(NAME, SLOT, FUNCTION, WRAPPER, DOC)                                                                     \
    { NAME, offsetof(PyHeapTypeObject, SLOT), (void*)(FUNCTION), WRAPPER, PyDoc_STR(DOC), 0, NULL }
#define ETSLOT_1ARG(NAME, SLOT, FUNCTION, WRAPPER, DOC)                                                                \
    {                                                                                                                  \
        NAME, offsetof(PyHeapTypeObject, SLOT), (void*)(FUNCTION), (wrapperfunc)WRAPPER, PyDoc_STR(DOC),               \
            PyWrapperFlag_1ARG, NULL                                                                                   \
    }
#define ETSLOT_2ARG(NAME, SLOT, FUNCTION, WRAPPER, DOC)                                                                \
    { NAME, offsetof(PyHeapTypeObject, SLOT), (void*)(FUNCTION), WRAPPER, PyDoc_STR(DOC), PyWrapperFlag_2ARG, NULL }
#define SQSLOT(NAME, SLOT, FUNCTION, WRAPPER, DOC) ETSLOT(NAME, as_sequence.SLOT, FUNCTION, WRAPPER, DOC)
#define SQSLOT_1ARG(NAME, SLOT, FUNCTION, WRAPPER, DOC) ETSLOT_1ARG(NAME, as_sequence.SLOT, FUNCTION, WRAPPER, DOC)
#define SQSLOT_2ARG(NAME, SLOT, FUNCTION, WRAPPER, DOC) ETSLOT_2ARG(NAME, as_sequence.SLOT, FUNCTION, WRAPPER, DOC)
#define MPSLOT(NAME, SLOT, FUNCTION, WRAPPER, DOC) ETSLOT(NAME, as_mapping.SLOT, FUNCTION, WRAPPER, DOC)
#define MPSLOT_1ARG(NAME, SLOT, FUNCTION, WRAPPER, DOC) ETSLOT_1ARG(NAME, as_mapping.SLOT, FUNCTION, WRAPPER, DOC)
#define MPSLOT_2ARG(NAME, SLOT, FUNCTION, WRAPPER, DOC) ETSLOT_2ARG(NAME, as_mapping.SLOT, FUNCTION, WRAPPER, DOC)
#define NBSLOT(NAME, SLOT, FUNCTION, WRAPPER, DOC) ETSLOT(NAME, as_number.SLOT, FUNCTION, WRAPPER, DOC)
#define NBSLOT_1ARG(NAME, SLOT, FUNCTION, WRAPPER, DOC) ETSLOT_1ARG(NAME, as_number.SLOT, FUNCTION, WRAPPER, DOC)
#define NBSLOT_2ARG(NAME, SLOT, FUNCTION, WRAPPER, DOC) ETSLOT_2ARG(NAME, as_number.SLOT, FUNCTION, WRAPPER, DOC)
#define UNSLOT(NAME, SLOT, FUNCTION, WRAPPER, DOC)                                                                     \
    ETSLOT_1ARG(NAME, as_number.SLOT, FUNCTION, WRAPPER, "x." NAME "() <==> " DOC)
#define IBSLOT_2ARG(NAME, SLOT, FUNCTION, WRAPPER, DOC)                                                                \
    ETSLOT_2ARG(NAME, as_number.SLOT, FUNCTION, WRAPPER, "x." NAME "(y) <==> x" DOC "y")
#define BINSLOT(NAME, SLOT, FUNCTION, DOC)                                                                             \
    ETSLOT_2ARG(NAME, as_number.SLOT, FUNCTION, wrap_binaryfunc_l, "x." NAME "(y) <==> x" DOC "y")
#define RBINSLOT(NAME, SLOT, FUNCTION, DOC)                                                                            \
    ETSLOT_2ARG(NAME, as_number.SLOT, FUNCTION, wrap_binaryfunc_r, "x." NAME "(y) <==> y" DOC "x")
#define BINSLOTNOTINFIX(NAME, SLOT, FUNCTION, DOC)                                                                     \
    ETSLOT_2ARG(NAME, as_number.SLOT, FUNCTION, wrap_binaryfunc_l, "x." NAME "(y) <==> " DOC)
#define RBINSLOTNOTINFIX(NAME, SLOT, FUNCTION, DOC)                                                                    \
    ETSLOT_2ARG(NAME, as_number.SLOT, FUNCTION, wrap_binaryfunc_r, "x." NAME "(y) <==> " DOC)

static slotdef slotdefs[] = {
    TPSLOT("__getattribute__", tp_getattr, NULL, NULL, ""),
    TPSLOT("__getattr__", tp_getattr, NULL, NULL, ""),
    TPSLOT("__setattr__", tp_setattr, NULL, NULL, ""),
    TPSLOT("__delattr__", tp_setattr, NULL, NULL, ""),
    TPSLOT_2ARG("__cmp__", tp_compare, _PyObject_SlotCompare, wrap_cmpfunc, "x.__cmp__(y) <==> cmp(x,y)"),

    TPSLOT_1ARG("__repr__", tp_repr, slot_tp_repr, wrap_unaryfunc, "x.__repr__() <==> repr(x)"),
    TPSLOT_1ARG("__hash__", tp_hash, slot_tp_hash, wrap_hashfunc, "x.__hash__() <==> hash(x)"),
    FLSLOT("__call__", tp_call, slot_tp_call, (wrapperfunc)wrap_call, "x.__call__(...) <==> x(...)",
           PyWrapperFlag_KEYWORDS),
    TPSLOT_1ARG("__str__", tp_str, slot_tp_str, wrap_unaryfunc, "x.__str__() <==> str(x)"),

    TPSLOT_2ARG("__getattribute__", tp_getattro, slot_tp_getattr_hook, wrap_binaryfunc,
                "x.__getattribute__('name') <==> x.name"),
    TPSLOT("__getattr__", tp_getattro, slot_tp_getattr_hook, NULL, ""),
    TPSLOT("__setattr__", tp_setattro, slot_tp_setattro, wrap_setattr,
           "x.__setattr__('name', value) <==> x.name = value"),
    TPSLOT_2ARG("__delattr__", tp_setattro, slot_tp_setattro, wrap_delattr, "x.__delattr__('name') <==> del x.name"),

    TPSLOT_2ARG("__lt__", tp_richcompare, slot_tp_richcompare, richcmp_lt, "x.__lt__(y) <==> x<y"),
    TPSLOT_2ARG("__le__", tp_richcompare, slot_tp_richcompare, richcmp_le, "x.__le__(y) <==> x<=y"),
    TPSLOT_2ARG("__eq__", tp_richcompare, slot_tp_richcompare, richcmp_eq, "x.__eq__(y) <==> x==y"),
    TPSLOT_2ARG("__ne__", tp_richcompare, slot_tp_richcompare, richcmp_ne, "x.__ne__(y) <==> x!=y"),
    TPSLOT_2ARG("__gt__", tp_richcompare, slot_tp_richcompare, richcmp_gt, "x.__gt__(y) <==> x>y"),
    TPSLOT_2ARG("__ge__", tp_richcompare, slot_tp_richcompare, richcmp_ge, "x.__ge__(y) <==> x>=y"),

    TPSLOT_1ARG("__iter__", tp_iter, slot_tp_iter, wrap_unaryfunc, "x.__iter__() <==> iter(x)"),
    TPSLOT_1ARG("next", tp_iternext, slot_tp_iternext, wrap_next, "x.next() -> the next value, or raise StopIteration"),
    TPSLOT("__get__", tp_descr_get, slot_tp_descr_get, wrap_descr_get, "descr.__get__(obj[, type]) -> value"),

    FLSLOT("__init__", tp_init, slot_tp_init, (wrapperfunc)wrap_init, "x.__init__(...) initializes x; "
                                                                      "see help(type(x)) for signature",
           PyWrapperFlag_KEYWORDS),
    TPSLOT("__new__", tp_new, slot_tp_new, NULL, ""),
    TPSLOT("__del__", tp_del, slot_tp_del, NULL, ""),
    FLSLOT("__class__", has___class__, NULL, NULL, "", PyWrapperFlag_BOOL),
    FLSLOT("__instancecheck__", has_instancecheck, NULL, NULL, "", PyWrapperFlag_BOOL),
    FLSLOT("__subclasscheck__", has_subclasscheck, NULL, NULL, "", PyWrapperFlag_BOOL),
    FLSLOT("__getattribute__", has_getattribute, NULL, NULL, "", PyWrapperFlag_BOOL),
    TPPSLOT_1ARG("__hasnext__", tpp_hasnext, slotTppHasnext, wrapInquirypred, "hasnext"),

    BINSLOT("__add__", nb_add, slot_nb_add, "+"),                               // [force clang-format to line break]
    RBINSLOT("__radd__", nb_add, slot_nb_add, "+"),                             //
    BINSLOT("__sub__", nb_subtract, slot_nb_subtract, "-"),                     //
    RBINSLOT("__rsub__", nb_subtract, slot_nb_subtract, "-"),                   //
    BINSLOT("__mul__", nb_multiply, slot_nb_multiply, "*"),                     //
    RBINSLOT("__rmul__", nb_multiply, slot_nb_multiply, "*"),                   //
    BINSLOT("__div__", nb_divide, slot_nb_divide, "/"),                         //
    RBINSLOT("__rdiv__", nb_divide, slot_nb_divide, "/"),                       //
    BINSLOT("__mod__", nb_remainder, slot_nb_remainder, "%"),                   //
    RBINSLOT("__rmod__", nb_remainder, slot_nb_remainder, "%"),                 //
    BINSLOTNOTINFIX("__divmod__", nb_divmod, slot_nb_divmod, "divmod(x, y)"),   //
    RBINSLOTNOTINFIX("__rdivmod__", nb_divmod, slot_nb_divmod, "divmod(y, x)"), //
    NBSLOT("__pow__", nb_power, slot_nb_power, wrap_ternaryfunc, "x.__pow__(y[, z]) <==> pow(x, y[, z])"),           //
    NBSLOT("__rpow__", nb_power, slot_nb_power, wrap_ternaryfunc_r, "y.__rpow__(x[, z]) <==> pow(x, y[, z])"),       //
    UNSLOT("__neg__", nb_negative, slot_nb_negative, wrap_unaryfunc, "-x"),                                          //
    UNSLOT("__pos__", nb_positive, slot_nb_positive, wrap_unaryfunc, "+x"),                                          //
    UNSLOT("__abs__", nb_absolute, slot_nb_absolute, wrap_unaryfunc, "abs(x)"),                                      //
    UNSLOT("__nonzero__", nb_nonzero, slot_nb_nonzero, wrap_inquirypred, "x != 0"),                                  //
    UNSLOT("__invert__", nb_invert, slot_nb_invert, wrap_unaryfunc, "~x"),                                           //
    BINSLOT("__lshift__", nb_lshift, slot_nb_lshift, "<<"),                                                          //
    RBINSLOT("__rlshift__", nb_lshift, slot_nb_lshift, "<<"),                                                        //
    BINSLOT("__rshift__", nb_rshift, slot_nb_rshift, ">>"),                                                          //
    RBINSLOT("__rrshift__", nb_rshift, slot_nb_rshift, ">>"),                                                        //
    BINSLOT("__and__", nb_and, slot_nb_and, "&"),                                                                    //
    RBINSLOT("__rand__", nb_and, slot_nb_and, "&"),                                                                  //
    BINSLOT("__xor__", nb_xor, slot_nb_xor, "^"),                                                                    //
    RBINSLOT("__rxor__", nb_xor, slot_nb_xor, "^"),                                                                  //
    BINSLOT("__or__", nb_or, slot_nb_or, "|"),                                                                       //
    RBINSLOT("__ror__", nb_or, slot_nb_or, "|"),                                                                     //
    NBSLOT_2ARG("__coerce__", nb_coerce, slot_nb_coerce, wrap_coercefunc, "x.__coerce__(y) <==> coerce(x, y)"),      //
    UNSLOT("__int__", nb_int, slot_nb_int, wrap_unaryfunc, "int(x)"),                                                //
    UNSLOT("__long__", nb_long, slot_nb_long, wrap_unaryfunc, "long(x)"),                                            //
    UNSLOT("__float__", nb_float, slot_nb_float, wrap_unaryfunc, "float(x)"),                                        //
    UNSLOT("__oct__", nb_oct, slot_nb_oct, wrap_unaryfunc, "oct(x)"),                                                //
    UNSLOT("__hex__", nb_hex, slot_nb_hex, wrap_unaryfunc, "hex(x)"),                                                //
    IBSLOT_2ARG("__iadd__", nb_inplace_add, slot_nb_inplace_add, wrap_binaryfunc, "+="),                             //
    IBSLOT_2ARG("__isub__", nb_inplace_subtract, slot_nb_inplace_subtract, wrap_binaryfunc, "-="),                   //
    IBSLOT_2ARG("__imul__", nb_inplace_multiply, slot_nb_inplace_multiply, wrap_binaryfunc, "*="),                   //
    IBSLOT_2ARG("__idiv__", nb_inplace_divide, slot_nb_inplace_divide, wrap_binaryfunc, "/="),                       //
    IBSLOT_2ARG("__imod__", nb_inplace_remainder, slot_nb_inplace_remainder, wrap_binaryfunc, "%="),                 //
    IBSLOT_2ARG("__ipow__", nb_inplace_power, slot_nb_inplace_power, wrap_binaryfunc, "**="),                        //
    IBSLOT_2ARG("__ilshift__", nb_inplace_lshift, slot_nb_inplace_lshift, wrap_binaryfunc, "<<="),                   //
    IBSLOT_2ARG("__irshift__", nb_inplace_rshift, slot_nb_inplace_rshift, wrap_binaryfunc, ">>="),                   //
    IBSLOT_2ARG("__iand__", nb_inplace_and, slot_nb_inplace_and, wrap_binaryfunc, "&="),                             //
    IBSLOT_2ARG("__ixor__", nb_inplace_xor, slot_nb_inplace_xor, wrap_binaryfunc, "^="),                             //
    IBSLOT_2ARG("__ior__", nb_inplace_or, slot_nb_inplace_or, wrap_binaryfunc, "|="),                                //
    BINSLOT("__floordiv__", nb_floor_divide, slot_nb_floor_divide, "//"),                                            //
    RBINSLOT("__rfloordiv__", nb_floor_divide, slot_nb_floor_divide, "//"),                                          //
    BINSLOT("__truediv__", nb_true_divide, slot_nb_true_divide, "/"),                                                //
    RBINSLOT("__rtruediv__", nb_true_divide, slot_nb_true_divide, "/"),                                              //
    IBSLOT_2ARG("__ifloordiv__", nb_inplace_floor_divide, slot_nb_inplace_floor_divide, wrap_binaryfunc, "//"),      //
    IBSLOT_2ARG("__itruediv__", nb_inplace_true_divide, slot_nb_inplace_true_divide, wrap_binaryfunc, "/"),          //
    NBSLOT_1ARG("__index__", nb_index, slot_nb_index, wrap_unaryfunc, "x[y:z] <==> x[y.__index__():z.__index__()]"), //

    MPSLOT_1ARG("__len__", mp_length, slot_mp_length, wrap_lenfunc, "x.__len__() <==> len(x)"),
    MPSLOT_2ARG("__getitem__", mp_subscript, slot_mp_subscript, wrap_binaryfunc, "x.__getitem__(y) <==> x[y]"),
    MPSLOT("__setitem__", mp_ass_subscript, slot_mp_ass_subscript, wrap_objobjargproc,
           "x.__setitem__(i, y) <==> x[i]=y"),
    MPSLOT_2ARG("__delitem__", mp_ass_subscript, slot_mp_ass_subscript, wrap_delitem, "x.__delitem__(y) <==> del x[y]"),

    SQSLOT_1ARG("__len__", sq_length, slot_sq_length, wrap_lenfunc, "x.__len__() <==> len(x)"),
    /* Heap types defining __add__/__mul__ have sq_concat/sq_repeat == NULL.
       The logic in abstract.c always falls back to nb_add/nb_multiply in
       this case.  Defining both the nb_* and the sq_* slots to call the
       user-defined methods has unexpected side-effects, as shown by
       test_descr.notimplemented() */
    SQSLOT_2ARG("__add__", sq_concat, NULL, wrap_binaryfunc, "x.__add__(y) <==> x+y"),
    SQSLOT("__mul__", sq_repeat, NULL, wrap_indexargfunc, "x.__mul__(n) <==> x*n"),
    SQSLOT("__rmul__", sq_repeat, NULL, wrap_indexargfunc, "x.__rmul__(n) <==> n*x"),
    SQSLOT_2ARG("__getitem__", sq_item, slot_sq_item, wrap_sq_item, "x.__getitem__(y) <==> x[y]"),
    SQSLOT("__getslice__", sq_slice, slot_sq_slice, wrap_ssizessizeargfunc, "x.__getslice__(i, j) <==> x[i:j]\n\
           \n\
           Use of negative indices is not supported."),
    SQSLOT("__setitem__", sq_ass_item, slot_sq_ass_item, wrap_sq_setitem, "x.__setitem__(i, y) <==> x[i]=y"),
    SQSLOT_2ARG("__delitem__", sq_ass_item, slot_sq_ass_item, wrap_sq_delitem, "x.__delitem__(y) <==> del x[y]"),
    SQSLOT("__setslice__", sq_ass_slice, slot_sq_ass_slice, wrap_ssizessizeobjargproc,
           "x.__setslice__(i, j, y) <==> x[i:j]=y\n\
           \n\
           Use  of negative indices is not supported."),
    SQSLOT("__delslice__", sq_ass_slice, slot_sq_ass_slice, wrap_delslice, "x.__delslice__(i, j) <==> del x[i:j]\n\
           \n\
           Use of negative indices is not supported."),
    SQSLOT_2ARG("__contains__", sq_contains, slot_sq_contains, wrap_objobjproc, "x.__contains__(y) <==> y in x"),
    SQSLOT_2ARG("__iadd__", sq_inplace_concat, NULL, wrap_binaryfunc, "x.__iadd__(y) <==> x+=y"),
    SQSLOT("__imul__", sq_inplace_repeat, NULL, wrap_indexargfunc, "x.__imul__(y) <==> x*=y"),
    { "", 0, NULL, NULL, "", 0, NULL }
};

static void init_slotdefs() noexcept {
    static bool initialized = false;
    if (initialized)
        return;

    for (int i = 0; i < sizeof(slotdefs) / sizeof(slotdefs[0]); i++) {
        slotdefs[i].name_strobj = getStaticString(slotdefs[i].name.data());

        if (i > 0) {
            if (!slotdefs[i].name.size())
                continue;

#ifndef NDEBUG
            if (slotdefs[i - 1].offset > slotdefs[i].offset) {
                printf("slotdef for %s in the wrong place\n", slotdefs[i - 1].name.data());
                for (int j = i; j < sizeof(slotdefs) / sizeof(slotdefs[0]); j++) {
                    if (slotdefs[i - 1].offset <= slotdefs[j].offset) {
                        printf("Should go before %s\n", slotdefs[j].name.data());
                        break;
                    }
                }
            }
#endif
            ASSERT(slotdefs[i].offset >= slotdefs[i - 1].offset, "%d %s", i, slotdefs[i - 1].name.data());
        }
    }

    initialized = true;
}

/* Length of array of slotdef pointers used to store slots with the
   same __name__.  There should be at most MAX_EQUIV-1 slotdef entries with
   the same __name__, for any __name__. Since that's a static property, it is
   appropriate to declare fixed-size arrays for this. */
#define MAX_EQUIV 10

/* Return a slot pointer for a given name, but ONLY if the attribute has
   exactly one slot function.  The name must be an interned string. */
static void** resolve_slotdups(PyTypeObject* type, const std::string& name) noexcept {
    /* XXX Maybe this could be optimized more -- but is it worth it? */

    /* pname and ptrs act as a little cache */
    static std::string pname;
    static slotdef* ptrs[MAX_EQUIV];
    slotdef* p, **pp;
    void** res, **ptr;

    if (pname != name) {
        /* Collect all slotdefs that match name into ptrs. */
        pname = name;
        pp = ptrs;
        for (p = slotdefs; p->name.size() != 0; p++) {
            if (p->name == name)
                *pp++ = p;
        }
        *pp = NULL;
    }

    /* Look in all matching slots of the type; if exactly one of these has
       a filled-in slot, return its value.      Otherwise return NULL. */
    res = NULL;
    for (pp = ptrs; *pp; pp++) {
        ptr = slotptr(type, (*pp)->offset);
        if (ptr == NULL || *ptr == NULL)
            continue;
        if (res != NULL)
            return NULL;
        res = ptr;
    }
    return res;
}

static const slotdef* update_one_slot(BoxedClass* type, const slotdef* p) noexcept {
    assert(p->name.size() != 0);

    PyObject* descr;
    BoxedWrapperDescriptor* d;
    void* generic = NULL, * specific = NULL;
    int use_generic = 0;
    int offset = p->offset;
    void** ptr = slotptr(type, offset);

    if (ptr == NULL) {
        do {
            ++p;
        } while (p->offset == offset);
        return p;
    }

    do {
        descr = typeLookup(type, p->name_strobj);

        if (p->flags & PyWrapperFlag_BOOL) {
            // We are supposed to iterate over each slotdef; for now just assert that
            // there was only one:
            assert((p + 1)->offset > p->offset);

            static BoxedString* class_str = getStaticString("__class__");
            if (p->name_strobj == class_str) {
                if (descr == object_cls->getattr(class_str))
                    descr = NULL;
            }

            static BoxedString* getattribute_str = getStaticString("__getattribute__");
            if (p->name_strobj == getattribute_str) {
                if (descr && descr->cls == wrapperdescr_cls
                    && ((BoxedWrapperDescriptor*)descr)->wrapped == PyObject_GenericGetAttr)
                    descr = NULL;
            }

            *(bool*)ptr = (bool)descr;
            return p + 1;
        }

        if (descr == NULL) {
            if (ptr == (void**)&type->tp_iternext) {
                specific = (void*)_PyObject_NextNotImplemented;
            }
            continue;
        }
        if (Py_TYPE(descr) == wrapperdescr_cls
            && ((BoxedWrapperDescriptor*)descr)->wrapper->name == std::string(p->name)) {
            void** tptr = resolve_slotdups(type, p->name);
            if (tptr == NULL || tptr == ptr)
                generic = p->function;
            d = (BoxedWrapperDescriptor*)descr;
            if (d->wrapper->wrapper == p->wrapper && PyType_IsSubtype(type, d->type)
                && ((d->wrapper->flags & PyWrapperFlag_PYSTON) == (p->flags & PyWrapperFlag_PYSTON))) {
                if (specific == NULL || specific == d->wrapped)
                    specific = d->wrapped;
                else
                    use_generic = 1;
            }
        } else if (Py_TYPE(descr) == &PyCFunction_Type && PyCFunction_GET_FUNCTION(descr) == (PyCFunction)tp_new_wrapper
                   && ptr == (void**)&type->tp_new) {
            /* The __new__ wrapper is not a wrapper descriptor,
               so must be special-cased differently.
               If we don't do this, creating an instance will
               always use slot_tp_new which will look up
               __new__ in the MRO which will call tp_new_wrapper
               which will look through the base classes looking
               for a static base and call its tp_new (usually
               PyType_GenericNew), after performing various
               sanity checks and constructing a new argument
               list.  Cut all that nonsense short -- this speeds
               up instance creation tremendously. */
            specific = (void*)type->tp_new;
            /* XXX I'm not 100% sure that there isn't a hole
               in this reasoning that requires additional
               sanity checks.  I'll buy the first person to
               point out a bug in this reasoning a beer. */
        } else if (offset == offsetof(BoxedClass, tp_descr_get) && descr->cls == function_cls
                   && static_cast<BoxedFunction*>(descr)->md->always_use_version) {
            CompiledFunction* cf = static_cast<BoxedFunction*>(descr)->md->always_use_version;
            if (cf->exception_style == CXX) {
                type->tpp_descr_get = (descrgetfunc)cf->code;
                specific = (void*)slot_tp_tpp_descr_get;
            } else {
                specific = cf->code;
            }
        } else if (descr == Py_None && ptr == (void**)&type->tp_hash) {
            /* We specifically allow __hash__ to be set to None
               to prevent inheritance of the default
               implementation from object.__hash__ */
            specific = (void*)PyObject_HashNotImplemented;
        } else {
            use_generic = 1;
            generic = p->function;
        }
    } while ((++p)->offset == offset);

    if (specific && !use_generic)
        *ptr = specific;
    else
        *ptr = generic;
    return p;
}

/* In the type, update the slots whose slotdefs are gathered in the pp array.
   This is a callback for update_subclasses(). */
static int update_slots_callback(PyTypeObject* type, void* data) noexcept {
    slotdef** pp = (slotdef**)data;

    for (; *pp; pp++)
        update_one_slot(type, *pp);
    return 0;
}

static int update_subclasses(PyTypeObject* type, PyObject* name, update_callback callback, void* data) noexcept;
static int recurse_down_subclasses(PyTypeObject* type, PyObject* name, update_callback callback, void* data) noexcept;

bool update_slot(BoxedClass* type, llvm::StringRef attr) noexcept {
    slotdef* ptrs[MAX_EQUIV];
    slotdef* p;
    slotdef** pp;
    int offset;

    /* Clear the VALID_VERSION flag of 'type' and all its
       subclasses.  This could possibly be unified with the
       update_subclasses() recursion below, but carefully:
       they each have their own conditions on which to stop
       recursing into subclasses. */
    PyType_Modified(type);

    init_slotdefs();
    pp = ptrs;
    for (p = slotdefs; p->name.size() != 0; p++) {
        /* XXX assume name is interned! */
        if (p->name == attr)
            *pp++ = p;
    }
    *pp = NULL;
    for (pp = ptrs; *pp; pp++) {
        p = *pp;
        offset = p->offset;
        while (p > slotdefs && (p - 1)->offset == offset)
            --p;
        *pp = p;
    }
    if (ptrs[0] == NULL)
        return false; /* Not an attribute that affects any slots */
    int r = update_subclasses(type, autoDecref(boxString(attr)), update_slots_callback, (void*)ptrs);

    // TODO this is supposed to be a CAPI function!
    if (r)
        throwCAPIException();
    return true;
}

void fixup_slot_dispatchers(BoxedClass* self) noexcept {
    init_slotdefs();

    const slotdef* p = slotdefs;
    while (p->name.size() != 0)
        p = update_one_slot(self, p);
}

void fixup_pyston_slot_dispatchers(BoxedClass* self) noexcept {
    init_slotdefs();

    const slotdef* p = slotdefs;
    while (p->name.size() != 0) {
        // Skip slotdefs that are either in the CPython slots (things before tp_version_tag), or
        // things that are pointers into the tp_as_foo structs (which are represented as offsets
        // past the end of BoxedClass, ie into BoxedHeapClass)
        if (p->offset <= offsetof(BoxedClass, tp_version_tag) || p->offset >= sizeof(BoxedClass))
            ++p;
        else
            p = update_one_slot(self, p);
    }
}

static int update_subclasses(PyTypeObject* type, PyObject* name, update_callback callback, void* data) noexcept {
    if (callback(type, data) < 0)
        return -1;
    return recurse_down_subclasses(type, name, callback, data);
}

static int recurse_down_subclasses(PyTypeObject* type, PyObject* name, update_callback callback, void* data) noexcept {
    PyTypeObject* subclass;
    PyObject* ref, *subclasses, *dict;
    Py_ssize_t i, n;

    subclasses = type->tp_subclasses;
    if (subclasses == NULL)
        return 0;
    assert(PyList_Check(subclasses));
    n = PyList_GET_SIZE(subclasses);
    for (i = 0; i < n; i++) {
        ref = PyList_GET_ITEM(subclasses, i);
        assert(PyWeakref_CheckRef(ref));
        subclass = (PyTypeObject*)PyWeakref_GET_OBJECT(ref);
        assert(subclass != NULL);
        if ((PyObject*)subclass == Py_None)
            continue;
        assert(PyType_Check(subclass));
        /* Avoid recursing down into unaffected classes */
        dict = subclass->tp_dict;
        if (dict != NULL && PyDict_Check(dict) && PyDict_GetItem(dict, name) != NULL)
            continue;
        if (update_subclasses(subclass, name, callback, data) < 0)
            return -1;
    }
    return 0;
}

/* Pyston change: static */ PyObject* tp_new_wrapper(PyTypeObject* self, BoxedTuple* args, Box* kwds) noexcept {
    RELEASE_ASSERT(PyType_Check(self), "");

    // ASSERT(self->tp_new != Py_CallPythonNew, "going to get in an infinite loop");

    RELEASE_ASSERT(args->cls == tuple_cls, "");
    RELEASE_ASSERT(!kwds || kwds->cls == dict_cls, "");
    RELEASE_ASSERT(args->size() >= 1, "");

    BoxedClass* subtype = static_cast<BoxedClass*>(args->elts[0]);
    RELEASE_ASSERT(PyType_Check(subtype), "");
    RELEASE_ASSERT(isSubclass(subtype, self), "");

    BoxedTuple* new_args = BoxedTuple::create(args->size() - 1, &args->elts[1]);
    AUTO_DECREF(new_args);

    return self->tp_new(subtype, new_args, kwds);
}

static struct PyMethodDef tp_new_methoddef[] = { { "__new__", (PyCFunction)tp_new_wrapper, METH_VARARGS | METH_KEYWORDS,
                                                   PyDoc_STR("T.__new__(S, ...) -> "
                                                             "a new object with type S, a subtype of T") },
                                                 { 0, 0, 0, 0 } };

static void add_tp_new_wrapper(BoxedClass* type) noexcept {
    static BoxedString* new_str = getStaticString("__new__");
    if (type->getattr(new_str))
        return;

    type->giveAttr(incref(new_str), new BoxedCApiFunction(tp_new_methoddef, type));
}

void add_operators(BoxedClass* cls) noexcept {
    init_slotdefs();

    for (const slotdef& p : slotdefs) {
        if (!p.wrapper)
            continue;

        void** ptr = slotptr(cls, p.offset);

        if (!ptr || !*ptr)
            continue;
        if (cls->getattr(p.name_strobj))
            continue;

        if (*ptr == PyObject_HashNotImplemented) {
            cls->setattr(p.name_strobj, None, NULL);
        } else {
            auto descr = new BoxedWrapperDescriptor(&p, cls, *ptr);
            cls->setattr(p.name_strobj, descr, NULL);
            Py_DECREF(descr);
        }
    }

    if (cls->tp_new)
        add_tp_new_wrapper(cls);
}

static void type_mro_modified(PyTypeObject* type, PyObject* bases) {
    /*
       Check that all base classes or elements of the mro of type are
       able to be cached.  This function is called after the base
       classes or mro of the type are altered.

       Unset HAVE_VERSION_TAG and VALID_VERSION_TAG if the type
       inherits from an old-style class, either directly or if it
       appears in the MRO of a new-style class.  No support either for
       custom MROs that include types that are not officially super
       types.

       Called from mro_internal, which will subsequently be called on
       each subclass when their mro is recursively updated.
     */
    Py_ssize_t i, n;
    int clear = 0;

    if (!PyType_HasFeature(type, Py_TPFLAGS_HAVE_VERSION_TAG))
        return;

    n = PyTuple_GET_SIZE(bases);
    for (i = 0; i < n; i++) {
        PyObject* b = PyTuple_GET_ITEM(bases, i);
        PyTypeObject* cls;

        if (!PyType_Check(b)) {
            clear = 1;
            break;
        }

        cls = (PyTypeObject*)b;

        if (!PyType_HasFeature(cls, Py_TPFLAGS_HAVE_VERSION_TAG) || !PyType_IsSubtype(type, cls)) {
            clear = 1;
            break;
        }
    }

    if (clear)
        type->tp_flags &= ~(Py_TPFLAGS_HAVE_VERSION_TAG | Py_TPFLAGS_VALID_VERSION_TAG);
}

static int extra_ivars(PyTypeObject* type, PyTypeObject* base) noexcept {
    size_t t_size = type->tp_basicsize;
    size_t b_size = base->tp_basicsize;

    assert(t_size >= b_size); /* Else type smaller than base! */
    if (type->tp_itemsize || base->tp_itemsize) {
        /* If itemsize is involved, stricter rules */
        return t_size != b_size || type->tp_itemsize != base->tp_itemsize;
    }
    if (type->tp_weaklistoffset && base->tp_weaklistoffset == 0 && type->tp_weaklistoffset + sizeof(PyObject*) == t_size
        && type->tp_flags & Py_TPFLAGS_HEAPTYPE)
        t_size -= sizeof(PyObject*);
    if (type->tp_dictoffset && base->tp_dictoffset == 0 && type->tp_dictoffset + sizeof(PyObject*) == t_size
        && type->tp_flags & Py_TPFLAGS_HEAPTYPE)
        t_size -= sizeof(PyObject*);

    // Pyston change:
    if (type->instancesHaveHCAttrs() && !base->instancesHaveHCAttrs())
        t_size -= sizeof(HCAttrs);

    return t_size != b_size;
}

static PyTypeObject* solid_base(PyTypeObject* type) noexcept {
    PyTypeObject* base;

    if (type->tp_base)
        base = solid_base(type->tp_base);
    else
        base = object_cls;
    if (extra_ivars(type, base))
        return type;
    else
        return base;
}

PyTypeObject* best_base(PyObject* bases) noexcept {
    Py_ssize_t i, n;
    PyTypeObject* base, *winner, *candidate, *base_i;
    PyObject* base_proto;

    assert(PyTuple_Check(bases));
    n = PyTuple_GET_SIZE(bases);
    assert(n > 0);
    base = NULL;
    winner = NULL;
    for (i = 0; i < n; i++) {
        base_proto = PyTuple_GET_ITEM(bases, i);
        if (PyClass_Check(base_proto))
            continue;
        if (!PyType_Check(base_proto)) {
            PyErr_SetString(PyExc_TypeError, "bases must be types");
            return NULL;
        }
        base_i = (PyTypeObject*)base_proto;

        // Pyston change: we require things are already ready
        if (base_i->tp_dict == NULL) {
            assert(base_i->is_pyston_class);
#if 0
            if (PyType_Ready(base_i) < 0)
                return NULL;
#endif
        }

        candidate = solid_base(base_i);
        if (winner == NULL) {
            winner = candidate;
            base = base_i;
        } else if (PyType_IsSubtype(winner, candidate))
            ;
        else if (PyType_IsSubtype(candidate, winner)) {
            winner = candidate;
            base = base_i;
        } else {
            PyErr_SetString(PyExc_TypeError, "multiple bases have "
                                             "instance lay-out conflict");
            return NULL;
        }
    }
    if (base == NULL)
        PyErr_SetString(PyExc_TypeError, "a new-style class can't have only classic bases");
    return base;
}

static int fill_classic_mro(PyObject* mro, PyObject* cls) {
    PyObject* bases, *base;
    Py_ssize_t i, n;

    assert(PyList_Check(mro));
    assert(PyClass_Check(cls));
    i = PySequence_Contains(mro, cls);
    if (i < 0)
        return -1;
    if (!i) {
        if (PyList_Append(mro, cls) < 0)
            return -1;
    }

    bases = ((BoxedClassobj*)cls)->bases;
    assert(bases && PyTuple_Check(bases));
    n = PyTuple_GET_SIZE(bases);
    for (i = 0; i < n; i++) {
        base = PyTuple_GET_ITEM(bases, i);
        if (fill_classic_mro(mro, base) < 0)
            return -1;
    }
    return 0;
}

static PyObject* classic_mro(PyObject* cls) {
    PyObject* mro;

    assert(PyClass_Check(cls));
    mro = PyList_New(0);
    if (mro != NULL) {
        if (fill_classic_mro(mro, cls) == 0)
            return mro;
        Py_DECREF(mro);
    }
    return NULL;
}

/*
    Method resolution order algorithm C3 described in
    "A Monotonic Superclass Linearization for Dylan",
    by Kim Barrett, Bob Cassel, Paul Haahr,
    David A. Moon, Keith Playford, and P. Tucker Withington.
    (OOPSLA 1996)

    Some notes about the rules implied by C3:

    No duplicate bases.
    It isn't legal to repeat a class in a list of base classes.

    The next three properties are the 3 constraints in "C3".

    Local precendece order.
    If A precedes B in C's MRO, then A will precede B in the MRO of all
    subclasses of C.

    Monotonicity.
    The MRO of a class must be an extension without reordering of the
    MRO of each of its superclasses.

    Extended Precedence Graph (EPG).
    Linearization is consistent if there is a path in the EPG from
    each class to all its successors in the linearization.  See
    the paper for definition of EPG.
 */

static int tail_contains(PyObject* list, int whence, PyObject* o) {
    Py_ssize_t j, size;
    size = PyList_GET_SIZE(list);

    for (j = whence + 1; j < size; j++) {
        if (PyList_GET_ITEM(list, j) == o)
            return 1;
    }
    return 0;
}

static PyObject* class_name(PyObject* cls) {
    PyObject* name = PyObject_GetAttrString(cls, "__name__");
    if (name == NULL) {
        PyErr_Clear();
        Py_XDECREF(name);
        name = PyObject_Repr(cls);
    }
    if (name == NULL)
        return NULL;
    if (!PyString_Check(name)) {
        Py_DECREF(name);
        return NULL;
    }
    return name;
}

static int check_duplicates(PyObject* list) {
    Py_ssize_t i, j, n;
    /* Let's use a quadratic time algorithm,
       assuming that the bases lists is short.
    */
    n = PyList_GET_SIZE(list);
    for (i = 0; i < n; i++) {
        PyObject* o = PyList_GET_ITEM(list, i);
        for (j = i + 1; j < n; j++) {
            if (PyList_GET_ITEM(list, j) == o) {
                o = class_name(o);
                PyErr_Format(PyExc_TypeError, "duplicate base class %s", o ? PyString_AS_STRING(o) : "?");
                Py_XDECREF(o);
                return -1;
            }
        }
    }
    return 0;
}

/* Raise a TypeError for an MRO order disagreement.

   It's hard to produce a good error message.  In the absence of better
   insight into error reporting, report the classes that were candidates
   to be put next into the MRO.  There is some conflict between the
   order in which they should be put in the MRO, but it's hard to
   diagnose what constraint can't be satisfied.
*/

static void set_mro_error(PyObject* to_merge, int* remain) noexcept {
    Py_ssize_t i, n, off, to_merge_size;
    char buf[1000];
    PyObject* k, *v;
    PyObject* set = PyDict_New();
    if (!set)
        return;

    to_merge_size = PyList_GET_SIZE(to_merge);
    for (i = 0; i < to_merge_size; i++) {
        PyObject* L = PyList_GET_ITEM(to_merge, i);
        if (remain[i] < PyList_GET_SIZE(L)) {
            PyObject* c = PyList_GET_ITEM(L, remain[i]);
            if (PyDict_SetItem(set, c, Py_None) < 0) {
                Py_DECREF(set);
                return;
            }
        }
    }
    n = PyDict_Size(set);

    off = PyOS_snprintf(buf, sizeof(buf), "Cannot create a \
consistent method resolution\norder (MRO) for bases");
    i = 0;
    while (PyDict_Next(set, &i, &k, &v) && (size_t)off < sizeof(buf)) {
        PyObject* name = class_name(k);
        off += PyOS_snprintf(buf + off, sizeof(buf) - off, " %s", name ? PyString_AS_STRING(name) : "?");
        Py_XDECREF(name);
        if (--n && (size_t)(off + 1) < sizeof(buf)) {
            buf[off++] = ',';
            buf[off] = '\0';
        }
    }
    PyErr_SetString(PyExc_TypeError, buf);
    Py_DECREF(set);
}

static int pmerge(PyObject* acc, PyObject* to_merge) noexcept {
    Py_ssize_t i, j, to_merge_size, empty_cnt;
    int* remain;
    int ok;

    to_merge_size = PyList_GET_SIZE(to_merge);

    /* remain stores an index into each sublist of to_merge.
       remain[i] is the index of the next base in to_merge[i]
       that is not included in acc.
    */
    remain = (int*)PyMem_MALLOC(SIZEOF_INT * to_merge_size);
    if (remain == NULL)
        return -1;
    for (i = 0; i < to_merge_size; i++)
        remain[i] = 0;

again:
    empty_cnt = 0;
    for (i = 0; i < to_merge_size; i++) {
        PyObject* candidate;

        PyObject* cur_list = PyList_GET_ITEM(to_merge, i);

        if (remain[i] >= PyList_GET_SIZE(cur_list)) {
            empty_cnt++;
            continue;
        }

        /* Choose next candidate for MRO.

           The input sequences alone can determine the choice.
           If not, choose the class which appears in the MRO
           of the earliest direct superclass of the new class.
        */

        candidate = PyList_GET_ITEM(cur_list, remain[i]);
        for (j = 0; j < to_merge_size; j++) {
            PyObject* j_lst = PyList_GET_ITEM(to_merge, j);
            if (tail_contains(j_lst, remain[j], candidate)) {
                goto skip; /* continue outer loop */
            }
        }
        ok = PyList_Append(acc, candidate);
        if (ok < 0) {
            PyMem_Free(remain);
            return -1;
        }
        for (j = 0; j < to_merge_size; j++) {
            PyObject* j_lst = PyList_GET_ITEM(to_merge, j);
            if (remain[j] < PyList_GET_SIZE(j_lst) && PyList_GET_ITEM(j_lst, remain[j]) == candidate) {
                remain[j]++;
            }
        }
        goto again;
    skip:
        ;
    }

    if (empty_cnt == to_merge_size) {
        PyMem_FREE(remain);
        return 0;
    }
    set_mro_error(to_merge, remain);
    PyMem_FREE(remain);
    return -1;
}

static PyObject* mro_implementation(PyTypeObject* type) noexcept {
    Py_ssize_t i, n;
    int ok;
    PyObject* bases, *result;
    PyObject* to_merge, *bases_aslist;

    // Pyston change: we require things are already ready
    if (type->tp_dict == NULL) {
        assert(type->is_pyston_class);
#if 0
        if (PyType_Ready(type) < 0)
            return NULL;
#endif
    }

    /* Find a superclass linearization that honors the constraints
       of the explicit lists of bases and the constraints implied by
       each base class.

       to_merge is a list of lists, where each list is a superclass
       linearization implied by a base class.  The last element of
       to_merge is the declared list of bases.
    */

    bases = type->tp_bases;
    assert(type->tp_bases);
    assert(type->tp_bases->cls == tuple_cls);
    n = PyTuple_GET_SIZE(bases);

    to_merge = PyList_New(n + 1);
    if (to_merge == NULL)
        return NULL;

    for (i = 0; i < n; i++) {
        PyObject* base = PyTuple_GET_ITEM(bases, i);
        PyObject* parentMRO;
        if (PyType_Check(base))
            parentMRO = PySequence_List(((PyTypeObject*)base)->tp_mro);
        else
            parentMRO = classic_mro(base);
        if (parentMRO == NULL) {
            Py_DECREF(to_merge);
            return NULL;
        }

        PyList_SET_ITEM(to_merge, i, parentMRO);
    }

    bases_aslist = PySequence_List(bases);
    if (bases_aslist == NULL) {
        Py_DECREF(to_merge);
        return NULL;
    }
    /* This is just a basic sanity check. */
    if (check_duplicates(bases_aslist) < 0) {
        Py_DECREF(to_merge);
        Py_DECREF(bases_aslist);
        return NULL;
    }
    PyList_SET_ITEM(to_merge, n, bases_aslist);

    result = Py_BuildValue("[O]", (PyObject*)type);
    if (result == NULL) {
        Py_DECREF(to_merge);
        return NULL;
    }

    ok = pmerge(result, to_merge);
    Py_DECREF(to_merge);
    if (ok < 0) {
        Py_DECREF(result);
        return NULL;
    }

    return result;
}

// Pyston change: made this non-static
PyObject* mro_external(PyObject* self) noexcept {
    PyTypeObject* type = (PyTypeObject*)self;

    return mro_implementation(type);
}

static int mro_internal(PyTypeObject* type) noexcept {
    PyObject* mro, *result, *tuple;
    int checkit = 0;

    if (Py_TYPE(type) == &PyType_Type) {
        result = mro_implementation(type);
    } else {
        static PyObject* mro_str;
        checkit = 1;
        mro = lookup_method((PyObject*)type, "mro", &mro_str);
        if (mro == NULL)
            return -1;
        result = PyObject_CallObject(mro, NULL);
        Py_DECREF(mro);
    }
    if (result == NULL)
        return -1;
    tuple = PySequence_Tuple(result);
    Py_DECREF(result);
    if (tuple == NULL)
        return -1;
    if (checkit) {
        Py_ssize_t i, len;
        PyObject* cls;
        PyTypeObject* solid;

        solid = solid_base(type);

        len = PyTuple_GET_SIZE(tuple);

        for (i = 0; i < len; i++) {
            PyTypeObject* t;
            cls = PyTuple_GET_ITEM(tuple, i);
            if (PyClass_Check(cls))
                continue;
            else if (!PyType_Check(cls)) {
                PyErr_Format(PyExc_TypeError, "mro() returned a non-class ('%.500s')", Py_TYPE(cls)->tp_name);
                Py_DECREF(tuple);
                return -1;
            }
            t = (PyTypeObject*)cls;
            if (!PyType_IsSubtype(solid, solid_base(t))) {
                PyErr_Format(PyExc_TypeError, "mro() returned base with unsuitable layout ('%.500s')", t->tp_name);
                Py_DECREF(tuple);
                return -1;
            }
        }
    }
    type->tp_mro = tuple;

    type_mro_modified(type, type->tp_mro);
    /* corner case: the old-style super class might have been hidden
       from the custom MRO */
    type_mro_modified(type, type->tp_bases);

    PyType_Modified(type);

    return 0;
}
extern "C" int PyType_IsSubtype(PyTypeObject* a, PyTypeObject* b) noexcept {
    PyObject* mro;

    if (unlikely(!(a->tp_flags & Py_TPFLAGS_HAVE_CLASS)))
        return b == a || b == &PyBaseObject_Type;

    mro = a->tp_mro;
    if (likely(mro != NULL)) {
        /* Deal with multiple inheritance without recursion
           by walking the MRO tuple */
        Py_ssize_t i, n;
        assert(PyTuple_Check(mro));
        n = PyTuple_GET_SIZE(mro);
        for (i = 0; i < n; i++) {
            if (PyTuple_GET_ITEM(mro, i) == (PyObject*)b)
                return 1;
        }
        return 0;
    } else {
        /* a is not completely initilized yet; follow tp_base */
        do {
            if (a == b)
                return 1;
            a = a->tp_base;
        } while (a != NULL);
        return b == &PyBaseObject_Type;
    }
}

/* Initialize the __dict__ in a type object */

static int add_methods(PyTypeObject* type, PyMethodDef* meth) noexcept {
    for (; meth->ml_name != NULL; meth++) {
        auto name = internStringMortal(meth->ml_name);
        PyObject* descr;
        int err;
        if (type->hasattr(name) && !(meth->ml_flags & METH_COEXIST))
            continue;
        if (meth->ml_flags & METH_CLASS) {
            if (meth->ml_flags & METH_STATIC) {
                PyErr_SetString(PyExc_ValueError, "method cannot be both class and static");
                return -1;
            }
            // Pyston change: create these classmethods as normal methods, which will
            // later just notice the METH_CLASS flag.
            // descr = PyDescr_NewClassMethod(type, meth);
            descr = PyDescr_NewMethod(type, meth);
        } else if (meth->ml_flags & METH_STATIC) {
            PyObject* cfunc = PyCFunction_New(meth, NULL);
            if (cfunc == NULL)
                return -1;
            descr = PyStaticMethod_New(cfunc);
            Py_DECREF(cfunc);
        } else {
            descr = PyDescr_NewMethod(type, meth);
        }
        if (descr == NULL)
            return -1;
        type->setattr(name, descr, NULL);
        Py_DECREF(descr);
        Py_DECREF(name);
    }
    return 0;
}

static int add_members(PyTypeObject* type, PyMemberDef* memb) noexcept {
    for (; memb->name != NULL; memb++) {
        auto name = internStringMortal(memb->name);
        PyObject* descr;
        if (type->hasattr(name))
            continue;
        descr = PyDescr_NewMember(type, memb);
        if (descr == NULL)
            return -1;
        type->setattr(name, descr, NULL);
        Py_DECREF(descr);
        Py_DECREF(name);
    }
    return 0;
}

static int add_getset(PyTypeObject* type, PyGetSetDef* gsp) noexcept {
    for (; gsp->name != NULL; gsp++) {
        auto name = internStringMortal(gsp->name);
        PyObject* descr;
        if (type->hasattr(name))
            continue;
        descr = PyDescr_NewGetSet(type, gsp);

        if (descr == NULL)
            return -1;
        type->setattr(name, descr, NULL);
        Py_DECREF(descr);
        Py_DECREF(name);
    }
    return 0;
}

#define BUFFER_FLAGS (Py_TPFLAGS_HAVE_GETCHARBUFFER | Py_TPFLAGS_HAVE_NEWBUFFER)

// This is copied from CPython with some modifications:
static void inherit_special(PyTypeObject* type, PyTypeObject* base) noexcept {
    Py_ssize_t oldsize, newsize;

    /* Special flag magic */
    if (!type->tp_as_buffer && base->tp_as_buffer) {
        type->tp_flags &= ~BUFFER_FLAGS;
        type->tp_flags |= base->tp_flags & BUFFER_FLAGS;
    }
    if (!type->tp_as_sequence && base->tp_as_sequence) {
        type->tp_flags &= ~Py_TPFLAGS_HAVE_SEQUENCE_IN;
        type->tp_flags |= base->tp_flags & Py_TPFLAGS_HAVE_SEQUENCE_IN;
    }
    if ((type->tp_flags & Py_TPFLAGS_HAVE_INPLACEOPS) != (base->tp_flags & Py_TPFLAGS_HAVE_INPLACEOPS)) {
        if ((!type->tp_as_number && base->tp_as_number) || (!type->tp_as_sequence && base->tp_as_sequence)) {
            type->tp_flags &= ~Py_TPFLAGS_HAVE_INPLACEOPS;
            if (!type->tp_as_number && !type->tp_as_sequence) {
                type->tp_flags |= base->tp_flags & Py_TPFLAGS_HAVE_INPLACEOPS;
            }
        }
        /* Wow */
    }
    if (!type->tp_as_number && base->tp_as_number) {
        type->tp_flags &= ~Py_TPFLAGS_CHECKTYPES;
        type->tp_flags |= base->tp_flags & Py_TPFLAGS_CHECKTYPES;
    }

    /* Copying basicsize is connected to the GC flags */
    oldsize = base->tp_basicsize;
    newsize = type->tp_basicsize ? type->tp_basicsize : oldsize;
    if (!(type->tp_flags & Py_TPFLAGS_HAVE_GC) && (base->tp_flags & Py_TPFLAGS_HAVE_GC)
        && (type->tp_flags & Py_TPFLAGS_HAVE_RICHCOMPARE /*GC slots exist*/)
        && (!type->tp_traverse && !type->tp_clear)) {
        type->tp_flags |= Py_TPFLAGS_HAVE_GC;
        if (type->tp_traverse == NULL)
            type->tp_traverse = base->tp_traverse;
        if (type->tp_clear == NULL)
            type->tp_clear = base->tp_clear;
    }
    if (type->tp_flags & base->tp_flags & Py_TPFLAGS_HAVE_CLASS) {
        /* The condition below could use some explanation.
           It appears that tp_new is not inherited for static types
           whose base class is 'object'; this seems to be a precaution
           so that old extension types don't suddenly become
           callable (object.__new__ wouldn't insure the invariants
           that the extension type's own factory function ensures).
           Heap types, of course, are under our control, so they do
           inherit tp_new; static extension types that specify some
           other built-in type as the default are considered
           new-style-aware so they also inherit object.__new__. */
        // Pyston change:
        // if (base != object_cls || (type->tp_flags & Py_TPFLAGS_HEAPTYPE)) {
        if (base != object_cls || !type->is_user_defined) {
            if (type->tp_new == NULL)
                type->tp_new = base->tp_new;
        }
    }
    type->tp_basicsize = newsize;

/* Copy other non-function slots */

#undef COPYVAL
#define COPYVAL(SLOT)                                                                                                  \
    if (type->SLOT == 0)                                                                                               \
    type->SLOT = base->SLOT

    COPYVAL(tp_itemsize);
    if (type->tp_flags & base->tp_flags & Py_TPFLAGS_HAVE_WEAKREFS) {
        COPYVAL(tp_weaklistoffset);
    }
    if (type->tp_flags & base->tp_flags & Py_TPFLAGS_HAVE_CLASS) {
        COPYVAL(tp_dictoffset);
    }

    /* Setup fast subclass flags */
    if (PyType_IsSubtype(base, (PyTypeObject*)PyExc_BaseException))
        type->tp_flags |= Py_TPFLAGS_BASE_EXC_SUBCLASS;
    else if (PyType_IsSubtype(base, &PyType_Type))
        type->tp_flags |= Py_TPFLAGS_TYPE_SUBCLASS;
    else if (PyType_IsSubtype(base, &PyInt_Type))
        type->tp_flags |= Py_TPFLAGS_INT_SUBCLASS;
    else if (PyType_IsSubtype(base, &PyLong_Type))
        type->tp_flags |= Py_TPFLAGS_LONG_SUBCLASS;
    else if (PyType_IsSubtype(base, &PyString_Type))
        type->tp_flags |= Py_TPFLAGS_STRING_SUBCLASS;
#ifdef Py_USING_UNICODE
    else if (PyType_IsSubtype(base, &PyUnicode_Type))
        type->tp_flags |= Py_TPFLAGS_UNICODE_SUBCLASS;
#endif
    else if (PyType_IsSubtype(base, &PyTuple_Type))
        type->tp_flags |= Py_TPFLAGS_TUPLE_SUBCLASS;
    else if (PyType_IsSubtype(base, &PyList_Type))
        type->tp_flags |= Py_TPFLAGS_LIST_SUBCLASS;
    else if (PyType_IsSubtype(base, &PyDict_Type))
        type->tp_flags |= Py_TPFLAGS_DICT_SUBCLASS;
}

static int overrides_name(PyTypeObject* type, const char* name) noexcept {
    PyObject* dict = type->tp_dict;

    assert(dict != NULL);
    if (PyDict_GetItemString(dict, name) != NULL) {
        return 1;
    }
    return 0;
}

#define OVERRIDES_HASH(x) overrides_name(x, "__hash__")
#define OVERRIDES_EQ(x) overrides_name(x, "__eq__")

static void inherit_slots(PyTypeObject* type, PyTypeObject* base) noexcept {
    // Pyston addition:
    if (base->tp_base == NULL)
        assert(base == object_cls);

    PyTypeObject* basebase;

#undef SLOTDEFINED
#undef COPYSLOT
#undef COPYNUM
#undef COPYSEQ
#undef COPYMAP
#undef COPYBUF

#define SLOTDEFINED(SLOT) (base->SLOT != 0 && (basebase == NULL || base->SLOT != basebase->SLOT))

#define COPYSLOT(SLOT)                                                                                                 \
    if (!type->SLOT && SLOTDEFINED(SLOT))                                                                              \
    type->SLOT = base->SLOT

#define COPYNUM(SLOT) COPYSLOT(tp_as_number->SLOT)
#define COPYSEQ(SLOT) COPYSLOT(tp_as_sequence->SLOT)
#define COPYMAP(SLOT) COPYSLOT(tp_as_mapping->SLOT)
#define COPYBUF(SLOT) COPYSLOT(tp_as_buffer->SLOT)

    /* This won't inherit indirect slots (from tp_as_number etc.)
       if type doesn't provide the space. */

    if (type->tp_as_number != NULL && base->tp_as_number != NULL) {
        basebase = base->tp_base;
        if (basebase->tp_as_number == NULL)
            basebase = NULL;
        COPYNUM(nb_add);
        COPYNUM(nb_subtract);
        COPYNUM(nb_multiply);
        COPYNUM(nb_divide);
        COPYNUM(nb_remainder);
        COPYNUM(nb_divmod);
        COPYNUM(nb_power);
        COPYNUM(nb_negative);
        COPYNUM(nb_positive);
        COPYNUM(nb_absolute);
        COPYNUM(nb_nonzero);
        COPYNUM(nb_invert);
        COPYNUM(nb_lshift);
        COPYNUM(nb_rshift);
        COPYNUM(nb_and);
        COPYNUM(nb_xor);
        COPYNUM(nb_or);
        COPYNUM(nb_coerce);
        COPYNUM(nb_int);
        COPYNUM(nb_long);
        COPYNUM(nb_float);
        COPYNUM(nb_oct);
        COPYNUM(nb_hex);
        COPYNUM(nb_inplace_add);
        COPYNUM(nb_inplace_subtract);
        COPYNUM(nb_inplace_multiply);
        COPYNUM(nb_inplace_divide);
        COPYNUM(nb_inplace_remainder);
        COPYNUM(nb_inplace_power);
        COPYNUM(nb_inplace_lshift);
        COPYNUM(nb_inplace_rshift);
        COPYNUM(nb_inplace_and);
        COPYNUM(nb_inplace_xor);
        COPYNUM(nb_inplace_or);
        if (base->tp_flags & Py_TPFLAGS_CHECKTYPES) {
            COPYNUM(nb_true_divide);
            COPYNUM(nb_floor_divide);
            COPYNUM(nb_inplace_true_divide);
            COPYNUM(nb_inplace_floor_divide);
        }
        if (base->tp_flags & Py_TPFLAGS_HAVE_INDEX) {
            COPYNUM(nb_index);
        }
    }

    if (type->tp_as_sequence != NULL && base->tp_as_sequence != NULL) {
        basebase = base->tp_base;
        if (basebase->tp_as_sequence == NULL)
            basebase = NULL;
        COPYSEQ(sq_length);
        COPYSEQ(sq_concat);
        COPYSEQ(sq_repeat);
        COPYSEQ(sq_item);
        COPYSEQ(sq_slice);
        COPYSEQ(sq_ass_item);
        COPYSEQ(sq_ass_slice);
        COPYSEQ(sq_contains);
        COPYSEQ(sq_inplace_concat);
        COPYSEQ(sq_inplace_repeat);
    }

    if (type->tp_as_mapping != NULL && base->tp_as_mapping != NULL) {
        basebase = base->tp_base;
        if (basebase->tp_as_mapping == NULL)
            basebase = NULL;
        COPYMAP(mp_length);
        COPYMAP(mp_subscript);
        COPYMAP(mp_ass_subscript);
    }

    if (type->tp_as_buffer != NULL && base->tp_as_buffer != NULL) {
        basebase = base->tp_base;
        if (basebase->tp_as_buffer == NULL)
            basebase = NULL;
        COPYBUF(bf_getreadbuffer);
        COPYBUF(bf_getwritebuffer);
        COPYBUF(bf_getsegcount);
        COPYBUF(bf_getcharbuffer);
        COPYBUF(bf_getbuffer);
        COPYBUF(bf_releasebuffer);
    }

    basebase = base->tp_base;

    COPYSLOT(tp_dealloc);
    COPYSLOT(tp_print);
    if (type->tp_getattr == NULL && type->tp_getattro == NULL) {
        type->tp_getattr = base->tp_getattr;
        type->tp_getattro = base->tp_getattro;
    }
    if (type->tp_setattr == NULL && type->tp_setattro == NULL) {
        type->tp_setattr = base->tp_setattr;
        type->tp_setattro = base->tp_setattro;
    }
    /* tp_compare see tp_richcompare */
    COPYSLOT(tp_repr);
    /* tp_hash see tp_richcompare */
    COPYSLOT(tp_call);
    COPYSLOT(tp_str);
    if (type->tp_flags & base->tp_flags & Py_TPFLAGS_HAVE_RICHCOMPARE) {
        if (type->tp_compare == NULL && type->tp_richcompare == NULL && type->tp_hash == NULL) {
            type->tp_compare = base->tp_compare;
            type->tp_richcompare = base->tp_richcompare;
            type->tp_hash = base->tp_hash;
            /* Check for changes to inherited methods in Py3k*/
            if (Py_Py3kWarningFlag) {
                if (base->tp_hash && (base->tp_hash != PyObject_HashNotImplemented) && !OVERRIDES_HASH(type)) {
                    if (OVERRIDES_EQ(type)) {
                        if (PyErr_WarnPy3k("Overriding "
                                           "__eq__ blocks inheritance "
                                           "of __hash__ in 3.x",
                                           1) < 0)
                            /* XXX This isn't right.  If the warning is turned
                               into an exception, we should be communicating
                               the error back to the caller, but figuring out
                               how to clean up in that case is tricky.  See
                               issue 8627 for more. */
                            PyErr_Clear();
                    }
                }
            }
        }
    } else {
        COPYSLOT(tp_compare);
    }
    if (type->tp_flags & base->tp_flags & Py_TPFLAGS_HAVE_ITER) {
        COPYSLOT(tp_iter);
        COPYSLOT(tp_iternext);
    }
    if (type->tp_flags & base->tp_flags & Py_TPFLAGS_HAVE_CLASS) {
        COPYSLOT(tp_descr_get);
        COPYSLOT(tp_descr_set);
        COPYSLOT(tp_dictoffset);
        COPYSLOT(tp_init);
        COPYSLOT(tp_alloc);
        COPYSLOT(tp_is_gc);
        if ((type->tp_flags & Py_TPFLAGS_HAVE_GC) == (base->tp_flags & Py_TPFLAGS_HAVE_GC)) {
            /* They agree about gc. */
            COPYSLOT(tp_free);
        } else if ((type->tp_flags & Py_TPFLAGS_HAVE_GC) && type->tp_free == NULL && base->tp_free == _PyObject_Del) {
            /* A bit of magic to plug in the correct default
             * tp_free function when a derived class adds gc,
             * didn't define tp_free, and the base uses the
             * default non-gc tp_free.
             */
            type->tp_free = PyObject_GC_Del;
        }
        /* else they didn't agree about gc, and there isn't something
         * obvious to be done -- the type is on its own.
         */
    }
}

static int add_subclass(PyTypeObject* base, PyTypeObject* type) noexcept {
    Py_ssize_t i;
    int result;
    PyObject* list, *ref, *newobj;

    list = base->tp_subclasses;
    if (list == NULL) {
        base->tp_subclasses = list = PyList_New(0);
        if (list == NULL)
            return -1;
    }
    assert(PyList_Check(list));
    newobj = PyWeakref_NewRef((PyObject*)type, NULL);
    i = PyList_GET_SIZE(list);
    while (--i >= 0) {
        ref = PyList_GET_ITEM(list, i);
        assert(PyWeakref_CheckRef(ref));
        if (PyWeakref_GET_OBJECT(ref) == Py_None)
            return PyList_SetItem(list, i, newobj);
    }
    result = PyList_Append(list, newobj);
    Py_DECREF(newobj);
    return result;
}

static void remove_subclass(PyTypeObject* base, PyTypeObject* type) noexcept {
    Py_ssize_t i;
    PyObject* list, *ref;

    list = base->tp_subclasses;
    if (list == NULL) {
        return;
    }
    assert(PyList_Check(list));
    i = PyList_GET_SIZE(list);
    while (--i >= 0) {
        ref = PyList_GET_ITEM(list, i);
        assert(PyWeakref_CheckRef(ref));
        if (PyWeakref_GET_OBJECT(ref) == (PyObject*)type) {
            /* this can't fail, right? */
            PySequence_DelItem(list, i);
            return;
        }
    }
}

static int equiv_structs(PyTypeObject* a, PyTypeObject* b) noexcept {
    // Pyston change: added attrs_offset equality check
    // return a == b || (a != NULL && b != NULL && a->tp_basicsize == b->tp_basicsize
    //                   && a->tp_itemsize == b->tp_itemsize
    //                   && a->tp_dictoffset == b->tp_dictoffset && a->tp_weaklistoffset == b->tp_weaklistoffset
    //                   && ((a->tp_flags & Py_TPFLAGS_HAVE_GC) == (b->tp_flags & Py_TPFLAGS_HAVE_GC)));
    return a == b || (a != NULL && b != NULL && a->tp_basicsize == b->tp_basicsize && a->tp_itemsize == b->tp_itemsize
                      && a->tp_dictoffset == b->tp_dictoffset && a->tp_weaklistoffset == b->tp_weaklistoffset
                      && a->attrs_offset == b->attrs_offset
                      && ((a->tp_flags & Py_TPFLAGS_HAVE_GC) == (b->tp_flags & Py_TPFLAGS_HAVE_GC)));
}

static void update_all_slots(PyTypeObject* type) noexcept {
    slotdef* p;

    init_slotdefs();
    for (p = slotdefs; p->name.size() > 0; p++) {
        /* update_slot returns int but can't actually fail */
        update_slot(type, p->name);
    }
}

static int same_slots_added(PyTypeObject* a, PyTypeObject* b) noexcept {
    PyTypeObject* base = a->tp_base;
    Py_ssize_t size;
    PyObject* slots_a, *slots_b;

    assert(base == b->tp_base);
    size = base->tp_basicsize;
    if (a->tp_dictoffset == size && b->tp_dictoffset == size)
        size += sizeof(PyObject*);
    // Pyston change: have to check attrs_offset
    if (a->attrs_offset == size && b->attrs_offset == size)
        size += sizeof(HCAttrs);
    if (a->tp_weaklistoffset == size && b->tp_weaklistoffset == size)
        size += sizeof(PyObject*);

    /* Check slots compliance */
    slots_a = ((PyHeapTypeObject*)a)->ht_slots;
    slots_b = ((PyHeapTypeObject*)b)->ht_slots;
    if (slots_a && slots_b) {
        if (PyObject_Compare(slots_a, slots_b) != 0)
            return 0;
        size += sizeof(PyObject*) * PyTuple_GET_SIZE(slots_a);
    }
    return size == a->tp_basicsize && size == b->tp_basicsize;
}

static int compatible_for_assignment(PyTypeObject* oldto, PyTypeObject* newto, const char* attr) noexcept {
    PyTypeObject* newbase, *oldbase;

    if (newto->tp_dealloc != oldto->tp_dealloc || newto->tp_free != oldto->tp_free) {
        PyErr_Format(PyExc_TypeError, "%s assignment: "
                                      "'%s' deallocator differs from '%s'",
                     attr, newto->tp_name, oldto->tp_name);
        return 0;
    }
    newbase = newto;
    oldbase = oldto;
    while (equiv_structs(newbase, newbase->tp_base))
        newbase = newbase->tp_base;
    while (equiv_structs(oldbase, oldbase->tp_base))
        oldbase = oldbase->tp_base;
    if (newbase != oldbase && (newbase->tp_base != oldbase->tp_base || !same_slots_added(newbase, oldbase))) {
        PyErr_Format(PyExc_TypeError, "%s assignment: "
                                      "'%s' object layout differs from '%s'",
                     attr, newto->tp_name, oldto->tp_name);
        return 0;
    }

    return 1;
}

static int mro_subclasses(PyTypeObject* type, PyObject* temp) noexcept {
    PyTypeObject* subclass;
    PyObject* ref, *subclasses, *old_mro;
    Py_ssize_t i, n;

    subclasses = type->tp_subclasses;
    if (subclasses == NULL)
        return 0;
    assert(PyList_Check(subclasses));
    n = PyList_GET_SIZE(subclasses);
    for (i = 0; i < n; i++) {
        ref = PyList_GET_ITEM(subclasses, i);
        assert(PyWeakref_CheckRef(ref));
        subclass = (PyTypeObject*)PyWeakref_GET_OBJECT(ref);
        assert(subclass != NULL);
        if ((PyObject*)subclass == Py_None)
            continue;
        assert(PyType_Check(subclass));
        old_mro = subclass->tp_mro;
        if (mro_internal(subclass) < 0) {
            subclass->tp_mro = old_mro;
            return -1;
        } else {
            PyObject* tuple;
            tuple = PyTuple_Pack(2, subclass, old_mro);
            Py_DECREF(old_mro);
            if (!tuple)
                return -1;
            if (PyList_Append(temp, tuple) < 0)
                return -1;
            Py_DECREF(tuple);
        }
        if (mro_subclasses(subclass, temp) < 0)
            return -1;
    }
    return 0;
}

int type_set_bases(PyTypeObject* type, PyObject* value, void* context) noexcept {
    Py_ssize_t i;
    int r = 0;
    PyObject* ob, *temp;
    PyTypeObject* new_base, *old_base;
    PyObject* old_bases, *old_mro;

    if (!(type->tp_flags & Py_TPFLAGS_HEAPTYPE)) {
        PyErr_Format(PyExc_TypeError, "can't set %s.__bases__", type->tp_name);
        return -1;
    }
    if (!value) {
        PyErr_Format(PyExc_TypeError, "can't delete %s.__bases__", type->tp_name);
        return -1;
    }
    if (!PyTuple_Check(value)) {
        PyErr_Format(PyExc_TypeError, "can only assign tuple to %s.__bases__, not %s", type->tp_name,
                     Py_TYPE(value)->tp_name);
        return -1;
    }
    if (PyTuple_GET_SIZE(value) == 0) {
        PyErr_Format(PyExc_TypeError, "can only assign non-empty tuple to %s.__bases__, not ()", type->tp_name);
        return -1;
    }
    for (i = 0; i < PyTuple_GET_SIZE(value); i++) {
        ob = PyTuple_GET_ITEM(value, i);
        if (!PyClass_Check(ob) && !PyType_Check(ob)) {
            PyErr_Format(PyExc_TypeError, "%s.__bases__ must be tuple of old- or new-style classes, not '%s'",
                         type->tp_name, Py_TYPE(ob)->tp_name);
            return -1;
        }
        if (PyType_Check(ob)) {
            if (PyType_IsSubtype((PyTypeObject*)ob, type)) {
                PyErr_SetString(PyExc_TypeError, "a __bases__ item causes an inheritance cycle");
                return -1;
            }
        }
    }

    new_base = best_base(value);

    if (!new_base) {
        return -1;
    }

    if (!compatible_for_assignment(type->tp_base, new_base, "__bases__"))
        return -1;

    Py_INCREF(new_base);
    Py_INCREF(value);

    old_bases = type->tp_bases;
    old_base = type->tp_base;
    old_mro = type->tp_mro;

    type->tp_bases = value;
    type->tp_base = new_base;

    if (mro_internal(type) < 0) {
        goto bail;
    }

    temp = PyList_New(0);
    if (!temp)
        goto bail;

    r = mro_subclasses(type, temp);

    if (r < 0) {
        for (i = 0; i < PyList_Size(temp); i++) {
            PyTypeObject* cls;
            PyObject* mro;
            PyArg_UnpackTuple(PyList_GET_ITEM(temp, i), "", 2, 2, &cls, &mro);
            Py_INCREF(mro);
            ob = cls->tp_mro;
            cls->tp_mro = mro;
            Py_DECREF(ob);
        }
        Py_DECREF(temp);
        goto bail;
    }

    Py_DECREF(temp);

    /* any base that was in __bases__ but now isn't, we
       need to remove |type| from its tp_subclasses.
       conversely, any class now in __bases__ that wasn't
       needs to have |type| added to its subclasses. */

    /* for now, sod that: just remove from all old_bases,
       add to all new_bases */

    for (i = PyTuple_GET_SIZE(old_bases) - 1; i >= 0; i--) {
        ob = PyTuple_GET_ITEM(old_bases, i);
        if (PyType_Check(ob)) {
            remove_subclass((PyTypeObject*)ob, type);
        }
    }

    for (i = PyTuple_GET_SIZE(value) - 1; i >= 0; i--) {
        ob = PyTuple_GET_ITEM(value, i);
        if (PyType_Check(ob)) {
            if (add_subclass((PyTypeObject*)ob, type) < 0)
                r = -1;
        }
    }

    update_all_slots(type);

    Py_DECREF(old_bases);
    Py_DECREF(old_base);
    Py_DECREF(old_mro);

    return r;

bail:
    Py_DECREF(type->tp_bases);
    Py_DECREF(type->tp_base);
    if (type->tp_mro != old_mro) {
        Py_DECREF(type->tp_mro);
    }

    type->tp_bases = old_bases;
    type->tp_base = old_base;
    type->tp_mro = old_mro;

    return -1;
}

// commonClassSetup is for the common code between PyType_Ready (which is just for extension classes)
// and our internal type-creation endpoints (BoxedClass::BoxedClass()).
// TODO: Move more of the duplicated logic into here.
void commonClassSetup(BoxedClass* cls) {
    if (cls->tp_bases == NULL) {
        if (cls->tp_base)
            cls->tp_bases = BoxedTuple::create({ cls->tp_base });
        else
            cls->tp_bases = BoxedTuple::create({});
    }

    /* Link into each base class's list of subclasses */
    for (PyObject* b : *static_cast<BoxedTuple*>(cls->tp_bases)) {
        if (PyType_Check(b) && add_subclass((PyTypeObject*)b, cls) < 0)
            throwCAPIException();
    }

    /* Calculate method resolution order */
    if (!cls->tp_mro) {
        if (mro_internal(cls) < 0)
            throwCAPIException();
    }

    if (cls->tp_base)
        inherit_special(cls, cls->tp_base);

    assert(cls->tp_mro);
    assert(cls->tp_mro->cls == tuple_cls);

    for (auto b : *static_cast<BoxedTuple*>(cls->tp_mro)) {
        if (b == cls)
            continue;
        if (PyType_Check(b))
            inherit_slots(cls, static_cast<BoxedClass*>(b));
    }

    assert(cls->tp_dict && cls->tp_dict->cls == attrwrapper_cls);
}

extern "C" void PyType_Modified(PyTypeObject* type) noexcept {
    PyObject* raw, *ref;
    Py_ssize_t i, n;

    if (!PyType_HasFeature(type, Py_TPFLAGS_VALID_VERSION_TAG))
        return;

    raw = type->tp_subclasses;
    if (raw != NULL) {
        n = PyList_GET_SIZE(raw);
        for (i = 0; i < n; i++) {
            ref = PyList_GET_ITEM(raw, i);
            ref = PyWeakref_GET_OBJECT(ref);
            if (ref != Py_None) {
                PyType_Modified((PyTypeObject*)ref);
            }
        }
    }
    type->tp_flags &= ~Py_TPFLAGS_VALID_VERSION_TAG;
}

template <ExceptionStyle S>
static Box* tppProxyToTpCall(Box* self, CallRewriteArgs* rewrite_args, ArgPassSpec argspec, Box* arg1, Box* arg2,
                             Box* arg3, Box** args,
                             const std::vector<BoxedString*>* keyword_names) noexcept(S == CAPI) {
    ParamReceiveSpec paramspec(0, 0, true, true);
    if (!argspec.has_kwargs && argspec.num_keywords == 0) {
        paramspec.takes_kwargs = false;
    }

    bool rewrite_success = false;
    Box** oargs = NULL;
    try {
        rearrangeArguments(paramspec, NULL, "", NULL, rewrite_args, rewrite_success, argspec, arg1, arg2, arg3, args,
                           oargs, keyword_names);
    } catch (ExcInfo e) {
        if (S == CAPI) {
            setCAPIException(e);
            return NULL;
        } else
            throw e;
    }

    if (!rewrite_success)
        rewrite_args = NULL;

    if (rewrite_args) {
        if (!paramspec.takes_kwargs)
            rewrite_args->arg2 = rewrite_args->rewriter->loadConst(0, Location::forArg(2));

        // Currently, guard that the value of tp_call didn't change, and then
        // emit a call to the current function address.
        // It might be better to just load the current value of tp_call and call it
        // (after guarding it's not null), or maybe not.  But the rewriter doesn't currently
        // support calling a RewriterVar (can only call fixed function addresses).
        RewriterVar* r_cls = rewrite_args->obj->getAttr(offsetof(Box, cls));
        r_cls->addAttrGuard(offsetof(BoxedClass, tp_call), (intptr_t)self->cls->tp_call);

        rewrite_args->out_rtn = rewrite_args->rewriter->call(true, (void*)self->cls->tp_call, rewrite_args->obj,
                                                             rewrite_args->arg1, rewrite_args->arg2);
        if (S == CXX)
            rewrite_args->rewriter->checkAndThrowCAPIException(rewrite_args->out_rtn);
        rewrite_args->out_success = true;
    }

    Box* r = self->cls->tp_call(self, arg1, arg2);
    if (!r && S == CXX)
        throwCAPIException();
    return r;
}

extern "C" void PyType_RequestHcAttrs(PyTypeObject* cls, int offset) noexcept {
    assert(cls->attrs_offset == 0);
    assert(cls->tp_dictoffset == 0);
    cls->attrs_offset = offset;
}

extern "C" void PyType_GiveHcAttrsDictDescr(PyTypeObject* cls) noexcept {
    static BoxedString* dict_str = getStaticString("__dict__");
    assert(!cls->hasattr(dict_str));
    cls->giveAttr(incref(dict_str), incref(dict_descr));
}

extern "C" int PyType_Ready(PyTypeObject* cls) noexcept {
    ASSERT(!cls->is_pyston_class, "should not call this on Pyston classes");

<<<<<<< HEAD
    _Py_INC_REFTOTAL;
    classes.push_back(cls);
=======
    // if this type is already in ready state we are finished.
    if (cls->tp_flags & Py_TPFLAGS_READY) {
        assert(cls->tp_dict != NULL);
        return 0;
    }

    gc::registerNonheapRootObject(cls, sizeof(PyTypeObject));
>>>>>>> e70d720a

    // unhandled fields:
    int ALLOWABLE_FLAGS = Py_TPFLAGS_DEFAULT | Py_TPFLAGS_BASETYPE | Py_TPFLAGS_HAVE_GC | Py_TPFLAGS_CHECKTYPES
                          | Py_TPFLAGS_HAVE_NEWBUFFER | Py_TPFLAGS_HAVE_VERSION_TAG;
    ALLOWABLE_FLAGS |= Py_TPFLAGS_INT_SUBCLASS | Py_TPFLAGS_LONG_SUBCLASS | Py_TPFLAGS_LIST_SUBCLASS
                       | Py_TPFLAGS_TUPLE_SUBCLASS | Py_TPFLAGS_STRING_SUBCLASS | Py_TPFLAGS_UNICODE_SUBCLASS
                       | Py_TPFLAGS_DICT_SUBCLASS | Py_TPFLAGS_BASE_EXC_SUBCLASS | Py_TPFLAGS_TYPE_SUBCLASS;
    RELEASE_ASSERT((cls->tp_flags & ~ALLOWABLE_FLAGS) == 0, "");

    RELEASE_ASSERT(cls->tp_is_gc == NULL, "");
    RELEASE_ASSERT(cls->tp_mro == NULL, "");
    RELEASE_ASSERT(cls->tp_cache == NULL, "");
    RELEASE_ASSERT(cls->tp_subclasses == NULL, "");
    RELEASE_ASSERT(cls->tp_weaklist == NULL, "");
    RELEASE_ASSERT(cls->tp_del == NULL, "");
    RELEASE_ASSERT(cls->tp_version_tag == 0, "");

    // I think it is safe to ignore these for for now:
    // RELEASE_ASSERT(cls->tp_weaklistoffset == 0, "");
    // RELEASE_ASSERT(cls->tp_traverse == NULL, "");
    // RELEASE_ASSERT(cls->tp_clear == NULL, "");

    // set this flag early because some function check if it is set pretty early
    cls->is_user_defined = true;

    assert(cls->attrs.hcls == NULL);
    new (&cls->attrs) HCAttrs(HiddenClass::makeSingleton());
#define INITIALIZE(a) new (&(a)) decltype(a)
#undef INITIALIZE

    BoxedClass* base = cls->tp_base;
    if (base == NULL)
        base = cls->tp_base = object_cls;

    // CPython only increfs the base if it picked one, not if it one was passed in.
    // Not sure why.
    Py_INCREF(base);

    if (!cls->cls)
        cls->cls = cls->tp_base->cls;
    cls->giveAttrBorrowed("__base__", base);

    assert(cls->tp_dict == NULL);
    cls->tp_dict = cls->getAttrWrapper();

    assert(cls->tp_name);

    if (cls->tp_call) {
        cls->tpp_call.capi_val = tppProxyToTpCall<CAPI>;
        cls->tpp_call.cxx_val = tppProxyToTpCall<CXX>;
    }

    try {
        add_operators(cls);
    } catch (ExcInfo e) {
        abort();
    }

    if (cls->tp_methods != NULL) {
        if (add_methods(cls, cls->tp_methods) < 0)
            return -1;
    }
    if (cls->tp_members != NULL) {
        if (add_members(cls, cls->tp_members) < 0)
            return -1;
    }
    if (cls->tp_getset != NULL) {
        if (add_getset(cls, cls->tp_getset) < 0)
            return -1;
    }

    try {
        commonClassSetup(cls);
    } catch (ExcInfo e) {
        setCAPIException(e);
        return -1;
    }

    static BoxedString* doc_str = getStaticString("__doc__");
    if (!cls->hasattr(doc_str)) {
        if (cls->tp_doc) {
            cls->giveAttr(incref(doc_str), boxString(cls->tp_doc));
        } else {
            cls->giveAttr(incref(doc_str), incref(None));
        }
    }

    // Inherit some special protocols. Normally methods are automatically inherited,
    // when a Python class is declared, but that may not be the case with C extensions.
    if (base != NULL) {
        if (cls->tp_as_number == NULL)
            cls->tp_as_number = base->tp_as_number;
        if (cls->tp_as_sequence == NULL)
            cls->tp_as_sequence = base->tp_as_sequence;
        if (cls->tp_as_mapping == NULL)
            cls->tp_as_mapping = base->tp_as_mapping;
        if (cls->tp_as_buffer == NULL)
            cls->tp_as_buffer = base->tp_as_buffer;
    }



    if (!cls->instancesHaveHCAttrs() && cls->tp_base) {
        // These doesn't get copied in inherit_slots like other slots do.
        if (cls->tp_base->instancesHaveHCAttrs()) {
            cls->attrs_offset = cls->tp_base->attrs_offset;
        }

        // Example of when this code path could be reached and needs to be:
        // If this class is a metaclass defined in a C extension, chances are that some of its
        // instances may be hardcoded in the C extension as well. Those instances will call
        // PyType_Ready and expect their class (this metaclass) to have a place to put attributes.
        // e.g. CTypes does this.
        bool is_metaclass = PyType_IsSubtype(cls, type_cls);
        assert(!is_metaclass || cls->instancesHaveHCAttrs() || cls->instancesHaveDictAttrs());
    }

    assert(!(cls->instancesHaveHCAttrs() && cls->instancesHaveDictAttrs()));

    // We need to apply any pyston-specific slotdefs to extension types.
    // Extensions are usually responsible for setting their own tp_ slots if they
    // want them, but they don't know about our custom ones so we need to fill those in.
    fixup_pyston_slot_dispatchers(cls);

    if (Py_TPFLAGS_BASE_EXC_SUBCLASS & cls->tp_flags) {
        exception_types.push_back(cls);
    }

    cls->tp_flags |= Py_TPFLAGS_READY;
    return 0;
}

extern "C" PyObject* PyType_GenericNew(PyTypeObject* type, PyObject* args, PyObject* kwds) noexcept {
    return type->tp_alloc(type, 0);
}

} // namespace pyston<|MERGE_RESOLUTION|>--- conflicted
+++ resolved
@@ -3384,18 +3384,14 @@
 extern "C" int PyType_Ready(PyTypeObject* cls) noexcept {
     ASSERT(!cls->is_pyston_class, "should not call this on Pyston classes");
 
-<<<<<<< HEAD
-    _Py_INC_REFTOTAL;
-    classes.push_back(cls);
-=======
     // if this type is already in ready state we are finished.
     if (cls->tp_flags & Py_TPFLAGS_READY) {
         assert(cls->tp_dict != NULL);
         return 0;
     }
 
-    gc::registerNonheapRootObject(cls, sizeof(PyTypeObject));
->>>>>>> e70d720a
+    _Py_INC_REFTOTAL;
+    classes.push_back(cls);
 
     // unhandled fields:
     int ALLOWABLE_FLAGS = Py_TPFLAGS_DEFAULT | Py_TPFLAGS_BASETYPE | Py_TPFLAGS_HAVE_GC | Py_TPFLAGS_CHECKTYPES
