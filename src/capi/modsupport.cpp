--- conflicted
+++ resolved
@@ -440,12 +440,8 @@
     Box* passthrough = static_cast<Box*>(self);
 
     while (methods && methods->ml_name) {
-<<<<<<< HEAD
-        module->giveAttr(methods->ml_name, new BoxedCApiFunction(methods, passthrough, autoDecref(boxString(name))));
-=======
-        module->setattr(internStringMortal(methods->ml_name),
-                        new BoxedCApiFunction(methods, passthrough, boxString(name)), NULL);
->>>>>>> de3288f1
+        auto capi_func = autoDecref(new BoxedCApiFunction(methods, passthrough, autoDecref(boxString(name))));
+        module->setattr(autoDecref(internStringMortal(methods->ml_name)), capi_func, NULL);
 
         methods++;
     }
