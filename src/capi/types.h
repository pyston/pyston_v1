--- conflicted
+++ resolved
@@ -30,16 +30,11 @@
     Box* module;
 
 public:
-<<<<<<< HEAD
-    BoxedCApiFunction(PyMethodDef* method_def, Box* passthrough, Box* module = NULL)
-        : method_def(method_def), passthrough(passthrough), module(module) {
-        Py_XINCREF(passthrough);
-        Py_XINCREF(module);
-=======
     BoxedCApiFunction(PyMethodDef* method_def, Box* passthrough, Box* module_name)
         : method_def(method_def), passthrough(passthrough), module(module_name) {
         assert(!module || PyString_Check(module_name));
->>>>>>> 0ae46342
+        Py_XINCREF(passthrough);
+        Py_XINCREF(module);
     }
 
     DEFAULT_CLASS(capifunc_cls);
