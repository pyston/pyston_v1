// Copyright (c) 2014-2015 Dropbox, Inc.
//
// Licensed under the Apache License, Version 2.0 (the "License");
// you may not use this file except in compliance with the License.
// You may obtain a copy of the License at
//
//    http://www.apache.org/licenses/LICENSE-2.0
//
// Unless required by applicable law or agreed to in writing, software
// distributed under the License is distributed on an "AS IS" BASIS,
// WITHOUT WARRANTIES OR CONDITIONS OF ANY KIND, either express or implied.
// See the License for the specific language governing permissions and
// limitations under the License.

#include <cassert>
#include <csignal>
#include <cstdio>
#include <cstdlib>
#include <fcntl.h>
#include <limits.h>
#include <readline/history.h>
#include <readline/readline.h>
#include <stdint.h>
#include <sys/time.h>
#include <sys/wait.h>
#include <unistd.h>

#include "llvm/Support/FileSystem.h"
#include "llvm/Support/ManagedStatic.h"
#include "llvm/Support/Path.h"
#include "llvm/Support/Signals.h"

#include "osdefs.h"
#include "patchlevel.h"

#include "asm_writing/disassemble.h"
#include "capi/types.h"
#include "codegen/entry.h"
#include "codegen/irgen/hooks.h"
#include "codegen/parser.h"
#include "core/ast.h"
#include "core/common.h"
#include "core/options.h"
#include "core/stats.h"
#include "core/threading.h"
#include "core/types.h"
#include "core/util.h"
#include "runtime/import.h"
#include "runtime/objmodel.h"
#include "runtime/types.h"


#ifndef GITREV
#error
#endif

namespace pyston {

extern void setEncodingAndErrors();


static bool unbuffered = false;

static const char* argv0;
static int pipefds[2];
static void signal_parent_watcher() {
    // Send our current PID to the parent, in case we forked.
    union {
        char buf[4];
        int pid;
    };
    pid = getpid();
    int r = write(pipefds[1], buf, 4);
    RELEASE_ASSERT(r == 4, "");

    while (true) {
        sleep(1);
    }
}

static void handle_sigsegv(int signum) {
    assert(signum == SIGSEGV);
    fprintf(stderr, "child encountered segfault!  signalling parent watcher to backtrace.\n");

    signal_parent_watcher();
}

static void handle_sigabrt(int signum) {
    assert(signum == SIGABRT);
    fprintf(stderr, "child aborted!  signalling parent watcher to backtrace.\n");

    signal_parent_watcher();
}

static int gdb_child_pid;
static void propagate_sig(int signum) {
    // fprintf(stderr, "parent received signal %d, passing to child and then ignoring\n", signum);
    assert(gdb_child_pid);
    int r = kill(gdb_child_pid, signum);
    assert(!r);
}

static void enableGdbSegfaultWatcher() {
    int r = pipe2(pipefds, 0);
    RELEASE_ASSERT(r == 0, "");

    gdb_child_pid = fork();
    if (gdb_child_pid) {
        // parent watcher process

        close(pipefds[1]);

        for (int i = 0; i < _NSIG; i++) {
            if (i == SIGCHLD)
                continue;
            signal(i, &propagate_sig);
        }

        while (true) {
            union {
                char buf[4];
                int died_child_pid;
            };
            int r = read(pipefds[0], buf, 4);

            if (r > 0) {
                RELEASE_ASSERT(r == 4, "%d", r);

                fprintf(stderr, "Parent process woken up by child %d; collecting backtrace and killing child\n",
                        died_child_pid);
                char pidbuf[20];
                snprintf(pidbuf, sizeof(pidbuf), "%d", died_child_pid);

                close(STDOUT_FILENO);
                dup2(STDERR_FILENO, STDOUT_FILENO);
                if (gdb_child_pid != died_child_pid) {
                    // If the non-direct-child died, we want to backtrace the one that signalled us,
                    // but we want to make sure to kill the original child.
                    char origpid_buf[30];
                    snprintf(origpid_buf, sizeof(origpid_buf), "attach %d", gdb_child_pid);

                    r = execlp("gdb", "gdb", "-p", pidbuf, argv0, "-batch", "-ex", "set pagination 0", "-ex",
                               "thread apply all bt", "-ex", "kill", "-ex", origpid_buf, "-ex", "kill", "-ex",
                               "quit -11", NULL);
                } else {
                    r = execlp("gdb", "gdb", "-p", pidbuf, argv0, "-batch", "-ex", "set pagination 0", "-ex",
                               "thread apply all bt", "-ex", "kill", "-ex", "quit -11", NULL);
                }
                RELEASE_ASSERT(0, "%d %d %s", r, errno, strerror(errno));
            }

            if (r == 0) {
                int status;
                r = waitpid(gdb_child_pid, &status, 0);
                RELEASE_ASSERT(r == gdb_child_pid, "%d %d %s", r, errno, strerror(errno));

                int rtncode = 0;
                if (WIFEXITED(status))
                    rtncode = WEXITSTATUS(status);
                else {
                    int from_signal = WTERMSIG(status);

                    // Try to die in the same way that the child did:
                    signal(from_signal, SIG_DFL);
                    raise(from_signal);

                    // If somehow that didn't work, fall back to this:
                    exit(128 + from_signal);
                }

                exit(rtncode);
            }

            RELEASE_ASSERT(0, "%d %d %s", r, errno, strerror(errno));
        }
        RELEASE_ASSERT(0, "");
    }

    close(pipefds[0]);
    signal(SIGSEGV, &handle_sigsegv);
    signal(SIGABRT, &handle_sigabrt);
}

int handleArg(char code) {
    if (code == 'O')
        FORCE_OPTIMIZE = true;
    else if (code == 't')
        TRAP = true;
    else if (code == 'q')
        GLOBAL_VERBOSITY = 0;
    else if (code == 'v')
        GLOBAL_VERBOSITY++;
    else if (code == 'd')
        SHOW_DISASM = true;
    else if (code == 'I')
        FORCE_INTERPRETER = true;
    else if (code == 'i') {
        Py_InspectFlag = true;
        Py_InteractiveFlag = true;
    } else if (code == 'n') {
        ENABLE_INTERPRETER = false;
    } else if (code == 'a') {
        LOG_IC_ASSEMBLY = true;
    } else if (code == 'p') {
        PROFILE = true;
    } else if (code == 'j') {
        DUMPJIT = true;
    } else if (code == 's') {
        Stats::setEnabled(true);
    } else if (code == 'S') {
        Py_NoSiteFlag = 1;
    } else if (code == 'U') {
        Py_UnicodeFlag++;
    } else if (code == 'u') {
        unbuffered = true;
    } else if (code == 'r') {
        USE_STRIPPED_STDLIB = true;
    } else if (code == 'b') {
        USE_REGALLOC_BASIC = false;
    } else if (code == 'x') {
        ENABLE_PYPA_PARSER = false;
    } else if (code == 'X') {
        ENABLE_CPYTHON_PARSER = false;
    } else if (code == 'E') {
        Py_IgnoreEnvironmentFlag = 1;
    } else if (code == 'P') {
        PAUSE_AT_ABORT = true;
    } else if (code == 'F') {
        CONTINUE_AFTER_FATAL = true;
    } else if (code == 'T') {
        ENABLE_TRACEBACKS = false;
    } else if (code == 'G') {
        enableGdbSegfaultWatcher();
    } else {
        fprintf(stderr, "Unknown option: -%c\n", code);
        return 2;
    }
    return 0;
}

static int RunModule(const char* module, int set_argv0) {
    PyObject* runpy, *runmodule, *runargs, *result;
    runpy = PyImport_ImportModule("runpy");
    if (runpy == NULL) {
        fprintf(stderr, "Could not import runpy module\n");
        return -1;
    }
    runmodule = PyObject_GetAttrString(runpy, "_run_module_as_main");
    if (runmodule == NULL) {
        fprintf(stderr, "Could not access runpy._run_module_as_main\n");
        Py_DECREF(runpy);
        return -1;
    }
    runargs = Py_BuildValue("(si)", module, set_argv0);
    if (runargs == NULL) {
        fprintf(stderr, "Could not create arguments for runpy._run_module_as_main\n");
        Py_DECREF(runpy);
        Py_DECREF(runmodule);
        return -1;
    }
    result = PyObject_Call(runmodule, runargs, NULL);
    if (result == NULL) {
        PyErr_Print();
    }
    Py_DECREF(runpy);
    Py_DECREF(runmodule);
    Py_DECREF(runargs);
    if (result == NULL) {
        return -1;
    }
    Py_DECREF(result);
    return 0;
}

static int RunMainFromImporter(const char* filename) {
    PyObject* argv0 = NULL, * importer = NULL;

    if ((argv0 = PyString_FromString(filename)) && (importer = PyImport_GetImporter(argv0))
        && (importer->cls != null_importer_cls)) {
        /* argv0 is usable as an import source, so
               put it in sys.path[0] and import __main__ */
        PyObject* sys_path = NULL;
        if ((sys_path = PySys_GetObject("path")) && !PyList_SetItem(sys_path, 0, argv0)) {
            Py_INCREF(argv0);
            Py_DECREF(importer);
            sys_path = NULL;
            return RunModule("__main__", 0) != 0;
        }
    }
    Py_XDECREF(argv0);
    Py_XDECREF(importer);
    if (PyErr_Occurred()) {
        PyErr_Print();
        return 1;
    }
    return -1;
}

static int main(int argc, char** argv) noexcept {
    argv0 = argv[0];

    Timer _t("for jit startup");
    // llvm::sys::PrintStackTraceOnErrorSignal();
    // llvm::PrettyStackTraceProgram X(argc, argv);
    llvm::llvm_shutdown_obj Y;

    timespec before_ts, after_ts;

    Timer main_time;
    int rtncode = 0;
    {
#if STAT_TIMERS
        StatTimer timer(Stats::getStatCounter("us_timer_main_toplevel"), 0, true);
        timer.pushTopLevel(main_time.getStartTime());
#endif

        int code;
        const char* command = NULL;
        const char* module = NULL;

        char* env_args = getenv("PYSTON_RUN_ARGS");

        if (env_args) {
            while (*env_args) {
                int r = handleArg(*env_args);
                if (r)
                    return r;
                env_args++;
            }
        }

        // Suppress getopt errors so we can throw them ourselves
        opterr = 0;
        while ((code = getopt(argc, argv, "+:OqdIibpjtrsRSUvnxXEac:FuPTGm:")) != -1) {
            if (code == 'c') {
                assert(optarg);
                command = optarg;
                // no more option parsing; the rest of our arguments go into sys.argv.
                break;
            } else if (code == 'm') {
                assert(optarg);
                module = optarg;
                // no more option parsing; the rest of our arguments go into sys.argv.
                break;
            } else if (code == 'R') {
                Py_HashRandomizationFlag = 1;
                break;
            } else if (code == ':') {
                fprintf(stderr, "Argument expected for the -%c option\n", optopt);
                return 2;
            } else if (code == '?') {
                fprintf(stderr, "Unknown option: -%c\n", optopt);
                return 2;
            } else {
                int r = handleArg(code);
                if (r)
                    return r;
            }
        }
        /* The variable is only tested for existence here; _PyRandom_Init will
           check its value further. */
        char* p;
        if (!Py_HashRandomizationFlag && (p = Py_GETENV("PYTHONHASHSEED")) && *p != '\0')
            Py_HashRandomizationFlag = 1;

        _PyRandom_Init();
        Stats::startEstimatingCPUFreq();

        const char* fn = NULL;

        threading::registerMainThread();
        threading::acquireGLRead();

        Py_SetProgramName(argv[0]);

        if (unbuffered) {
            setvbuf(stdin, (char*)NULL, _IONBF, BUFSIZ);
            setvbuf(stdout, (char*)NULL, _IONBF, BUFSIZ);
            setvbuf(stderr, (char*)NULL, _IONBF, BUFSIZ);
        }

<<<<<<< HEAD
#ifndef NDEBUG
        if (LOG_IC_ASSEMBLY || LOG_BJIT_ASSEMBLY) {
=======
#ifdef SIGPIPE
        PyOS_setsig(SIGPIPE, SIG_IGN);
#endif
#ifdef SIGXFZ
        PyOS_setsig(SIGXFZ, SIG_IGN);
#endif
#ifdef SIGXFSZ
        PyOS_setsig(SIGXFSZ, SIG_IGN);
#endif

        if (ASSEMBLY_LOGGING) {
>>>>>>> 5e64050e
            assembler::disassemblyInitialize();
        }
#endif

        {
            Timer _t("for Py_Initialize");
            Py_Initialize();
        }

        // Arguments left over after option parsing are of the form:
        //     [ script | - ] [ arguments... ]
        // unless we've been already parsed a `-c command` option, in which case only:
        //     [ arguments...]
        // are parsed.
        if (command)
            addToSysArgv("-c");
        else if (module) {
            // CPython does this...
            addToSysArgv("-c");
        } else if (optind != argc) {
            addToSysArgv(argv[optind]);
            if (strcmp("-", argv[optind]) != 0)
                fn = argv[optind];
            ++optind;
        } else
            addToSysArgv("");

        for (int i = optind; i < argc; i++) {
            addToSysArgv(argv[i]);
        }

        llvm::StringRef module_search_path = Py_GetPath();
        while (true) {
            std::pair<llvm::StringRef, llvm::StringRef> split_str = module_search_path.split(DELIM);
            if (split_str.first == module_search_path)
                break; // could not find the delimiter
            appendToSysPath(split_str.first);
            module_search_path = split_str.second;
        }

        if (!fn) {
            // if we are in repl or command mode prepend "" to the path
            prependToSysPath("");
        }

        if (!Py_NoSiteFlag) {
            try {
                std::string module_name = "site";
                importModuleLevel(module_name, None, None, 0);
            } catch (ExcInfo e) {
                e.printExcAndTraceback();
                return 1;
            }
        }

        // Set encoding for standard streams. This needs to be done after
        // sys.path is properly set up, so that we can import the
        // encodings module.
        setEncodingAndErrors();

        Stats::endOfInit();

        _t.split("to run");
        BoxedModule* main_module = NULL;

        // if the user invoked `pyston -c command`
        if (command != NULL) {
            try {
                main_module = createModule(boxString("__main__"), "<string>");
                AST_Module* m = parse_string(command, /* future_flags = */ 0);
                compileAndRunModule(m, main_module);
                rtncode = 0;
            } catch (ExcInfo e) {
                setCAPIException(e);
                PyErr_Print();
                PyErr_Clear();
                rtncode = 1;
            }
        } else if (module != NULL) {
            // TODO: CPython uses the same main module for all code paths
            main_module = createModule(boxString("__main__"), "<string>");
            rtncode = (RunModule(module, 1) != 0);
        } else {
            main_module = createModule(autoDecref(boxString("__main__")), fn ? fn : "<stdin>");
            rtncode = 0;
            if (fn != NULL) {
                rtncode = RunMainFromImporter(fn);
            }

            if (rtncode == -1 && fn != NULL) {
                llvm::SmallString<PATH_MAX> path;

                if (!llvm::sys::fs::exists(fn)) {
                    fprintf(stderr, "[Errno 2] No such file or directory: '%s'\n", fn);
                    return 2;
                }

                if (!llvm::sys::path::is_absolute(fn)) {
                    char cwd_buf[1026];
                    char* cwd = getcwd(cwd_buf, sizeof(cwd_buf));
                    assert(cwd);
                    path = cwd;
                }

                llvm::sys::path::append(path, fn);
                llvm::sys::path::remove_filename(path);
                char* real_path
                    = realpath(path.str().str().c_str(), NULL); // inefficient way of null-terminating the string
                ASSERT(real_path, "%s %s", path.str().str().c_str(), strerror(errno));
                prependToSysPath(real_path);
                free(real_path);

                try {
                    AST_Module* ast = caching_parse_file(fn, /* future_flags = */ 0);
                    compileAndRunModule(ast, main_module);
                    rtncode = 0;
                } catch (ExcInfo e) {
                    setCAPIException(e);
                    PyErr_Print();
                    PyErr_Clear();
                    rtncode = 1;
                }
            }
        }

        if (Py_InspectFlag || !(command || fn || module)) {

            PyObject* v = PyImport_ImportModule("readline");
            if (!v)
                PyErr_Clear();

            printf("Pyston v%d.%d.%d (rev " STRINGIFY(GITREV) ")", PYSTON_VERSION_MAJOR, PYSTON_VERSION_MINOR,
                   PYSTON_VERSION_MICRO);
            printf(", targeting Python %d.%d.%d\n", PY_MAJOR_VERSION, PY_MINOR_VERSION, PY_MICRO_VERSION);

            Py_InspectFlag = 0;

            PyCompilerFlags cf;
            cf.cf_flags = 0;
            rtncode = PyRun_InteractiveLoopFlags(stdin, "<stdin>", &cf);
        }

        threading::finishMainThread();

        // Acquire the GIL to make sure we stop the other threads, since we will tear down
        // data structures they are potentially running on.
        // Note: we will purposefully not release the GIL on exiting.
        threading::promoteGL();

        _t.split("Py_Finalize");

        Py_Finalize();
        _t.split("finishing up");

#if STAT_TIMERS
        uint64_t main_time_ended_at;
        uint64_t main_time_duration = main_time.end(&main_time_ended_at);
        static StatCounter mt("ticks_in_main");
        mt.log(main_time_duration);

        timer.popTopLevel(main_time_ended_at);
#endif
    }
    Stats::dump(true);


    return rtncode;
}

} // namespace pyston

int main(int argc, char** argv) {
    return pyston::main(argc, argv);
}<|MERGE_RESOLUTION|>--- conflicted
+++ resolved
@@ -379,22 +379,18 @@
             setvbuf(stderr, (char*)NULL, _IONBF, BUFSIZ);
         }
 
-<<<<<<< HEAD
+#ifdef SIGPIPE
+        PyOS_setsig(SIGPIPE, SIG_IGN);
+#endif
+#ifdef SIGXFZ
+        PyOS_setsig(SIGXFZ, SIG_IGN);
+#endif
+#ifdef SIGXFSZ
+        PyOS_setsig(SIGXFSZ, SIG_IGN);
+#endif
+
 #ifndef NDEBUG
         if (LOG_IC_ASSEMBLY || LOG_BJIT_ASSEMBLY) {
-=======
-#ifdef SIGPIPE
-        PyOS_setsig(SIGPIPE, SIG_IGN);
-#endif
-#ifdef SIGXFZ
-        PyOS_setsig(SIGXFZ, SIG_IGN);
-#endif
-#ifdef SIGXFSZ
-        PyOS_setsig(SIGXFSZ, SIG_IGN);
-#endif
-
-        if (ASSEMBLY_LOGGING) {
->>>>>>> 5e64050e
             assembler::disassemblyInitialize();
         }
 #endif
